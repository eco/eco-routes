--- conflicted
+++ resolved
@@ -82,12 +82,8 @@
         }
 
         bytes32 _nonce = keccak256(abi.encode(counter, CHAIN_ID));
-<<<<<<< HEAD
-        bytes32 intentHash = keccak256(abi.encode(CHAIN_ID, _destinationChain, _targets, _data, _expiryTime, _nonce));
-=======
-        bytes32 intermediateHash = keccak256(abi.encode(_destinationChainID, _targets, _data, _expiryTime, _nonce));
+        bytes32 intermediateHash = keccak256(abi.encode(CHAIN_ID, _destinationChainID, _targets, _data, _expiryTime, _nonce));
         bytes32 intentHash = keccak256(abi.encode(_inbox, intermediateHash));
->>>>>>> e53004af
 
         intents[intentHash] = Intent({
             creator: msg.sender,
