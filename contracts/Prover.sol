--- conflicted
+++ resolved
@@ -135,6 +135,48 @@
         }
     }
 
+    function proveStorage(bytes memory _key, bytes memory _val, bytes[] memory _proof, bytes32 _root) public pure {
+        ProverLibrary.proveStorage(_key, _val, _proof, _root);
+    }
+
+    function proveAccount(bytes memory _address, bytes memory _data, bytes[] memory _proof, bytes32 _root)
+        public
+        pure
+    {
+        ProverLibrary.proveAccount(_address, _data, _proof, _root);
+    }
+
+    /// @notice Packs values into a 32 byte GameId type.
+    /// @param _gameType The game type.
+    /// @param _timestamp The timestamp of the game's creation.
+    /// @param _gameProxy The game proxy address.
+    /// @return gameId_ The packed GameId.
+
+    function pack(uint32 _gameType, uint64 _timestamp, address _gameProxy) public pure returns (bytes32 gameId_) {
+        return ProverLibrary.pack(_gameType, _timestamp, _gameProxy);
+    }
+
+    /// @notice Unpacks values from a 32 byte GameId type.
+    /// @param _gameId The packed GameId.
+    /// @return gameType_ The game type.
+    /// @return timestamp_ The timestamp of the game's creation.
+    /// @return gameProxy_ The game proxy address.
+    function unpack(bytes32 _gameId) public pure returns (uint32 gameType_, uint64 timestamp_, address gameProxy_) {
+        return ProverLibrary.unpack(_gameId);
+    }
+
+    function assembleGameStatusStorage(
+        uint64 createdAt,
+        uint64 resolvedAt,
+        uint8 gameStatus,
+        bool initialized,
+        bool l2BlockNumberChallenged
+    ) public pure returns (bytes memory gameStatusStorageSlotRLP) {
+        return ProverLibrary.assembleGameStatusStorage(
+            createdAt, resolvedAt, gameStatus, initialized, l2BlockNumberChallenged
+        );
+    }
+
     function getProofType() external pure override returns (ProofType) {
         return PROOF_TYPE;
     }
@@ -149,35 +191,10 @@
         // }
     }
 
-<<<<<<< HEAD
     // Expose some Library Functions
     // helper function for getting all rlp data encoded
     function rlpEncodeDataLibList(bytes[] memory dataList) public pure returns (bytes memory) {
         return ProverLibrary.rlpEncodeDataLibList(dataList);
-=======
-    function getProvenState(uint256 chainId, ProvingMechanism provingMechanism)
-        internal
-        view
-        returns (
-            ChainConfiguration memory chainConfiguration,
-            BlockProofKey memory blockProofKey,
-            BlockProof memory blockProof
-        )
-    {
-        if (provingMechanism == ProvingMechanism.Bedrock) {
-            chainConfiguration = chainConfigurations[chainId][ProvingMechanism.Bedrock];
-            {
-                if (chainConfiguration.settlementChainId != block.chainid) {
-                    blockProof = provenStates[chainConfiguration.settlementChainId][SettlementType.Finalized];
-                    blockProofKey = BlockProofKey({chainId: chainId, settlementType: SettlementType.Finalized});
-                } else {
-                    blockProof = provenStates[chainConfiguration.settlementChainId][SettlementType.Confirmed];
-                    blockProofKey = BlockProofKey({chainId: chainId, settlementType: SettlementType.Confirmed});
-                }
-            }
-        }
-        return (chainConfiguration, blockProofKey, blockProof);
->>>>>>> 57674a2c
     }
 
     // To see block information available on chain see
@@ -349,45 +366,11 @@
         if (!chainConfigurations[chainId][ProverLibrary.ProvingMechanism.Bedrock].exists) {
             revert InvalidDestinationProvingMechanism(chainId, ProverLibrary.ProvingMechanism.Bedrock);
         }
-        BlockProofKey memory existingSettlementBlockProofKey;
-        BlockProof memory existingSettlementBlockProof;
-        ChainConfiguration memory chainConfiguration;
-        (chainConfiguration, existingSettlementBlockProofKey, existingSettlementBlockProof) =
-            getProvenState(chainId, ProvingMechanism.Bedrock);
-        // could set a more strict requirement here to make the L1 block number greater than something corresponding to the intent creation
-        // can also use timestamp instead of block when this is proven for better crosschain knowledge
-        // failing the need for all that, change the mapping to map to bool
-<<<<<<< HEAD
         ProverLibrary.BlockProofKey memory existingSettlementBlockProofKey;
         ProverLibrary.BlockProof memory existingSettlementBlockProof;
         ProverLibrary.ChainConfiguration memory chainConfiguration;
         (chainConfiguration, existingSettlementBlockProofKey, existingSettlementBlockProof) = ProverLibrary
             .getProvenState(chainId, ProverLibrary.ProvingMechanism.Bedrock, chainConfigurations, provenStates);
-        // chainConfigurations[chainId][ProverLibrary.ProvingMechanism.Bedrock].settlementChainId,
-        // ProverLibrary.SettlementType.Confirmed
-
-        // ProverLibrary.ChainConfiguration memory chainConfiguration = chainConfigurations[chainId][ProverLibrary.ProvingMechanism.Bedrock];
-        // ProverLibrary.BlockProof memory existingSettlementBlockProof;
-        // {
-        //     if (chainConfiguration.settlementChainId != block.chainid) {
-        //         existingSettlementBlockProof =
-        //             provenStates[chainConfiguration.settlementChainId][ProverLibrary.SettlementType.Confirmed];
-        //     } else {
-        //         existingSettlementBlockProof =
-        //             provenStates[chainConfiguration.settlementChainId][ProverLibrary.SettlementType.Finalized];
-=======
-        // ChainConfiguration memory chainConfiguration = chainConfigurations[chainId][ProvingMechanism.Bedrock];
-        // BlockProof memory existingSettlementBlockProof;
-        // {
-        //     if (chainConfiguration.settlementChainId != block.chainid) {
-        //         existingSettlementBlockProof =
-        //             provenStates[chainConfiguration.settlementChainId][SettlementType.Confirmed];
-        //     } else {
-        //         existingSettlementBlockProof =
-        //             provenStates[chainConfiguration.settlementChainId][SettlementType.Finalized];
->>>>>>> 57674a2c
-        //     }
-        // }
         require(
             existingSettlementBlockProof.stateRoot == l1WorldStateRoot, "settlement chain state root not yet proved"
         );
