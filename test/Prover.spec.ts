--- conflicted
+++ resolved
@@ -289,12 +289,6 @@
     const provenSettlementLayerState = await prover.provenStates(
       networks.sepolia.chainId,
     )
-<<<<<<< HEAD
-    const settlementProvenState = await prover.provenStates(
-      networks.sepolia.chainId,
-    )
-    console.log('Settlement Layer State: ', settlementProvenState)
-=======
     expect(provenSettlementLayerState.blockNumber).to.equal(
       bedrock.settlementChain.blockNumber,
     )
@@ -304,7 +298,6 @@
     expect(provenSettlementLayerState.stateRoot).to.equal(
       bedrock.settlementChain.worldStateRoot,
     )
->>>>>>> bf5520ba
 
     // test proveWorldStateCannon'
     const RLPEncodedDisputeGameFactoryData = await prover.rlpEncodeDataLibList(
