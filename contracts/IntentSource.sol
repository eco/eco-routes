--- conflicted
+++ resolved
@@ -48,7 +48,6 @@
      *      Uses TRON-specific prefix (0x41) for TRON networks, standard prefix (0xff) otherwise
      */
     constructor() {
-        
         // TRON support
         CREATE2_PREFIX = block.chainid == TRON_MAINNET_CHAIN_ID ||
             block.chainid == TRON_TESTNET_CHAIN_ID
@@ -278,22 +277,6 @@
         bytes memory route,
         Reward calldata reward,
         bool allowPartial
-<<<<<<< HEAD
-    ) public payable virtual returns (bytes32 intentHash, address vault) {
-        bytes32 routeHash;
-        (intentHash, routeHash, ) = getIntentHash(destination, route, reward);
-        VaultState memory state = vaults[intentHash].state;
-
-        _validateInitialFundingState(state, intentHash);
-        _validateSourceChain(_validateChainID(block.chainid), intentHash);
-        _validatePublishState(intentHash, state);
-        _emitIntentPublished(intentHash, destination, route, reward);
-
-        vault = _getIntentVaultAddress(intentHash, routeHash, reward);
-        _fundIntent(intentHash, reward, vault, msg.sender, allowPartial);
-
-        _returnExcessEth(intentHash, address(this).balance);
-=======
     ) public payable returns (bytes32 intentHash, address vault) {
         return
             _publishAndFund(
@@ -303,7 +286,6 @@
                 msg.sender,
                 allowPartial
             );
->>>>>>> 69df30d8
     }
 
     /**
@@ -404,21 +386,8 @@
         address funder,
         address permitContract,
         bool allowPartial
-<<<<<<< HEAD
-    ) public virtual returns (bytes32 intentHash, address vault) {
-        bytes32 routeHash;
-        (intentHash, routeHash, ) = getIntentHash(destination, route, reward);
-        VaultState memory state = vaults[intentHash].state;
-
-        _validatePublishState(intentHash, state);
-        _emitIntentPublished(intentHash, destination, route, reward);
-        _validateSourceChain(_validateChainID(block.chainid), intentHash);
-
-        vault = _getIntentVaultAddress(intentHash, routeHash, reward);
-=======
     ) public payable returns (bytes32 intentHash, address vault) {
         (intentHash, ) = publish(destination, route, reward);
->>>>>>> 69df30d8
 
         vault = _fundIntentFor(
             reward,
@@ -763,6 +732,8 @@
     }
 
     /**
+     * @notice Returns excess ETH to the sender
+     * @param intentHash Hash of the intent
      * @notice Returns excess ETH to the sender - OriginSettler implementation
      * @dev Called by _publishAndFund to return any ETH overpayment to the sender
      * @dev Essential for user experience when overfunding native token rewards
@@ -812,19 +783,6 @@
             return;
         }
 
-<<<<<<< HEAD
-    /**
-     * @notice Validates that the intent is being published on correct chain
-     * @param sourceChain Chain ID specified in the intent
-     * @param intentHash Hash of the intent
-     */
-    function _validateSourceChain(
-        uint64 sourceChain,
-        bytes32 intentHash
-    ) internal view virtual {
-        if (sourceChain != _validateChainID(block.chainid)) {
-            revert WrongSourceChain(intentHash);
-=======
         IVaultV2.Status status = rewardStatuses[intentHash];
 
         if (
@@ -832,7 +790,6 @@
             status == IVaultV2.Status.Funded
         ) {
             revert IntentNotClaimed(intentHash);
->>>>>>> 69df30d8
         }
     }
 
@@ -855,7 +812,4 @@
     function _getVault(bytes32 intentHash) internal view returns (address) {
         return VAULT_IMPL.predict(intentHash, CREATE2_PREFIX);
     }
-
-    function _validateChainID(uint256 chainId) virtual internal view returns (uint64);
-
 }