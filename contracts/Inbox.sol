--- conflicted
+++ resolved
@@ -41,13 +41,8 @@
         address _claimant,
         bytes32 _expectedHash
     ) external validTimestamp(_expireTimestamp) returns (bytes[] memory) {
-<<<<<<< HEAD
-        bytes32 intentHash = encodeHash(block.chainid, _targets, _datas, _expireTimestamp, _nonce);
+        bytes32 intentHash = encodeHash(block.chainid, address(this), _targets, _datas, _expireTimestamp, _nonce);
 
-=======
-        bytes32 intentHash = encodeHash(block.chainid, address(this), _targets, _datas, _expireTimestamp, _nonce);
-        
->>>>>>> e53004af
         // revert if locally calculated hash does not match expected hash
         if (intentHash != _expectedHash) {
             revert InvalidHash(_expectedHash);
@@ -95,11 +90,10 @@
         uint256 _expireTimestamp,
         bytes32 _nonce
     ) internal pure returns (bytes32) {
-        return keccak256(abi.encode(
-            _inboxAddress, 
-            keccak256(abi.encode(
-                _chainId, _callAddresses, _callData, _expireTimestamp, _nonce
-            ))
-        ));
+        return keccak256(
+            abi.encode(
+                _inboxAddress, keccak256(abi.encode(_chainId, _callAddresses, _callData, _expireTimestamp, _nonce))
+            )
+        );
     }
 }