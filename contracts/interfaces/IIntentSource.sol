--- conflicted
+++ resolved
@@ -11,10 +11,6 @@
  * Its counterpart is the inbox contract that lives on the destination chain.
  * This contract makes a call to the prover contract (on the source chain) in order to verify intent fulfillment.
  */
-<<<<<<< HEAD
-
-=======
->>>>>>> ee026e2b
 interface IIntentSource is ISemver {
     /**
      * @notice thrown on a call to withdraw() by someone who is not entitled to the rewards for a
