--- conflicted
+++ resolved
@@ -13,15 +13,6 @@
 import { encodeTransfer } from '../utils/encode'
 import { BytesLike, AbiCoder, parseEther } from 'ethers'
 import { hashIntent, Call, Route, Reward, Intent, encodeIntent } from '../utils/intent'
-<<<<<<< HEAD
-=======
-import { OnchainCrossChainOrderStruct } from '../typechain-types/contracts/Eco7683OriginSettler'
-import {
-  OnchainCrosschainOrderData,
-  encodeOnchainCrosschainOrderData,
-
-} from '../utils/EcoERC7683'
->>>>>>> d29033cb
 
 describe('Destination Settler Test', (): void => {
   let inbox: Inbox
@@ -192,10 +183,6 @@
     await erc20
       .connect(solver)
       .approve(await inbox.getAddress(), mintAmount)
-<<<<<<< HEAD
-
-=======
->>>>>>> d29033cb
     fillerData = AbiCoder.defaultAbiCoder().encode(
       ['uint256', 'address', 'address', 'bytes'],
       [1, solver.address, ethers.ZeroAddress, '0x'],
