<<<<<<< HEAD
/* -*- c-basic-offset: 4 -*- */
// SPDX-License-Identifier: MIT
pragma solidity ^0.8.0;

import "./interfaces/IIntentSource.sol";
import "./types/Intent.sol";
import "@openzeppelin/contracts/utils/cryptography/EIP712.sol";

/**
 * This contract is the source chain portion of the Eco Protocol's intent system.
 *
 * It can be used to create intents as well as withdraw the associated rewards.
 * Its counterpart is the inbox contract that lives on the destination chain.
 * This contract makes a call to the prover contract (on the sourcez chain) in order to verify intent fulfillment.
 */
contract IntentSource is IIntentSource, EIP712 {

    bytes32 private immutable _INTENT_TYPEHASH =
    keccak256(
        "Intent(address creator,address target,bytes instructions, )"
    );
    // chain ID
    uint256 public immutable CHAIN_ID;

    // intent creation counter
    uint256 public counter;

    /**
     * minimum duration of an intent, in seconds.
     * Intents cannot expire less than MINIMUM_DURATION seconds after they are created.
     */
    uint256 public immutable MINIMUM_DURATION;

    // stores the intents by the hash of all their data
    mapping(bytes32 => Intent) public intents;

    /**
     * @param _name name of the protocol ("Eco Protocol" for now)
     * @param _version version of the protocol
     * @param _minimumDuration the minimum duration of an intent originating on this chain
     */
    constructor(string memory _name, string memory _version, uint256 _minimumDuration) EIP712(_name, _version) {
        CHAIN_ID = block.chainid;
        MINIMUM_DURATION = _minimumDuration;
    }

    /**
     * @notice Creates an intent to execute instructions on a contract on a supported chain in exchange for a bundle of assets.
     * @dev If a proof ON THE SOURCE CHAIN is not completed by the expiry time, the reward funds will not be redeemable by the solver, REGARDLESS OF WHETHER THE INSTRUCTIONS WERE EXECUTED.
     * The onus of that time management (i.e. how long it takes for data to post to L1, etc.) is on the intent solver.
     * @dev The inbox contract on the destination chain will be the msg.sender for the instructions that are executed.
     * @param _destinationChain the destination chain
     * @param _target the address on _destinationChain at which the instructions need to be executed
     * @param _expiry the time by which the storage proof must have been created in order for the solver to redeem rewards.
     * @param _instructions the instructions to be executed on _target
     * @param _rewardTokens the addresses of reward tokens
     * @param _rewardAmounts the amounts of reward tokens
     */
    function createIntent(
        uint256 _destinationChain,
        address _target,
        uint256 _expiry,
        bytes calldata _instructions,
        address[] calldata _rewardTokens,
        uint256[] calldata _rewardAmounts
    ) external {
        if (_expiry < block.timestamp + MINIMUM_DURATION) {
            revert BadExpiry();
        }
        if (_rewardTokens.length == 0 || _rewardTokens.length != _rewardAmounts.length) {
            revert BadRewards();
        }
        intents(getKey(counter, msg.sender)) = Intent{
            creator: msg.sender,
            destinationChain: _destinationChain,
            target: _target,
            instructions: _instructions,
            rewardTokens: _rewardTokens,
            rewardAmounts: _rewardAmounts
        };
    }

    function withdrawRewards(uint256 index) external {
         Intent storage intent = intents[getKey(index, msg.sender)];
    }

    function getKey(_index, _address);(uint256 _index, address _address) internal returns (bytes32 nonce){
        return keccak256(abi.encodePacked(_index, _address, CHAIN_ID));
    }
}
=======
// /* -*- c-basic-offset: 4 -*- */
// // SPDX-License-Identifier: MIT
// pragma solidity ^0.8.0;

// import "./interfaces/IIntentSource.sol";
// import "./types/Intent.sol";

// /**
//  * This contract is the source chain portion of the Eco Protocol's intent system.
//  *
//  * It can be used to create intents as well as withdraw the associated rewards.
//  * Its counterpart is the inbox contract that lives on the destination chain.
//  * This contract makes a call to the prover contract (on the sourcez chain) in order to verify intent fulfillment.
//  */
// contract IntentSource is IIntentSource {
//     // chain ID
//     uint256 public immutable CHAIN_ID;

//     // intent creation counter
//     uint256 public counter;

//     /**
//      * minimum duration of an intent, in seconds.
//      * Intents cannot expire less than MINIMUM_DURATION seconds after they are created.
//      */
//     uint256 public immutable MINIMUM_DURATION;

//     // stores the intents by the hash of all their data
//     mapping(bytes32 => Intent) public intents;

//     /**
//      * @param _minimumDuration the minimum duration of an intent originating on this chain
//      */
//     constructor(uint256 _minimumDuration) {
//         CHAIN_ID = block.chainid;
//         MINIMUM_DURATION = _minimumDuration;
//     }

//     /**
//      * @notice Creates an intent to execute instructions on a contract on a supported chain in exchange for a bundle of assets.
//      * @dev If a proof ON THE SOURCE CHAIN is not completed by the expiry time, the reward funds will not be redeemable by the solver, REGARDLESS OF WHETHER THE INSTRUCTIONS WERE EXECUTED.
//      * The onus of that time management (i.e. how long it takes for data to post to L1, etc.) is on the intent solver.
//      * @dev The inbox contract on the destination chain will be the msg.sender for the instructions that are executed.
//      * @param _destinationChain the destination chain
//      * @param _target the address on _destinationChain at which the instructions need to be executed
//      * @param _expiry the time by which the storage proof must have been created in order for the solver to redeem rewards.
//      * @param _instructions the instructions to be executed on _target
//      * @param _rewardTokens the addresses of reward tokens
//      * @param _rewardAmounts the amounts of reward tokens
//      */
//     function createIntent(
//         uint256 _destinationChain,
//         address _target,
//         uint256 _expiry,
//         bytes calldata _instructions,
//         address[] calldata _rewardTokens,
//         uint256[] calldata _rewardAmounts
//     ) external {}

//     function withdrawRewards(uint256 index) external {}
// }
>>>>>>> 65753a26
<|MERGE_RESOLUTION|>--- conflicted
+++ resolved
@@ -1,7 +1,6 @@
-<<<<<<< HEAD
-/* -*- c-basic-offset: 4 -*- */
-// SPDX-License-Identifier: MIT
-pragma solidity ^0.8.0;
+// /* -*- c-basic-offset: 4 -*- */
+// // SPDX-License-Identifier: MIT
+// pragma solidity ^0.8.0;
 
 import "./interfaces/IIntentSource.sol";
 import "./types/Intent.sol";
@@ -23,17 +22,17 @@
     // chain ID
     uint256 public immutable CHAIN_ID;
 
-    // intent creation counter
-    uint256 public counter;
+//     // intent creation counter
+//     uint256 public counter;
 
-    /**
-     * minimum duration of an intent, in seconds.
-     * Intents cannot expire less than MINIMUM_DURATION seconds after they are created.
-     */
-    uint256 public immutable MINIMUM_DURATION;
+//     /**
+//      * minimum duration of an intent, in seconds.
+//      * Intents cannot expire less than MINIMUM_DURATION seconds after they are created.
+//      */
+//     uint256 public immutable MINIMUM_DURATION;
 
-    // stores the intents by the hash of all their data
-    mapping(bytes32 => Intent) public intents;
+//     // stores the intents by the hash of all their data
+//     mapping(bytes32 => Intent) public intents;
 
     /**
      * @param _name name of the protocol ("Eco Protocol" for now)
@@ -88,67 +87,4 @@
     function getKey(_index, _address);(uint256 _index, address _address) internal returns (bytes32 nonce){
         return keccak256(abi.encodePacked(_index, _address, CHAIN_ID));
     }
-}
-=======
-// /* -*- c-basic-offset: 4 -*- */
-// // SPDX-License-Identifier: MIT
-// pragma solidity ^0.8.0;
-
-// import "./interfaces/IIntentSource.sol";
-// import "./types/Intent.sol";
-
-// /**
-//  * This contract is the source chain portion of the Eco Protocol's intent system.
-//  *
-//  * It can be used to create intents as well as withdraw the associated rewards.
-//  * Its counterpart is the inbox contract that lives on the destination chain.
-//  * This contract makes a call to the prover contract (on the sourcez chain) in order to verify intent fulfillment.
-//  */
-// contract IntentSource is IIntentSource {
-//     // chain ID
-//     uint256 public immutable CHAIN_ID;
-
-//     // intent creation counter
-//     uint256 public counter;
-
-//     /**
-//      * minimum duration of an intent, in seconds.
-//      * Intents cannot expire less than MINIMUM_DURATION seconds after they are created.
-//      */
-//     uint256 public immutable MINIMUM_DURATION;
-
-//     // stores the intents by the hash of all their data
-//     mapping(bytes32 => Intent) public intents;
-
-//     /**
-//      * @param _minimumDuration the minimum duration of an intent originating on this chain
-//      */
-//     constructor(uint256 _minimumDuration) {
-//         CHAIN_ID = block.chainid;
-//         MINIMUM_DURATION = _minimumDuration;
-//     }
-
-//     /**
-//      * @notice Creates an intent to execute instructions on a contract on a supported chain in exchange for a bundle of assets.
-//      * @dev If a proof ON THE SOURCE CHAIN is not completed by the expiry time, the reward funds will not be redeemable by the solver, REGARDLESS OF WHETHER THE INSTRUCTIONS WERE EXECUTED.
-//      * The onus of that time management (i.e. how long it takes for data to post to L1, etc.) is on the intent solver.
-//      * @dev The inbox contract on the destination chain will be the msg.sender for the instructions that are executed.
-//      * @param _destinationChain the destination chain
-//      * @param _target the address on _destinationChain at which the instructions need to be executed
-//      * @param _expiry the time by which the storage proof must have been created in order for the solver to redeem rewards.
-//      * @param _instructions the instructions to be executed on _target
-//      * @param _rewardTokens the addresses of reward tokens
-//      * @param _rewardAmounts the amounts of reward tokens
-//      */
-//     function createIntent(
-//         uint256 _destinationChain,
-//         address _target,
-//         uint256 _expiry,
-//         bytes calldata _instructions,
-//         address[] calldata _rewardTokens,
-//         uint256[] calldata _rewardAmounts
-//     ) external {}
-
-//     function withdrawRewards(uint256 index) external {}
-// }
->>>>>>> 65753a26
+}