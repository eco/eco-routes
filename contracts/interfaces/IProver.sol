// SPDX-License-Identifier: UNLICENSED
pragma solidity ^0.8.26;

interface IProver {
<<<<<<< HEAD
    struct FaultDisputeGameStatusSlotData {
        uint64 createdAt;
        uint64 resolvedAt;
        uint8 gameStatus;
        bool initialized;
        bool l2BlockNumberChallenged;
    }

    struct FaultDisputeGameProofData {
        bytes32 faultDisputeGameStateRoot;
        bytes[] faultDisputeGameRootClaimStorageProof;
        FaultDisputeGameStatusSlotData faultDisputeGameStatusSlotData;
        bytes[] faultDisputeGameStatusStorageProof;
        bytes rlpEncodedFaultDisputeGameData;
        bytes[] faultDisputeGameAccountProof;
    }

    struct DisputeGameFactoryProofData {
        bytes32 messagePasserStateRoot;
        bytes32 latestBlockHash;
        uint256 gameIndex;
        bytes32 gameId;
        bytes[] disputeFaultGameStorageProof;
        bytes rlpEncodedDisputeGameFactoryData;
        bytes[] disputeGameFactoryAccountProof;
    }

    function proveSettlementLayerState(bytes calldata rlpEncodedBlockData) external;
    function proveL1L3SettlementLayerState(
        bytes calldata l1RlpEncodedBlockData,
        bytes calldata l2RlpEncodedBlockData,
        // bytes32 l2MessagePasserStateRoot,
        bytes[] calldata l2l1StorageProof,
        bytes calldata rlpEncodedL2L1BlockData,
        bytes[] calldata l2AccountProof,
        bytes32 l2WorldStateRoot
    ) external;
    function proveSelfState(bytes calldata rlpEncodedBlockData) external;
    function proveWorldStateBedrock(
        uint256 chainId, //the destination chain id of the intent we are proving
        bytes calldata rlpEncodedBlockData,
        bytes32 l2WorldStateRoot,
        bytes32 l2MessagePasserStateRoot,
        uint256 l2OutputIndex,
        bytes[] calldata l1StorageProof,
        bytes calldata rlpEncodedOutputOracleData,
        bytes[] calldata l1AccountProof,
        bytes32 l1WorldStateRoot
    ) external;
    function proveWorldStateCannon(
        uint256 chainId, //the destination chain id of the intent we are proving
        bytes calldata rlpEncodedBlockData,
        bytes32 l2WorldStateRoot,
        DisputeGameFactoryProofData calldata disputeGameFactoryProofData,
        FaultDisputeGameProofData memory faultDisputeGameProofData,
        bytes32 l1WorldStateRoot
    ) external;
    function proveIntent(
        uint256 chainId, //the destination chain id of the intent we are proving
        address claimant,
        address inboxContract,
        bytes32 intermediateHash,
        bytes[] calldata l2StorageProof,
        bytes calldata rlpEncodedInboxData,
        bytes[] calldata l2AccountProof,
        bytes32 l2WorldStateRoot
    ) external;
=======
    // The types of proof that provers can be
    enum ProofType {
        Storage,
        Hyperlane
    }

    // returns the proof type of the prover
    function getProofType() external pure returns (ProofType);
>>>>>>> 95dd6ff9
}<|MERGE_RESOLUTION|>--- conflicted
+++ resolved
@@ -1,8 +1,7 @@
-// SPDX-License-Identifier: UNLICENSED
+// SPDX-License-Identifier: MIT
 pragma solidity ^0.8.26;
 
 interface IProver {
-<<<<<<< HEAD
     struct FaultDisputeGameStatusSlotData {
         uint64 createdAt;
         uint64 resolvedAt;
@@ -70,7 +69,7 @@
         bytes[] calldata l2AccountProof,
         bytes32 l2WorldStateRoot
     ) external;
-=======
+
     // The types of proof that provers can be
     enum ProofType {
         Storage,
@@ -79,5 +78,4 @@
 
     // returns the proof type of the prover
     function getProofType() external pure returns (ProofType);
->>>>>>> 95dd6ff9
 }