// SPDX-License-Identifier: MIT
pragma solidity ^0.8.26;

import {Semver, ISemver} from "../libs/Semver.sol";

interface IInbox is ISemver {
    // Event emitted when an intent is succesfully fulfilled
    event Fulfillment(bytes32 indexed _hash, uint256 indexed _sourceChainID, address indexed _claimant);

    // Event emitted when an intent is ready to be proven via a storage prover
    event ToBeProven(bytes32 indexed _hash, uint256 indexed _sourceChainID, address indexed _claimant);

    // Event emitted when an intent is fulfilled with the instant hyperprover path
    event HyperInstantFulfillment(bytes32 indexed _hash, uint256 indexed _sourceChainID, address indexed _claimant);

    // Event emitted when an intent is added to a batch to be proven with the hyperprover
    event AddToBatch(bytes32 indexed _hash, uint256 indexed _sourceChainID, address indexed _claimant, address _prover);

    // Event emitted when solving is made public
    event SolvingIsPublic();

    // Event emitted when Hyperlane Mailbox is set
    event MailboxSet(address indexed _mailbox);

    // Event emitted when a change is made to the solver whitelist
    event SolverWhitelistChanged(address indexed _solver, bool indexed _canSolve);

    // Error thrown when solving intents is not public and a non-whitelisted address made a solve attempt
    error UnauthorizedSolveAttempt(address _solver);

    // Error thrown when the intent can no longer be fulfilled because its timestamp has expired
    error IntentExpired();

    // Error thrown when the intent has already been fulfilled
    error IntentAlreadyFulfilled(bytes32 _hash);

    // Error thrown when the hash generated on the inbox contract does not match the expected hash
    error InvalidHash(bytes32 _expectedHash);

    // Error thrown when the claimant in a fulfill call is the zero address
    error ZeroClaimant();

    // Error thrown when the intent call failed while itertating through the callAddresses
    error IntentCallFailed(address _addr, bytes _data, bytes _returnData);

    // Error thrown when a solver attempts to make a call to the hyperlane mailbox
    error CallToMailbox();

    // Error thrown when an external address attempts to call transferNative
    error UnauthorizedTransferNative();
<<<<<<< HEAD
    
=======

>>>>>>> b4ad4168
    // Error thrown when the number of intents in a call to sendBatch exceeds MAX_BATCH_SIZE
    error BatchTooLarge();

    // Error thrown when an intent that is not yet fulfilled is sent as part of a hyperprove batch
    error IntentNotFulfilled(bytes32 _hash);

    // Error thrown when the fee sent by the solver for a hyperprover fulfillment is less than the fee required by the mailbox
    error InsufficientFee(uint256 _requiredFee);

    /**
     * This function is the main entry point for fulfilling an intent. It validates that the intentHash is the hash of the other parameters.
     * It then calls the addresses with their respective calldata, and if successful marks the intent as fulfilled and emits an event.
     * @param _sourceChainID The chainID of the source chain
     * @param _targets The array of addresses to call
     * @param _data The array of calldata
     * @param _expiryTime The timestamp at which the intent expires
     * @param _nonce The nonce of the calldata. Composed of the hash on the src chain of a global nonce & chainID
     * @param _claimant The address who can claim the reward on the src chain. Not part of the hash
     * @param _expectedHash The hash a solver should expect to be generated from the params above.
     * @dev this is a guardrail to make sure solves dont accidentally solve intents that cannot be proven.
     * @return results The results of the calls as an array of bytes
     */
    function fulfillStorage(
        uint256 _sourceChainID,
        address[] calldata _targets,
        bytes[] calldata _data,
        uint256 _expiryTime,
        bytes32 _nonce,
        address _claimant,
        bytes32 _expectedHash
    ) external payable returns (bytes[] memory);

    /**
     * Same as above but with the added _prover parameter. This fulfill method is used to fulfill an intent that is proving with the HyperProver and wishes to prove immediately.
     * @param _sourceChainID The chainID of the source chain
     * @param _targets The array of addresses to call
     * @param _data The array of calldata
     * @param _expiryTime The timestamp at which the intent expires
     * @param _nonce The nonce of the calldata. Composed of the hash on the src chain of a global nonce & chainID
     * @param _claimant The address who can claim the reward on the src chain. Not part of the hash
     * @param _expectedHash The hash a solver should expect to be generated from the params above.
     * @dev this is a guardrail to make sure solves dont accidentally solve intents that cannot be proven.
     * @param _prover The prover against which this intent will be checked
     * @return results The results of the calls as an array of bytes
     */
    function fulfillHyperInstant(
        uint256 _sourceChainID,
        address[] calldata _targets,
        bytes[] calldata _data,
        uint256 _expiryTime,
        bytes32 _nonce,
        address _claimant,
        bytes32 _expectedHash,
        address _prover
    ) external payable returns (bytes[] memory);

    /**
     * Same as above but with the added _prover parameter. This fulfill method is used to fulfill an intent that is proving with the HyperProver, but defers proving to lower cost.
     * @param _sourceChainID The chainID of the source chain
     * @param _targets The array of addresses to call
     * @param _data The array of calldata
     * @param _expiryTime The timestamp at which the intent expires
     * @param _nonce The nonce of the calldata. Composed of the hash on the src chain of a global nonce & chainID
     * @param _claimant The address who can claim the reward on the src chain. Not part of the hash
     * @param _expectedHash The hash a solver should expect to be generated from the params above.
     * @dev this is a guardrail to make sure solves dont accidentally solve intents that cannot be proven.
     * @param _prover The prover against which this intent will be checked
     * @return results The results of the calls as an array of bytes
     */
    function fulfillHyperBatched(
        uint256 _sourceChainID,
        address[] calldata _targets,
        bytes[] calldata _data,
        uint256 _expiryTime,
        bytes32 _nonce,
        address _claimant,
        bytes32 _expectedHash,
        address _prover
    ) external payable returns (bytes[] memory);
<<<<<<< HEAD
    
=======

>>>>>>> b4ad4168
    /**
     * Sends a batch of intents to the hyperprover in a single message.
     * All intents should be between the same source and destination chains and should be proven against the same hyperprover.
     * @param _sourceChainID The chainID of the source chain
     * @param _prover The prover against which these intents will be proven. Should be the same for all intents in a given batch
     * @param _intentHashes The array of intent hashes to be proven
     */
    function sendBatch(uint256 _sourceChainID, address _prover, bytes32[] calldata _intentHashes) external payable;
}<|MERGE_RESOLUTION|>--- conflicted
+++ resolved
@@ -48,11 +48,7 @@
 
     // Error thrown when an external address attempts to call transferNative
     error UnauthorizedTransferNative();
-<<<<<<< HEAD
-    
-=======
 
->>>>>>> b4ad4168
     // Error thrown when the number of intents in a call to sendBatch exceeds MAX_BATCH_SIZE
     error BatchTooLarge();
 
@@ -132,11 +128,7 @@
         bytes32 _expectedHash,
         address _prover
     ) external payable returns (bytes[] memory);
-<<<<<<< HEAD
-    
-=======
 
->>>>>>> b4ad4168
     /**
      * Sends a batch of intents to the hyperprover in a single message.
      * All intents should be between the same source and destination chains and should be proven against the same hyperprover.
