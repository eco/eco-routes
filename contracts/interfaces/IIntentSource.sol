--- conflicted
+++ resolved
@@ -2,15 +2,10 @@
 // SPDX-License-Identifier: MIT
 pragma solidity ^0.8.26;
 
-<<<<<<< HEAD
-import "./ISemver.sol";
+import {Semver, ISemver} from "./ISemver.sol";
 
 import {Call, TokenAmount, Reward, Intent} from "../types/Intent.sol";
 
-=======
-import {Intent} from "../types/Intent.sol";
-import {Semver, ISemver} from "../libs/Semver.sol";
->>>>>>> c504ef24
 /**
  * This contract is the source chain portion of the Eco Protocol's intent system.
  *
@@ -99,8 +94,7 @@
      * The onus of that time management (i.e. how long it takes for data to post to L1, etc.) is on the intent solver.
      * @param intent The intent struct with all the intent params
      */
-<<<<<<< HEAD
-    function publishIntent(Intent calldata intent, bool addRewards) external payable;
+    function publishIntent(Intent calldata intent, bool addRewards) external payable returns (bytes32 intentHash);
 
     /**
      * @notice Validates an intent by checking that the intent's rewards are  valid.
@@ -109,18 +103,6 @@
     function validateIntent(
         Intent calldata intent
     ) external view returns (bool);
-=======
-    function createIntent(
-        uint256 _destinationChain,
-        address _inbox,
-        address[] calldata _targets,
-        bytes[] calldata _data,
-        address[] calldata _rewardTokens,
-        uint256[] calldata _rewardAmounts,
-        uint256 _expiryTime,
-        address _prover
-    ) external payable returns (bytes32 intentHash);
->>>>>>> c504ef24
 
     /**
      * @notice allows withdrawal of reward funds locked up for a given intent
