--- conflicted
+++ resolved
@@ -62,17 +62,6 @@
 
     /**
      * @notice Indicates an unauthorized reward withdrawal attempt
-<<<<<<< HEAD
-     * @param _hash The hash of the intent with protected rewards
-     */
-    error UnauthorizedWithdrawal(bytes32 _hash);
-
-    /**
-     * @notice Indicates an attempt to withdraw already claimed rewards
-     * @param _hash The hash of the intent with depleted rewards
-     */
-    error RewardsAlreadyWithdrawn(bytes32 _hash);
-=======
      * @param hash The hash of the intent with protected rewards
      */
     error UnauthorizedWithdrawal(bytes32 hash);
@@ -82,7 +71,6 @@
      * @param hash The hash of the intent with depleted rewards
      */
     error RewardsAlreadyWithdrawn(bytes32 hash);
->>>>>>> 726cf851
 
     /**
      * @notice Indicates a premature withdrawal attempt before intent expiration
@@ -109,20 +97,6 @@
     /**
      * @notice Signals partial funding of an intent
      * @param intentHash The hash of the partially funded intent
-<<<<<<< HEAD
-     * @param fundingSource The address providing the partial funding
-     */
-    event IntentPartiallyFunded(bytes32 intentHash, address fundingSource);
-
-    /**
-     * @notice Signals complete funding of an intent
-     * @param intentHash The hash of the fully funded intent
-     * @param fundingSource The address providing the complete funding
-     */
-    event IntentFunded(bytes32 intentHash, address fundingSource);
-
-    /**
-=======
      * @param funder The address providing the partial funding
      */
     event IntentPartiallyFunded(bytes32 intentHash, address funder);
@@ -135,7 +109,6 @@
     event IntentFunded(bytes32 intentHash, address funder);
 
     /**
->>>>>>> 726cf851
      * @notice Signals the creation of a new cross-chain intent
      * @param hash Unique identifier of the intent
      * @param salt Creator-provided uniqueness factor
@@ -167,25 +140,15 @@
 
     /**
      * @notice Signals successful reward withdrawal
-<<<<<<< HEAD
-     * @param _hash The hash of the claimed intent
-     * @param _recipient The address receiving the rewards
-=======
      * @param hash The hash of the claimed intent
      * @param recipient The address receiving the rewards
->>>>>>> 726cf851
      */
     event Withdrawal(bytes32 hash, address indexed recipient);
 
     /**
      * @notice Signals successful reward refund
-<<<<<<< HEAD
-     * @param _hash The hash of the refunded intent
-     * @param _recipient The address receiving the refund
-=======
      * @param hash The hash of the refunded intent
      * @param recipient The address receiving the refund
->>>>>>> 726cf851
      */
     event Refund(bytes32 hash, address indexed recipient);
 
