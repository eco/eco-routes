import { SignerWithAddress } from '@nomicfoundation/hardhat-ethers/signers'
import { expect } from 'chai'
import { ethers } from 'hardhat'
import { TestERC20, Inbox, TestProver } from '../typechain-types'
import {
  time,
  loadFixture,
} from '@nomicfoundation/hardhat-toolbox/network-helpers'
import { encodeTransfer, encodeTransferPayable } from '../utils/encode'
import { BytesLike, AbiCoder, parseEther } from 'ethers'
import {
  hashIntent,
  Call,
  Route,
  Reward,
  Intent,
  encodeIntent,
} from '../utils/intent'

describe('Destination Settler Test', (): void => {
  let inbox: Inbox
  let erc20: TestERC20
  let owner: SignerWithAddress
  let creator: SignerWithAddress
  let solver: SignerWithAddress
  let route: Route
  let reward: Reward
  let intent: Intent
  let intentHash: string
  let prover: TestProver
  let fillerData: BytesLike
  const salt = ethers.encodeBytes32String('0x987')
  let erc20Address: string
  const timeDelta = 1000
  const mintAmount = 1000
  const nativeAmount = parseEther('0.1')
  const sourceChainID = 123
<<<<<<< HEAD
=======
  const minBatcherReward = 12345
>>>>>>> bf1c8817

  async function deployInboxFixture(): Promise<{
    inbox: Inbox
    prover: TestProver
    erc20: TestERC20
    owner: SignerWithAddress
    creator: SignerWithAddress
    solver: SignerWithAddress
  }> {
    const mailbox = await (
      await ethers.getContractFactory('TestMailbox')
    ).deploy(ethers.ZeroAddress)
    const [owner, creator, solver, dstAddr] = await ethers.getSigners()
    const inboxFactory = await ethers.getContractFactory('Inbox')
    const inbox = await inboxFactory.deploy(
      owner.address,
      true,
      minBatcherReward,
      [],
    )
    await inbox.connect(owner).setMailbox(await mailbox.getAddress())
    const prover = await (
      await ethers.getContractFactory('TestProver')
    ).deploy()
    // deploy ERC20 test
    const erc20Factory = await ethers.getContractFactory('TestERC20')
    const erc20 = await erc20Factory.deploy('eco', 'eco')
    await erc20.mint(solver.address, mintAmount)

    return {
      inbox,
      prover,
      erc20,
      owner,
      creator,
      solver,
    }
  }
  async function createIntentDataNative(
    amount: number,
    _nativeAmount: bigint,
    timeDelta: number,
  ): Promise<{
    route: Route
    reward: Reward
    intent: Intent
    intentHash: string
  }> {
    erc20Address = await erc20.getAddress()
    const _timestamp = (await time.latest()) + timeDelta

    const _calldata1 = await encodeTransferPayable(creator.address, mintAmount)
    const routeTokens = [
      { token: await erc20.getAddress(), amount: mintAmount },
    ]
    const _calls: Call[] = [
      {
        target: await erc20.getAddress(),
        data: _calldata1,
        value: _nativeAmount,
      },
    ]

    const _route: Route = {
      salt,
      source: sourceChainID,
      destination: Number((await owner.provider.getNetwork()).chainId),
      inbox: await inbox.getAddress(),
      tokens: routeTokens,
      calls: _calls,
    }
    const _reward: Reward = {
      creator: creator.address,
      prover: await prover.getAddress(),
      deadline: _timestamp,
      nativeValue: BigInt(0),
      tokens: [
        {
          token: erc20Address,
          amount: amount,
        },
      ],
    }
    const _intent: Intent = {
      route: _route,
      reward: _reward,
    }
    const {
      routeHash: _routeHash,
      rewardHash: _rewardHash,
      intentHash: _intentHash,
    } = hashIntent(_intent)
    return {
      route: _route,
      reward: _reward,
      intent: _intent,
      intentHash: _intentHash,
    }
  }

  beforeEach(async (): Promise<void> => {
    ;({ inbox, prover, erc20, owner, creator, solver } =
      await loadFixture(deployInboxFixture))
    ;({ route, reward, intent, intentHash } = await createIntentDataNative(
      mintAmount,
      nativeAmount,
      timeDelta,
    ))
  })

  it('reverts on a fill when fillDeadline has passed', async (): Promise<void> => {
    await time.increaseTo(intent.reward.deadline + 1)
    await erc20.connect(solver).approve(await inbox.getAddress(), mintAmount)
    fillerData = AbiCoder.defaultAbiCoder().encode(
      ['uint256', 'address'],
      [0, solver.address],
    )
    await expect(
      inbox.connect(solver).fill(intentHash, encodeIntent(intent), fillerData, {
        value: nativeAmount,
      }),
    ).to.be.revertedWithCustomError(inbox, 'FillDeadlinePassed')
  })
  it('successfully calls storage prover fulfill', async (): Promise<void> => {
    let fulfillment = await inbox.fulfilled(intentHash)
    expect(fulfillment.claimant).to.equal(ethers.ZeroAddress)
    expect(await erc20.balanceOf(solver.address)).to.equal(mintAmount)

    // approves the tokens to the settler so it can process the transaction
    await erc20.connect(solver).approve(await inbox.getAddress(), mintAmount)
    fillerData = AbiCoder.defaultAbiCoder().encode(
      ['uint256', 'address'],
      [0, solver.address],
    )
    expect(
      await inbox
        .connect(solver)
        .fill(intentHash, encodeIntent(intent), fillerData, {
          value: nativeAmount,
        }),
    )
      .to.emit(inbox, 'OrderFilled')
      .withArgs(intentHash, solver.address)
      .and.to.emit(inbox, 'ToBeProven')
      .withArgs(intentHash, route.source, solver.address)

    expect(await erc20.balanceOf(creator.address)).to.equal(mintAmount)
  })

  it('successfully calls hyper instant fulfill', async (): Promise<void> => {
    let fulfillment = await inbox.fulfilled(intentHash)
    expect(fulfillment.claimant).to.equal(ethers.ZeroAddress)
    expect(await erc20.balanceOf(solver.address)).to.equal(mintAmount)

    // transfer the tokens to the settler so it can process the transaction
    await erc20.connect(solver).approve(await inbox.getAddress(), mintAmount)
    fillerData = AbiCoder.defaultAbiCoder().encode(
      ['uint256', 'address', 'address', 'bytes'],
      [1, solver.address, ethers.ZeroAddress, '0x'],
    )
    expect(
      await inbox
        .connect(solver)
        .fill(intentHash, encodeIntent(intent), fillerData, {
          value: nativeAmount + BigInt(120000), // add some extra to pay for hyperlane gas
        }),
    )
      .to.emit(inbox, 'HyperInstantFulfillment')
      .withArgs(intentHash, route.source, solver.address)

    expect(await erc20.balanceOf(creator.address)).to.equal(mintAmount)
  })
})<|MERGE_RESOLUTION|>--- conflicted
+++ resolved
@@ -35,10 +35,7 @@
   const mintAmount = 1000
   const nativeAmount = parseEther('0.1')
   const sourceChainID = 123
-<<<<<<< HEAD
-=======
   const minBatcherReward = 12345
->>>>>>> bf1c8817
 
   async function deployInboxFixture(): Promise<{
     inbox: Inbox
