import * as dotenv from 'dotenv'
import { HardhatUserConfig } from 'hardhat/config'
import '@nomicfoundation/hardhat-toolbox'
import '@nomicfoundation/hardhat-viem'
dotenv.config()
const DEPLOY_PRIVATE_KEY = process.env.PRIVATE_KEY || '0x' + '11'.repeat(32) // this is to avoid hardhat error
const ALCHEMY_API_KEY = process.env.ALCHEMY_API_KEY || ''

const config: HardhatUserConfig = {
  solidity: {
    compilers: [
      {
        version: '0.8.26',
        settings: {
          viaIR: true,
          optimizer: {
            enabled: true,
          },
<<<<<<< HEAD
          viaIR: true,
=======
>>>>>>> e2353eca
        },
      },
    ],
    settings: {
      metadata: {
        bytecodeHash: 'none',
      },
      outputSelection: {
        '*': {
          '*': ['metadata', 'storageLayout'],
        },
      },
    },
  },
  networks: {
    optimismMainnet: {
      chainId: 10,
      url: `https://opt-mainnet.g.alchemy.com/v2/${ALCHEMY_API_KEY}`,
      gasPrice: 100000000,
      accounts: [DEPLOY_PRIVATE_KEY],
    },
    mainnetOptimismBlockscout: {
      chainId: 10,
      url: `https://opt-mainnet.g.alchemy.com/v2/${ALCHEMY_API_KEY}`,
      gasPrice: 100000000,
      accounts: [DEPLOY_PRIVATE_KEY],
    },
    optimismGoerli: {
      chainId: 420,
      url: `https://opt-goerli.g.alchemy.com/v2/${ALCHEMY_API_KEY}`,
      gasPrice: 500000000,
      accounts: [DEPLOY_PRIVATE_KEY],
    },
    optimismSepolia: {
      chainId: 11155420,
      url: `https://opt-sepolia.g.alchemy.com/v2/${ALCHEMY_API_KEY}`,
      gasPrice: 500000000,
      accounts: [DEPLOY_PRIVATE_KEY],
    },
    sepoliaOptimismBlockscout: {
      chainId: 11155420,
      url: `https://opt-sepolia.g.alchemy.com/v2/${ALCHEMY_API_KEY}`,
      gasPrice: 500000000,
      accounts: [DEPLOY_PRIVATE_KEY],
    },
    baseGoerli: {
      chainId: 84531,
      url: `https://base-goerli.g.alchemy.com/v2/${ALCHEMY_API_KEY}`,
      accounts: [DEPLOY_PRIVATE_KEY],
    },
    baseSepolia: {
      chainId: 84532,
      url: `https://base-sepolia.g.alchemy.com/v2/${ALCHEMY_API_KEY}`,
      accounts: [DEPLOY_PRIVATE_KEY],
    },
    baseMainnet: {
      chainId: 8453,
      url: `https://base-mainnet.g.alchemy.com/v2/${ALCHEMY_API_KEY}`,
      accounts: [DEPLOY_PRIVATE_KEY],
    },
    ethGoerli: {
      chainId: 5,
      url: `https://eth-goerli.g.alchemy.com/v2/${ALCHEMY_API_KEY}`,
      accounts: [DEPLOY_PRIVATE_KEY],
    },
    ethMainnet: {
      chainId: 1,
      url: `https://eth-mainnet.g.alchemy.com/v2/${ALCHEMY_API_KEY}`,
      accounts: [DEPLOY_PRIVATE_KEY],
    },
  },
  etherscan: {
    apiKey: {
      mainnet: process.env.ETHERSCAN_API_KEY || '',
      goerli: process.env.ETHERSCAN_API_KEY || '',
      optimism: process.env.OPTIMISM_ETHERSCAN_API_KEY || '',
      goerliOptimism: process.env.OPTIMISM_ETHERSCAN_API_KEY || '',
      mainnetOptimismBlockscout:
        process.env.MAINNET_OPTIMISM_BLOCKSCOUT_API_KEY || '',
      sepoliaOptimism: process.env.OPTIMISM_ETHERSCAN_API_KEY || '',
      sepoliaOptimismBlockscout:
        process.env.SEPOLIA_OPTIMISM_BLOCKSCOUT_API_KEY || '',
      baseMainnet: process.env.BASE_SCAN_API_KEY || '',
      baseGoerli: process.env.BASE_SCAN_API_KEY || '',
      baseSepolia: process.env.BASE_SCAN_API_KEY || '',
    },
    customChains: [
      {
        network: 'optimism',
        chainId: 10,
        urls: {
          apiURL: 'https://api-optimistic.etherscan.io/api',
          browserURL: 'https://optimism.etherscan.io',
        },
      },
      {
        network: 'goerliOptimism',
        chainId: 420,
        urls: {
          apiURL: 'https://api-goerli-optimism.etherscan.io/api',
          browserURL: 'https://goerli-optimism.etherscan.io',
        },
      },
      {
        network: 'sepoliaOptimism',
        chainId: 11155420,
        urls: {
          apiURL: 'https://api-sepolia-optimism.etherscan.io/api',
          browserURL: 'https://sepolia-optimism.etherscan.io',
        },
      },
      {
        network: 'sepoliaOptimismBlockscout',
        chainId: 11155420,
        urls: {
          apiURL: 'https://optimism-sepolia.blockscout.com/api',
          browserURL: 'https://optimism-sepolia.blockscout.com/',
        },
      },
      {
        network: 'mainnetOptimismBlockscout',
        chainId: 10,
        urls: {
          apiURL: 'https://optimism.blockscout.com/api',
          browserURL: 'https://optimism.blockscout.com/',
        },
      },
      {
        network: 'baseGoerli',
        chainId: 84531,
        urls: {
          apiURL: 'https://api-goerli.basescan.org/api',
          browserURL: 'https://goerli.basescan.org',
        },
      },
      {
        network: 'baseSepolia',
        chainId: 84532,
        urls: {
          apiURL: 'https://api-sepolia.basescan.org/api',
          browserURL: 'https://sepolia.basescan.org',
        },
      },
      {
        network: 'baseMainnet',
        chainId: 8453,
        urls: {
          apiURL: 'https://api.basescan.org/api',
          browserURL: 'https://sepolia.basescan.org',
        },
      },
    ],
  },
}

export default config<|MERGE_RESOLUTION|>--- conflicted
+++ resolved
@@ -16,10 +16,6 @@
           optimizer: {
             enabled: true,
           },
-<<<<<<< HEAD
-          viaIR: true,
-=======
->>>>>>> e2353eca
         },
       },
     ],
