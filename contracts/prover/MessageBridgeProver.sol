--- conflicted
+++ resolved
@@ -163,7 +163,6 @@
     }
 
     /**
-<<<<<<< HEAD
      * @notice Validates that arrays have matching lengths
      * @dev Common validation used by both HyperProver and MetaProver
      * @param hashes Array of intent hashes
@@ -178,8 +177,7 @@
         }
     }
 
-
-=======
+    /**
      * @notice Validates and converts chain ID to uint32
      * @dev Common validation for chain ID conversion
      * @param chainId Chain ID to validate
@@ -192,7 +190,6 @@
 
         return uint32(chainId);
     }
->>>>>>> 80bfb4fe
 
     /**
      * @notice Abstract function to dispatch message via specific bridge
