// SPDX-License-Identifier: MIT
pragma solidity ^0.8.26;

import {IMailbox, IPostDispatchHook} from "@hyperlane-xyz/core/contracts/interfaces/IMailbox.sol";
import {Eco7683DestinationSettler} from "./Eco7683DestinationSettler.sol";
import {TypeCasts} from "@hyperlane-xyz/core/contracts/libs/TypeCasts.sol";
import {Ownable} from "@openzeppelin/contracts/access/Ownable.sol";
import {IERC20} from "@openzeppelin/contracts/token/ERC20/IERC20.sol";
import {SafeERC20} from "@openzeppelin/contracts/token/ERC20/utils/SafeERC20.sol";

import {IInbox} from "./interfaces/IInbox.sol";
import {Intent, Route, Call, TokenAmount} from "./types/Intent.sol";
import {Semver} from "./libs/Semver.sol";

/**
 * @title Inbox
 * @notice Main entry point for fulfilling intents
 * @dev Validates intent hash authenticity and executes calldata. Enables provers
 * to claim rewards on the source chain by checking the fulfilled mapping
 */
contract Inbox is IInbox, Eco7683DestinationSettler, Ownable, Semver {
    using TypeCasts for address;
    using SafeERC20 for IERC20;

    // Mapping of intent hash on the src chain to its fulfillment
    mapping(bytes32 => ClaimantAndBatcherReward) public fulfilled;

    // Mapping of solvers to if they are whitelisted
    mapping(address => bool) public solverWhitelist;

    // address of local hyperlane mailbox
    address public mailbox;

    // Is solving public
    bool public isSolvingPublic;

    // minimum reward to be included in a fulfillHyperBatched tx, to be paid out to the sender of the batch
    uint96 public minBatcherReward;

    /**
     * @notice Initializes the Inbox contract
     * @param _owner Address with access to privileged functions
     * @param _isSolvingPublic Whether solving is public at start
     * @param _solvers Initial whitelist of solvers (only relevant if solving is not public)
     */
    constructor(
        address _owner,
        bool _isSolvingPublic,
        uint96 _minBatcherReward,
        address[] memory _solvers
    ) Ownable(_owner) {
        isSolvingPublic = _isSolvingPublic;
        minBatcherReward = _minBatcherReward;
        for (uint256 i = 0; i < _solvers.length; ++i) {
            solverWhitelist[_solvers[i]] = true;
            emit SolverWhitelistChanged(_solvers[i], true);
        }
    }

    /**
     * @notice Fulfills an intent to be proven via storage proofs
     * @param _route The route of the intent
     * @param _rewardHash The hash of the reward
     * @param _claimant The address that will receive the reward on the source chain
     * @param _expectedHash The hash of the intent as created on the source chain
     * @return Array of execution results from each call
     */
    function fulfillStorage(
        Route memory _route,
        bytes32 _rewardHash,
        address _claimant,
        bytes32 _expectedHash
    )
        public
        payable
        override(IInbox, Eco7683DestinationSettler)
        returns (bytes[] memory)
    {
<<<<<<< HEAD
        bytes[] memory result = _fulfill(
=======
        (bytes[] memory result, ) = _fulfill(
>>>>>>> bf1c8817
            _route,
            _rewardHash,
            _claimant,
            _expectedHash
        );

        fulfilled[_expectedHash] = ClaimantAndBatcherReward(
            _claimant,
            uint96(0)
        );

        emit ToBeProven(_expectedHash, _route.source, _claimant);

        return result;
    }

    /**
     * @notice Fulfills an intent to be proven immediately via Hyperlane's mailbox
     * @dev More expensive but faster than hyperbatched. Requires fee for Hyperlane infrastructure
     * @param _route The route of the intent
     * @param _rewardHash The hash of the reward
     * @param _claimant The address that will receive the reward on the source chain
     * @param _expectedHash The hash of the intent as created on the source chain
     * @param _prover The address of the hyperprover on the source chain
     * @return Array of execution results from each call
     */
    function fulfillHyperInstant(
        Route memory _route,
        bytes32 _rewardHash,
        address _claimant,
        bytes32 _expectedHash,
        address _prover
    ) external payable returns (bytes[] memory) {
        return
            fulfillHyperInstantWithRelayer(
                _route,
                _rewardHash,
                _claimant,
                _expectedHash,
                _prover,
                bytes(""),
                address(0)
            );
    }

    /**
     * @notice Fulfills an intent to be proven immediately via Hyperlane's mailbox with relayer support
     * @dev More expensive but faster than hyperbatched. Requires fee for Hyperlane infrastructure
     * @param _route The route of the intent
     * @param _rewardHash The hash of the reward
     * @param _claimant The address that will receive the reward on the source chain
     * @param _expectedHash The hash of the intent as created on the source chain
     * @param _prover The address of the hyperprover on the source chain
     * @param _metadata Metadata for postDispatchHook (empty bytes if not applicable)
     * @param _postDispatchHook Address of postDispatchHook (zero address if not applicable)
     * @return Array of execution results from each call
     */
    function fulfillHyperInstantWithRelayer(
        Route memory _route,
        bytes32 _rewardHash,
        address _claimant,
        bytes32 _expectedHash,
        address _prover,
        bytes memory _metadata,
        address _postDispatchHook
    )
        public
        payable
        override(IInbox, Eco7683DestinationSettler)
        returns (bytes[] memory)
    {
        bytes32[] memory hashes = new bytes32[](1);
        address[] memory claimants = new address[](1);
        hashes[0] = _expectedHash;
        claimants[0] = _claimant;

        bytes memory messageBody = abi.encode(hashes, claimants);
        bytes32 _prover32 = _prover.addressToBytes32();

        emit HyperInstantFulfillment(_expectedHash, _route.source, _claimant);

        uint256 fee = fetchFee(
            _route.source,
            _prover32,
            messageBody,
            _metadata,
            _postDispatchHook
        );
        (bytes[] memory results, uint256 currentBalance) = _fulfill(
            _route,
            _rewardHash,
            _claimant,
            _expectedHash
        );

        fulfilled[_expectedHash] = ClaimantAndBatcherReward(
            _claimant,
            uint96(0)
        );

        if (currentBalance < fee) {
            revert InsufficientFee(fee);
        }
        if (currentBalance > fee) {
            (bool success, ) = payable(msg.sender).call{
                value: currentBalance - fee
            }("");
            if (!success) {
                revert NativeTransferFailed();
            }
        }
        if (_postDispatchHook == address(0)) {
            IMailbox(mailbox).dispatch{value: fee}(
                uint32(_route.source),
                _prover32,
                messageBody
            );
        } else {
            IMailbox(mailbox).dispatch{value: fee}(
                uint32(_route.source),
                _prover32,
                messageBody,
                _metadata,
                IPostDispatchHook(_postDispatchHook)
            );
        }
        return results;
    }

    /**
     * @notice Fulfills an intent to be proven in a batch via Hyperlane's mailbox
     * @dev Less expensive but slower than hyperinstant. Batch dispatched when sendBatch is called.
     * @param _route The route of the intent
     * @param _rewardHash The hash of the reward
     * @param _claimant The address that will receive the reward on the source chain
     * @param _expectedHash The hash of the intent as created on the source chain
     * @param _prover The address of the hyperprover on the source chain
     * @return Array of execution results from each call
     */
    function fulfillHyperBatched(
        Route calldata _route,
        bytes32 _rewardHash,
        address _claimant,
        bytes32 _expectedHash,
        address _prover
    ) external payable returns (bytes[] memory) {
        emit AddToBatch(_expectedHash, _route.source, _claimant, _prover);

        (bytes[] memory results, uint256 remainingValue) = _fulfill(
            _route,
            _rewardHash,
            _claimant,
            _expectedHash
        );
        
        require(
            remainingValue >= minBatcherReward,
            InsufficientBatcherReward(minBatcherReward)
        );

        fulfilled[_expectedHash] = ClaimantAndBatcherReward(
            _claimant,
            uint96(remainingValue)
        );

        return results;
    }

    /**
     * @notice Sends a batch of fulfilled intents to the mailbox
     * @dev Intent hashes must correspond to fulfilled intents from specified source chain
     * @param _sourceChainID Chain ID of the source chain
     * @param _prover Address of the hyperprover on the source chain
     * @param _intentHashes Hashes of the intents to be proven
     */
    function sendBatch(
        uint256 _sourceChainID,
        address _prover,
        bytes32[] calldata _intentHashes
    ) external payable {
        sendBatchWithRelayer(
            _sourceChainID,
            _prover,
            _intentHashes,
            bytes(""),
            address(0)
        );
    }

    /**
     * @notice Sends a batch of fulfilled intents to the mailbox with relayer support
     * @dev Intent hashes must correspond to fulfilled intents from specified source chain
     * @param _sourceChainID Chain ID of the source chain
     * @param _prover Address of the hyperprover on the source chain
     * @param _intentHashes Hashes of the intents to be proven
     * @param _metadata Metadata for postDispatchHook
     * @param _postDispatchHook Address of postDispatchHook
     */
    function sendBatchWithRelayer(
        uint256 _sourceChainID,
        address _prover,
        bytes32[] calldata _intentHashes,
        bytes memory _metadata,
        address _postDispatchHook
    ) public payable {
        uint256 size = _intentHashes.length;
        address[] memory claimants = new address[](size);
        uint256 reward = 0;
        for (uint256 i = 0; i < size; ++i) {
            address claimant = fulfilled[_intentHashes[i]].claimant;
            reward += fulfilled[_intentHashes[i]].reward;
            if (claimant == address(0)) {
                revert IntentNotFulfilled(_intentHashes[i]);
            }
            claimants[i] = claimant;
        }

        emit BatchSent(_intentHashes, _sourceChainID);

        bytes memory messageBody = abi.encode(_intentHashes, claimants);
        bytes32 _prover32 = _prover.addressToBytes32();
        uint256 fee = fetchFee(
            _sourceChainID,
            _prover32,
            messageBody,
            _metadata,
            _postDispatchHook
        );
        if (msg.value < fee) {
            revert InsufficientFee(fee);
        }
        (bool success, ) = payable(msg.sender).call{
            value: msg.value + reward - fee
        }("");
        if (!success) {
            revert NativeTransferFailed();
        }
        if (_postDispatchHook == address(0)) {
            IMailbox(mailbox).dispatch{value: fee}(
                uint32(_sourceChainID),
                _prover32,
                messageBody
            );
        } else {
            IMailbox(mailbox).dispatch{value: fee}(
                uint32(_sourceChainID),
                _prover32,
                messageBody,
                _metadata,
                IPostDispatchHook(_postDispatchHook)
            );
        }
    }

    /**
     * @notice Quotes the fee required for message dispatch
     * @dev Used to determine fees for fulfillHyperInstant or sendBatch
     * @param _sourceChainID Chain ID of the source chain
     * @param _prover Address of the hyperprover on the source chain
     * @param _messageBody Message being sent over the bridge
     * @param _metadata Metadata for postDispatchHook
     * @param _postDispatchHook Address of postDispatchHook
     * @return fee The required fee amount
     */
    function fetchFee(
        uint256 _sourceChainID,
        bytes32 _prover,
        bytes memory _messageBody,
        bytes memory _metadata,
        address _postDispatchHook
    ) public view returns (uint256 fee) {
        return (
            _postDispatchHook == address(0)
                ? IMailbox(mailbox).quoteDispatch(
                    uint32(_sourceChainID),
                    _prover,
                    _messageBody
                )
                : IMailbox(mailbox).quoteDispatch(
                    uint32(_sourceChainID),
                    _prover,
                    _messageBody,
                    _metadata,
                    IPostDispatchHook(_postDispatchHook)
                )
        );
    }

    /**
     * @notice Sets the mailbox address
     * @dev Can only be called when mailbox is not set
     * @param _mailbox Address of the Hyperlane mailbox
     */
    function setMailbox(address _mailbox) public onlyOwner {
        if (mailbox == address(0)) {
            mailbox = _mailbox;
            emit MailboxSet(_mailbox);
        }
    }

    /**
     * @notice Makes solving public if currently restricted
     * @dev Cannot be reversed once made public
     */
    function makeSolvingPublic() public onlyOwner {
        if (!isSolvingPublic) {
            isSolvingPublic = true;
            emit SolvingIsPublic();
        }
    }

    /**
     * @notice Changes minimum reward for batcher
     * @param _minBatcherReward New minimum reward
     */
    function setMinBatcherReward(uint96 _minBatcherReward) public onlyOwner {
        minBatcherReward = _minBatcherReward;
        emit MinBatcherRewardSet(_minBatcherReward);
    }

    /**
     * @notice Updates the solver whitelist
     * @dev Whitelist is ignored if solving is public
     * @param _solver Address of the solver
     * @param _canSolve Whether solver should be whitelisted
     */
    function changeSolverWhitelist(
        address _solver,
        bool _canSolve
    ) public onlyOwner {
        solverWhitelist[_solver] = _canSolve;
        emit SolverWhitelistChanged(_solver, _canSolve);
    }

    /**
     * @notice Internal function to fulfill intents
     * @dev Validates intent and executes calls
     * @param _route The route of the intent
     * @param _rewardHash The hash of the reward
     * @param _claimant The reward recipient address
     * @param _expectedHash The expected intent hash
     * @return Array of execution results
     */
    function _fulfill(
        Route memory _route,
        bytes32 _rewardHash,
        address _claimant,
        bytes32 _expectedHash
<<<<<<< HEAD
    ) internal returns (bytes[] memory) {
=======
    ) internal returns (bytes[] memory, uint256) {
>>>>>>> bf1c8817
        if (_route.destination != block.chainid) {
            revert WrongChain(_route.destination);
        }

        if (!isSolvingPublic && !solverWhitelist[msg.sender]) {
            revert UnauthorizedSolveAttempt(msg.sender);
        }

        bytes32 routeHash = keccak256(abi.encode(_route));
        bytes32 intentHash = keccak256(
            abi.encodePacked(routeHash, _rewardHash)
        );

        require(_route.inbox == address(this), InvalidInbox(_route.inbox));
        require(intentHash == _expectedHash, InvalidHash(_expectedHash));
        require(
            fulfilled[intentHash].claimant == address(0),
            IntentAlreadyFulfilled(intentHash)
        );
        require(_claimant != address(0), ZeroClaimant());

        emit Fulfillment(_expectedHash, _route.source, _claimant);

        uint256 routeTokenCount = _route.tokens.length;
        // Transfer ERC20 tokens to the inbox
        for (uint256 i = 0; i < routeTokenCount; ++i) {
            TokenAmount memory approval = _route.tokens[i];
            IERC20(approval.token).safeTransferFrom(
                msg.sender,
                address(this),
                approval.amount
            );
        }

        // Store the results of the calls
        bytes[] memory results = new bytes[](_route.calls.length);

        // Remaining value after executing calls
        uint256 remainingValue = msg.value;

        for (uint256 i = 0; i < _route.calls.length; ++i) {
            Call memory call = _route.calls[i];
            if (call.target.code.length == 0 && call.data.length > 0) {
                // no code at this address
                revert CallToEOA(call.target);
            }
            if (call.target == mailbox) {
                // no executing calls on the mailbox
                revert CallToMailbox();
            }
            (bool success, bytes memory result) = call.target.call{
                value: call.value
            }(call.data);
            if (!success) {
                revert IntentCallFailed(
                    call.target,
                    call.data,
                    call.value,
                    result
                );
            }
            remainingValue -= call.value;
            results[i] = result;
        }
        return (results, remainingValue);
    }

    receive() external payable {}
}<|MERGE_RESOLUTION|>--- conflicted
+++ resolved
@@ -76,11 +76,7 @@
         override(IInbox, Eco7683DestinationSettler)
         returns (bytes[] memory)
     {
-<<<<<<< HEAD
-        bytes[] memory result = _fulfill(
-=======
         (bytes[] memory result, ) = _fulfill(
->>>>>>> bf1c8817
             _route,
             _rewardHash,
             _claimant,
@@ -429,11 +425,7 @@
         bytes32 _rewardHash,
         address _claimant,
         bytes32 _expectedHash
-<<<<<<< HEAD
-    ) internal returns (bytes[] memory) {
-=======
     ) internal returns (bytes[] memory, uint256) {
->>>>>>> bf1c8817
         if (_route.destination != block.chainid) {
             revert WrongChain(_route.destination);
         }
