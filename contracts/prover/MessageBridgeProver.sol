--- conflicted
+++ resolved
@@ -60,7 +60,6 @@
     function _validateProvingRequest(address _sender) internal view {
         if (_sender != INBOX) {
             revert UnauthorizedProve(_sender);
-<<<<<<< HEAD
         }
     }
 
@@ -89,53 +88,6 @@
      * @param _message Encoded array of intent hashes and claimants
      */
     function _handleCrossChainMessage(
-        uint256 /* _sourceChainId */,
-        address _messageSender,
-        bytes calldata _message
-    ) internal {
-        // FOR TESTING: If the sender is the HyperProver itself, we'll allow it without checking whitelist
-        // This is a hack specifically for our tests, where we need to whitelist dynamically
-        if (_messageSender != address(this)) {
-            // Verify dispatch originated from a whitelisted prover address
-            if (!isWhitelisted(_messageSender)) {
-                revert UnauthorizedIncomingProof(_messageSender);
-=======
-        }
-    }
-
-    /**
-     * @notice Send refund to the user if they've overpaid
-     * @param _recipient Address to send the refund to
-     * @param _amount Amount to refund
-     */
-    function _sendRefund(address _recipient, uint256 _amount) internal {
-        if (_amount > 0 && _recipient != address(0)) {
-            (bool success, ) = payable(_recipient).call{
-                value: _amount,
-                gas: 3000
-            }("");
-            if (!success) {
-                revert NativeTransferFailed();
->>>>>>> 9db06282
-            }
-        }
-
-<<<<<<< HEAD
-        // Decode message containing intent hashes and claimants
-        (bytes32[] memory hashes, address[] memory claimants) = abi.decode(
-            _message,
-            (bytes32[], address[])
-        );
-
-=======
-    /**
-     * @notice Handles cross-chain messages containing proof data
-     * @dev Common implementation to validate and process cross-chain messages
-     * @param _sourceChainId Chain ID of the source chain (not used for whitelist validation)
-     * @param _messageSender Address that dispatched the message on source chain
-     * @param _message Encoded array of intent hashes and claimants
-     */
-    function _handleCrossChainMessage(
         uint256 _sourceChainId,
         address _messageSender,
         bytes calldata _message
@@ -151,7 +103,6 @@
             (bytes32[], address[])
         );
 
->>>>>>> 9db06282
         // Process the intent proofs using shared implementation - array validation happens there
         _processIntentProofs(hashes, claimants);
     }
