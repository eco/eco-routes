--- conflicted
+++ resolved
@@ -1,13 +1,8 @@
 import hre from 'hardhat'
 import * as L2OutputArtifact from '@eth-optimism/contracts-bedrock/forge-artifacts/L2OutputOracle.sol/L2OutputOracle.json'
-<<<<<<< HEAD
 import { AlchemyProvider, Wallet, Signer, hexlify } from 'ethers'
 import { toBytes } from 'viem'
 import { writeFile } from 'fs'
-=======
-import { AlchemyProvider, Wallet, Signer } from 'ethers'
-import { toBytes } from 'viem'
->>>>>>> ff7f8a6b
 
 const PRIVATE_KEY = process.env.PRIVATE_KEY || ''
 const ALCHEMY_API_KEY = process.env.ALCHEMY_API_KEY || ''
@@ -16,10 +11,6 @@
 const L1signer: Signer = new Wallet(PRIVATE_KEY, L1Provider)
 const L2_NETWORK = 'base-sepolia'
 const L2Provider = new AlchemyProvider(L2_NETWORK, ALCHEMY_API_KEY)
-<<<<<<< HEAD
-=======
-const L2signer: Signer = new Wallet(PRIVATE_KEY, L2Provider)
->>>>>>> ff7f8a6b
 
 const baseOutputContractAddress = '0x84457ca9D0163FbC4bbfe4Dfbb20ba46e48DF254' // sepolia address
 
@@ -41,20 +32,13 @@
 async function main() {
   // hre.changeNetwork(L2_NETWORK)
   const txDetails = await L2Provider.getTransaction(txToProve)
-<<<<<<< HEAD
   // console.log(hre.ethers.provider)
   const txBlock = txDetails!.blockNumber
-=======
-  const txBlock = txDetails.blockNumber
->>>>>>> ff7f8a6b
 
   const baseOutputContract = await hre.ethers.ContractFactory.fromSolidity(
     L2OutputArtifact,
     L1signer,
   ).attach(baseOutputContractAddress)
-<<<<<<< HEAD
-  // console.log(L1signer)
-  // console.log(baseOutputContract)
   const outputIndex = await baseOutputContract.getL2OutputIndexAfter(txBlock)
   const outputData = await baseOutputContract.getL2OutputAfter(txBlock)
   const l2EndBatchBlock = hexlify(toBytes(outputData.l2BlockNumber))
@@ -62,15 +46,6 @@
   // eslint-disable-next-line no-unused-vars
   const outputRoot = outputData.outputRoot
 
-=======
-  const outputIndex = await baseOutputContract.getL2OutputIndexAfter(txBlock)
-  const outputData = await baseOutputContract.getL2OutputAfter(txBlock)
-  const l2EndBatchBlock = hre.ethers.hexlify(toBytes(outputData.l2BlockNumber))
-  // eslint-disable-next-line no-unused-vars
-  const outputRoot = outputData.outputRoot
-
-  // await hre.changeNetwork(L2_NETWORK)
->>>>>>> ff7f8a6b
   const l2OutputStorageRoot = (
     await L2Provider.send('eth_getBlockByNumber', [l2EndBatchBlock, false])
   ).stateRoot
@@ -101,30 +76,13 @@
     intentHash,
     Number(outputIndex) - 1, // see comment in contract
     proof.storageProof[0].proof,
-<<<<<<< HEAD
-    hre.ethers.encodeRlp([
-      // hre.ethers.utils.RLP.encode([
-      nonce,
-      balance,
-      proof.storageHash,
-      proof.codeHash,
-    ]),
-=======
     hre.ethers.encodeRlp([nonce, balance, proof.storageHash, proof.codeHash]),
->>>>>>> ff7f8a6b
     proof.accountProof,
     l2OutputStorageRoot,
   ]
   console.log(proveIntentParams)
 
-  const timestamp = Date.now()
-  //   writeFileSync(
-  //     `output/proofGenerationOutput_${timestamp}.txt`,
-  //     JSON.stringify(proveIntentParams),
-  //     {
-  //       flag: 'w',
-  //     },
-  //   )
+  // const timestamp = Date.now()
   writeFile(
     `output/proofGenerationOutput.json`,
     JSON.stringify(proveIntentParams),
