--- conflicted
+++ resolved
@@ -30,19 +30,11 @@
     error UnauthorizedDispatch(address _sender);
         
     // local mailbox address
-<<<<<<< HEAD
     address immutable public MAILBOX;
     
     // address of the Inbox contract
     // assumes that all Inboxes are deployed via ERC-2470 and hence have the same address
     address immutable public INBOX;
-=======
-    address public immutable MAILBOX;
-    
-    // address of the Inbox contract
-    // assumes that all Inboxes are deployed via ERC-2470 and hence have the same address
-    address public immutable INBOX;
->>>>>>> 101acac7
 
     /**
      * @notice constructor
