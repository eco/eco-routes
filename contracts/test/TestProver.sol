--- conflicted
+++ resolved
@@ -5,9 +5,6 @@
 import {BaseProver} from "../prover/BaseProver.sol";
 
 contract TestProver is BaseProver {
-<<<<<<< HEAD
-    function version() external pure returns (string memory) { return "0.0.5-ffb64f6"; }
-=======
     struct argsCheck {
         address sender;
         uint256 sourceChainId;
@@ -24,7 +21,6 @@
     function version() external pure returns (string memory) {
         return "1.8.14-e2c12e7";
     }
->>>>>>> 381d9168
 
     function addProvenIntent(bytes32 _hash, address _claimant) public {
         provenIntents[_hash] = _claimant;
