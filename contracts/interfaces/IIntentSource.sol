/* -*- c-basic-offset: 4 -*- */
// SPDX-License-Identifier: MIT
pragma solidity ^0.8.26;

import {ISemver} from "../libs/Semver.sol";

import {Call, TokenAmount, Reward, Intent} from "../types/Intent.sol";

/**
 * This contract is the source chain portion of the Eco Protocol's intent system.
 *
 * It can be used to create intents as well as withdraw the associated rewards.
 * Its counterpart is the inbox contract that lives on the destination chain.
 * This contract makes a call to the prover contract (on the source chain) in order to verify intent fulfillment.
 */
interface IIntentSource is ISemver {
    /**
     * @notice thrown on a call to withdraw() by someone who is not entitled to the rewards for a
     * given intent.
     * @param _hash the hash of the intent, also the key to the intents mapping
     */
    error UnauthorizedWithdrawal(bytes32 _hash);

    /**
     * @notice thrown on a call to withdraw() for an intent whose rewards have already been withdrawn.
     * @param _hash the hash of the intent on which withdraw was attempted
     */
    error NothingToWithdraw(bytes32 _hash);

    /**
     * @notice thrown on a call to createIntent where _targets and _data have different lengths, or when one of their lengths is zero.
     */
    error CalldataMismatch();

    /**
     * @notice thrown on a call to createIntent where _rewardTokens and _rewardAmounts have different lengths, or when one of their lengths is zero.
     */
    error RewardsMismatch();

    /**
     * @notice thrown on a call to batchWithdraw where an intent's claimant does not match the input claimant address
     * @param _hash the hash of the intent on which withdraw was attempted
     */
    error BadClaimant(bytes32 _hash);

    /**
     * @notice thrown on transfer failure
     * @param _token the token
     * @param _to the recipient
     * @param _amount the amount
     */
    error TransferFailed(address _token, address _to, uint256 _amount);

    /**
     * @notice emitted on a successful call to createIntent
     * @param hash the hash of the intent, also the key to the intents mapping
     * @param nonce the nonce provided by the creator
     * @param destination the destination chain
     * @param inbox the inbox contract on the destination chain
     * @param calls the instructions
     * @param creator the address that created the intent
     * @param prover the prover contract address for the intent
     * @param expiryTime the time by which the storage proof must have been created in order for the solver to redeem rewards.
     * @param nativeValue the amount of native tokens offered as reward
     * @param tokens the reward tokens and amounts
     */
    event IntentCreated(
        bytes32 indexed hash,
        bytes32 nonce,
        uint256 destination,
        address inbox,
        Call[] calls,
        address indexed creator,
        address indexed prover,
        uint256 expiryTime,
        uint256 nativeValue,
        TokenAmount[] tokens
    );

    /**
     * @notice emitted on successful call to withdraw
     * @param _hash the hash of the intent on which withdraw was attempted
     * @param _recipient the address that received the rewards for this intent
     */
    event Withdrawal(bytes32 _hash, address indexed _recipient);

    function getClaimed(bytes32 intentHash) external view returns (address);

    function getVaultRefundToken() external view returns (address);

    function getIntentHash(
        Intent calldata intent
    ) external pure returns (bytes32 intentHash, bytes32 routeHash, bytes32 rewardHash);

    function intentVaultAddress(
        Intent calldata intent
    ) external view returns (address);

    /**
     * @notice Creates an intent to execute instructions on a contract on a supported chain in exchange for a bundle of assets.
     * @dev If a proof ON THE SOURCE CHAIN is not completed by the expiry time, the reward funds will not be redeemable by the solver, REGARDLESS OF WHETHER THE INSTRUCTIONS WERE EXECUTED.
     * The onus of that time management (i.e. how long it takes for data to post to L1, etc.) is on the intent solver.
     * @param intent The intent struct with all the intent params
     * @param fundReward whether to fund the reward or not
     * @return intentHash the hash of the intent
     */
<<<<<<< HEAD
    function publishIntent(
        Intent calldata intent,
        bool addRewards
    ) external payable returns (bytes32 intentHash);
=======
    function publishIntent(Intent calldata intent, bool fundReward) external payable returns (bytes32 intentHash);
>>>>>>> 5405059b

    /**
     * @notice Validates an intent by checking that the intent's rewards are  valid.
     * @param intent the intent to validate
     */
    function validateIntent(Intent calldata intent) external view returns (bool);

    /**
     * @notice allows withdrawal of reward funds locked up for a given intent
     * @param routeHash the hash of the route of the intent
     * @param reward the reward struct of the intent
     */
    function withdrawRewards(bytes32 routeHash, Reward calldata reward) external;

    /**
     * @notice allows withdrawal of reward funds locked up for a given intent
     * @param routeHashes the hashes of the routes of the intents
     * @param rewards the rewards struct of the intents
     */
<<<<<<< HEAD
    function batchWithdraw(
        bytes32[] calldata routeHashes,
        Reward[] calldata rewards
    ) external;
=======
    function batchWithdraw(bytes32[] calldata routeHashes, Reward[] calldata rewards) external;

    /**
     * @notice Refunds the rewards associated with an intent to its creator
     * @param routeHash The hash of the route of the intent
     * @param reward The reward of the intent
     * @param token Any specific token that could be wrongly sent to the vault
     */
    function refundIntent(bytes32 routeHash, Reward calldata reward, address token) external;
>>>>>>> 5405059b
}<|MERGE_RESOLUTION|>--- conflicted
+++ resolved
@@ -104,25 +104,20 @@
      * @param fundReward whether to fund the reward or not
      * @return intentHash the hash of the intent
      */
-<<<<<<< HEAD
-    function publishIntent(
-        Intent calldata intent,
-        bool addRewards
-    ) external payable returns (bytes32 intentHash);
-=======
     function publishIntent(Intent calldata intent, bool fundReward) external payable returns (bytes32 intentHash);
->>>>>>> 5405059b
 
     /**
      * @notice Validates an intent by checking that the intent's rewards are  valid.
      * @param intent the intent to validate
      */
-    function validateIntent(Intent calldata intent) external view returns (bool);
+    function validateIntent(
+        Intent calldata intent
+    ) external view returns (bool);
 
     /**
      * @notice allows withdrawal of reward funds locked up for a given intent
      * @param routeHash the hash of the route of the intent
-     * @param reward the reward struct of the intent
+        * @param reward the reward struct of the intent
      */
     function withdrawRewards(bytes32 routeHash, Reward calldata reward) external;
 
@@ -131,12 +126,6 @@
      * @param routeHashes the hashes of the routes of the intents
      * @param rewards the rewards struct of the intents
      */
-<<<<<<< HEAD
-    function batchWithdraw(
-        bytes32[] calldata routeHashes,
-        Reward[] calldata rewards
-    ) external;
-=======
     function batchWithdraw(bytes32[] calldata routeHashes, Reward[] calldata rewards) external;
 
     /**
@@ -146,5 +135,4 @@
      * @param token Any specific token that could be wrongly sent to the vault
      */
     function refundIntent(bytes32 routeHash, Reward calldata reward, address token) external;
->>>>>>> 5405059b
 }