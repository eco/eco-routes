--- conflicted
+++ resolved
@@ -11,14 +11,10 @@
  * It validates that the hash is the hash of the other parameters, and then executes the calldata.
  * A prover can then claim the reward on the src chain by looking at the fulfilled mapping.
  */
-<<<<<<< HEAD
 contract Inbox is Ownable, IInbox {
 
     address public immutable mailbox;
 
-=======
-contract Inbox is IInbox, Ownable {
->>>>>>> 55b82e72
     // Mapping of intent hash on the src chain to its fulfillment
     mapping(bytes32 => address) public fulfilled;
 
@@ -40,11 +36,7 @@
         }
     }
 
-<<<<<<< HEAD
     constructor(address _owner, bool _isSolvingPublic, address[] memory _solvers, address _mailbox) Ownable(_owner){
-=======
-    constructor(address _owner, bool _isSolvingPublic, address[] memory _solvers) Ownable(_owner) {
->>>>>>> 55b82e72
         isSolvingPublic = _isSolvingPublic;
         for (uint256 i = 0; i < _solvers.length; i++) {
             solverWhitelist[_solvers[i]] = true;
