// SPDX-License-Identifier: UNLICENSED
pragma solidity ^0.8.26;

interface IInbox {
    /**
     * This function is the main entry point for fulfilling an intent. It validates that the intentHash is the hash of the other parameters.
     * It then calls the addresses with their respective calldata, and if successful marks the intent as fulfilled and emits an event.
     * @param _sourceChainID The chainID of the source chain
     * @param _targets The array of addresses to call
     * @param _data The array of calldata
     * @param _expiryTime The timestamp at which the intent expires
     * @param _nonce The nonce of the calldata. Composed of the hash on the src chain of a global nonce & chainID
     * @param _claimant The address who can claim the reward on the src chain. Not part of the hash
     * @param _expectedHash The hash a solver should expect to be generated from the params above. 
     * @dev this is a guardrail to make sure solves dont accidentally solve intents that cannot be proven.
     * @return results The results of the calls as an array of bytes
     */
    function fulfill(
        uint256 _sourceChainID,
        address[] calldata _targets,
        bytes[] calldata _data,
        uint256 _expiryTime,
        bytes32 _nonce,
        address _claimant,
        bytes32 _expectedHash
    ) external returns (bytes[] memory);

    // Event emitted when an intent is succesfully fulfilled
<<<<<<< HEAD
    event Fulfillment(bytes32 indexed _hash, address _claimer);
=======
    event Fulfillment(bytes32 indexed _hash, uint256 indexed _sourceChainID, address indexed _claimant);
>>>>>>> bde13591

    // Event emitted when the intent can no longer be fulfilled because its timestamp has expired
    error IntentExpired();

    // Event emitted when the intent has already been fulfilled
    error IntentAlreadyFulfilled(bytes32 _hash);

    // Event emitted when the intent call failed while itertating through the callAddresses
    error IntentCallFailed(address _addr, bytes _data, bytes _returnData);

    // Event emitted when the hash generated on the inbox contract does not match the expected hash
    error InvalidHash(bytes32 _expectedHash);
}<|MERGE_RESOLUTION|>--- conflicted
+++ resolved
@@ -11,7 +11,7 @@
      * @param _expiryTime The timestamp at which the intent expires
      * @param _nonce The nonce of the calldata. Composed of the hash on the src chain of a global nonce & chainID
      * @param _claimant The address who can claim the reward on the src chain. Not part of the hash
-     * @param _expectedHash The hash a solver should expect to be generated from the params above. 
+     * @param _expectedHash The hash a solver should expect to be generated from the params above.
      * @dev this is a guardrail to make sure solves dont accidentally solve intents that cannot be proven.
      * @return results The results of the calls as an array of bytes
      */
@@ -26,11 +26,7 @@
     ) external returns (bytes[] memory);
 
     // Event emitted when an intent is succesfully fulfilled
-<<<<<<< HEAD
-    event Fulfillment(bytes32 indexed _hash, address _claimer);
-=======
     event Fulfillment(bytes32 indexed _hash, uint256 indexed _sourceChainID, address indexed _claimant);
->>>>>>> bde13591
 
     // Event emitted when the intent can no longer be fulfilled because its timestamp has expired
     error IntentExpired();
