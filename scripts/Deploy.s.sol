pragma solidity ^0.8.0;

// Forge
import {Script} from "forge-std/Script.sol";
import {console} from "forge-std/console.sol";

// Tools
import {SingletonFactory} from "../contracts/tools/SingletonFactory.sol";
import {ICreate3Deployer} from "../contracts/tools/ICreate3Deployer.sol";

// Protocol
import {Inbox} from "../contracts/Inbox.sol";
import {IntentSource} from "../contracts/IntentSource.sol";
import {HyperProver} from "../contracts/prover/HyperProver.sol";

contract Deploy is Script {
    bytes constant CREATE3_DEPLOYER_BYTECODE =
        hex"60a060405234801561001057600080fd5b5060405161002060208201610044565b601f1982820381018352601f90910116604052805160209190910120608052610051565b6101a080610ccf83390190565b608051610c5c610073600039600081816103d701526105410152610c5c6000f3fe6080604052600436106100345760003560e01c80634af63f0214610039578063c2b1041c14610075578063cf4d643214610095575b600080fd5b61004c6100473660046108b7565b6100a8565b60405173ffffffffffffffffffffffffffffffffffffffff909116815260200160405180910390f35b34801561008157600080fd5b5061004c6100903660046108fc565b61018c565b61004c6100a336600461096f565b6101e5565b6040805133602082015290810182905260009081906060016040516020818303038152906040528051906020012090506100e28482610372565b9150341561010a5761010a73ffffffffffffffffffffffffffffffffffffffff83163461048b565b61011484826104d5565b9150823373ffffffffffffffffffffffffffffffffffffffff168373ffffffffffffffffffffffffffffffffffffffff167fd579261046780ec80c4dae1bc57abdb62c58df8af1531e63b4e8bcc08bcf46ec878051906020012060405161017d91815260200190565b60405180910390a45092915050565b6040805173ffffffffffffffffffffffffffffffffffffffff8416602082015290810182905260009081906060016040516020818303038152906040528051906020012090506101dc8582610372565b95945050505050565b60408051336020820152908101849052600090819060600160405160208183030381529060405280519060200120905061021f8682610372565b915034156102475761024773ffffffffffffffffffffffffffffffffffffffff83163461048b565b61025186826104d5565b9150843373ffffffffffffffffffffffffffffffffffffffff168373ffffffffffffffffffffffffffffffffffffffff167fd579261046780ec80c4dae1bc57abdb62c58df8af1531e63b4e8bcc08bcf46ec89805190602001206040516102ba91815260200190565b60405180910390a460008273ffffffffffffffffffffffffffffffffffffffff1685856040516102eb929190610a0a565b6000604051808303816000865af19150503d8060008114610328576040519150601f19603f3d011682016040523d82523d6000602084013e61032d565b606091505b5050905080610368576040517f139c636700000000000000000000000000000000000000000000000000000000815260040160405180910390fd5b5050949350505050565b604080517fff000000000000000000000000000000000000000000000000000000000000006020808301919091527fffffffffffffffffffffffffffffffffffffffff00000000000000000000000030606090811b82166021850152603584018690527f0000000000000000000000000000000000000000000000000000000000000000605580860191909152855180860390910181526075850186528051908401207fd6940000000000000000000000000000000000000000000000000000000000006095860152901b1660978301527f010000000000000000000000000000000000000000000000000000000000000060ab8301528251808303608c01815260ac90920190925280519101206000905b9392505050565b600080600080600085875af19050806104d0576040517ff4b3b1bc00000000000000000000000000000000000000000000000000000000815260040160405180910390fd5b505050565b60006104848383604080517fff000000000000000000000000000000000000000000000000000000000000006020808301919091527fffffffffffffffffffffffffffffffffffffffff00000000000000000000000030606090811b82166021850152603584018690527f0000000000000000000000000000000000000000000000000000000000000000605580860191909152855180860390910181526075850186528051908401207fd6940000000000000000000000000000000000000000000000000000000000006095860152901b1660978301527f010000000000000000000000000000000000000000000000000000000000000060ab8301528251808303608c01815260ac90920190925280519101208251600003610625576040517f21744a5900000000000000000000000000000000000000000000000000000000815260040160405180910390fd5b6106448173ffffffffffffffffffffffffffffffffffffffff16610783565b1561067b576040517fa6ef0ba100000000000000000000000000000000000000000000000000000000815260040160405180910390fd5b60008260405161068a906107d0565b8190604051809103906000f59050801580156106aa573d6000803e3d6000fd5b50905073ffffffffffffffffffffffffffffffffffffffff81166106fa576040517fb4f5411100000000000000000000000000000000000000000000000000000000815260040160405180910390fd5b6040517e77436000000000000000000000000000000000000000000000000000000000815273ffffffffffffffffffffffffffffffffffffffff821690627743609061074a908790600401610a1a565b600060405180830381600087803b15801561076457600080fd5b505af1158015610778573d6000803e3d6000fd5b505050505092915050565b600073ffffffffffffffffffffffffffffffffffffffff82163f801580159061048457507fc5d2460186f7233c927e7db2dcc703c0e500b653ca82273b7bfad8045d85a470141592915050565b6101a080610a8783390190565b7f4e487b7100000000000000000000000000000000000000000000000000000000600052604160045260246000fd5b600082601f83011261081d57600080fd5b813567ffffffffffffffff80821115610838576108386107dd565b604051601f83017fffffffffffffffffffffffffffffffffffffffffffffffffffffffffffffffe0908116603f0116810190828211818310171561087e5761087e6107dd565b8160405283815286602085880101111561089757600080fd5b836020870160208301376000602085830101528094505050505092915050565b600080604083850312156108ca57600080fd5b823567ffffffffffffffff8111156108e157600080fd5b6108ed8582860161080c565b95602094909401359450505050565b60008060006060848603121561091157600080fd5b833567ffffffffffffffff81111561092857600080fd5b6109348682870161080c565b935050602084013573ffffffffffffffffffffffffffffffffffffffff8116811461095e57600080fd5b929592945050506040919091013590565b6000806000806060858703121561098557600080fd5b843567ffffffffffffffff8082111561099d57600080fd5b6109a98883890161080c565b95506020870135945060408701359150808211156109c657600080fd5b818701915087601f8301126109da57600080fd5b8135818111156109e957600080fd5b8860208285010111156109fb57600080fd5b95989497505060200194505050565b8183823760009101908152919050565b600060208083528351808285015260005b81811015610a4757858101830151858201604001528201610a2b565b5060006040828601015260407fffffffffffffffffffffffffffffffffffffffffffffffffffffffffffffffe0601f830116850101925050509291505056fe608060405234801561001057600080fd5b50610180806100206000396000f3fe60806040526004361061001d5760003560e01c806277436014610022575b600080fd5b61003561003036600461007b565b610037565b005b8051602082016000f061004957600080fd5b50565b7f4e487b7100000000000000000000000000000000000000000000000000000000600052604160045260246000fd5b60006020828403121561008d57600080fd5b813567ffffffffffffffff808211156100a557600080fd5b818401915084601f8301126100b957600080fd5b8135818111156100cb576100cb61004c565b604051601f82017fffffffffffffffffffffffffffffffffffffffffffffffffffffffffffffffe0908116603f011681019083821181831017156101115761011161004c565b8160405282815287602084870101111561012a57600080fd5b82602086016020830137600092810160200192909252509594505050505056fea2646970667358221220a30aa0b079a504f6336b7e339659f909f468dcfe513766d3086e1efce2657d5164736f6c63430008130033a26469706673582212203a8a2818751a76f13bac296ad23080c23254ec57b82f46e2953af00c5cc5ecb464736f6c63430008130033608060405234801561001057600080fd5b50610180806100206000396000f3fe60806040526004361061001d5760003560e01c806277436014610022575b600080fd5b61003561003036600461007b565b610037565b005b8051602082016000f061004957600080fd5b50565b7f4e487b7100000000000000000000000000000000000000000000000000000000600052604160045260246000fd5b60006020828403121561008d57600080fd5b813567ffffffffffffffff808211156100a557600080fd5b818401915084601f8301126100b957600080fd5b8135818111156100cb576100cb61004c565b604051601f82017fffffffffffffffffffffffffffffffffffffffffffffffffffffffffffffffe0908116603f011681019083821181831017156101115761011161004c565b8160405282815287602084870101111561012a57600080fd5b82602086016020830137600092810160200192909252509594505050505056fea2646970667358221220a30aa0b079a504f6336b7e339659f909f468dcfe513766d3086e1efce2657d5164736f6c63430008130033";

    struct VerificationData {
        address contractAddress;
        string contractPath;
        bytes constructorArgs;
        uint256 chainId;
    }

    SingletonFactory constant create2Factory =
        SingletonFactory(0xce0042B868300000d44A59004Da54A005ffdcf9f);

    // Create3Deployer
    ICreate3Deployer constant create3Deployer =
        ICreate3Deployer(0xC6BAd1EbAF366288dA6FB5689119eDd695a66814);

    // Define a struct to consolidate deployment data and avoid stack too deep errors
    struct DeploymentContext {
        bytes32 salt;
        address mailbox;
        string deployFilePath;
        address deployer;
        bytes32 intentSourceSalt;
        bytes32 inboxSalt;
        bytes32 hyperProverSalt;
        address intentSource;
        address inbox;
        address hyperProver;
        bytes inboxConstructorArgs;
        bytes hyperProverConstructorArgs;
    }

    function run() external {
        // Initialize the deployment context struct with environment variables
        DeploymentContext memory ctx;
        ctx.salt = vm.envBytes32("SALT");
        ctx.mailbox = vm.envAddress("MAILBOX");
        ctx.deployFilePath = vm.envString("DEPLOY_FILE");
        ctx.deployer = vm.rememberKey(vm.envUint("PRIVATE_KEY"));

        // Compute salts for each contract
        ctx.intentSourceSalt = getContractSalt(ctx.salt, "INTENT_SOURCE");
        ctx.inboxSalt = getContractSalt(ctx.salt, "INBOX");
        ctx.hyperProverSalt = getContractSalt(ctx.salt, "HYPER_PROVER");

        vm.startBroadcast();

        // Deploy deployer if it hasn't been deployed
        if (!isDeployed(address(create3Deployer))) {
            deployCreate3Deployer();
            console.log(
                "Deployed Create3Deployer : ",
                address(create3Deployer)
            );
        }

<<<<<<< HEAD
=======
        console.log("Deploying :", block.chainid);
>>>>>>> b53de5ca
        // Deploy IntentSource - using a code block to manage variable lifetimes
        {
            bool deployed;
            (ctx.intentSource, deployed) = deployWithCreate3(
                type(IntentSource).creationCode,
                ctx.deployer,
                ctx.intentSourceSalt
            );
            console.log("IntentSource :", ctx.intentSource);
        }

        // Deploy Inbox - using a code block to manage variable lifetimes
        {
            // Initialize solvers array properly with a defined length
            address[] memory solvers = new address[](0);
            uint96 minBatcherReward = 0;
            ctx.inboxConstructorArgs = abi.encode(
                ctx.deployer,
                true,
                minBatcherReward,
                solvers
            );

            bytes memory inboxBytecode = abi.encodePacked(
                type(Inbox).creationCode,
                ctx.inboxConstructorArgs
            );

            bool wasInboxDeployed;
            (ctx.inbox, wasInboxDeployed) = deployWithCreate3(
                inboxBytecode,
                ctx.deployer,
                ctx.inboxSalt
            );

            console.log("Inbox :", ctx.inbox);
<<<<<<< HEAD
=======

            if (!wasInboxDeployed) {
                // Set Hyperlane Mailbox contract address
                Inbox(payable(ctx.inbox)).setMailbox(ctx.mailbox);
            }
>>>>>>> b53de5ca
        }

        // Deploy HyperProver - using a code block to manage variable lifetimes
        {
<<<<<<< HEAD
            // Initialize provers array properly with inbox address
            address[] memory provers = new address[](1);
            provers[0] = ctx.inbox;

            ctx.hyperProverConstructorArgs = abi.encode(
                ctx.mailbox,
                ctx.inbox,
                provers
            );
=======
            ctx.hyperProverConstructorArgs = abi.encode(ctx.mailbox, ctx.inbox);
>>>>>>> b53de5ca

            bytes memory hyperProverBytecode = abi.encodePacked(
                type(HyperProver).creationCode,
                ctx.hyperProverConstructorArgs
            );

            bool deployed;
            (ctx.hyperProver, deployed) = deployWithCreate3(
                hyperProverBytecode,
                ctx.deployer,
                ctx.hyperProverSalt
            );

            console.log("HyperProver :", ctx.hyperProver);
        }

        vm.stopBroadcast();

        // Write deployment results to file - using a separate function to reduce stack variables
        writeDeploymentData(ctx);
    }

    // Separate function to handle writing deployment data to file
    function writeDeploymentData(DeploymentContext memory ctx) internal {
        VerificationData[3] memory contracts = [
            VerificationData({
                contractAddress: ctx.intentSource,
                contractPath: "contracts/IntentSource.sol:IntentSource",
                constructorArgs: new bytes(0),
                chainId: block.chainid
            }),
            VerificationData({
                contractAddress: ctx.inbox,
                contractPath: "contracts/Inbox.sol:Inbox",
                constructorArgs: ctx.inboxConstructorArgs,
                chainId: block.chainid
            }),
            VerificationData({
                contractAddress: ctx.hyperProver,
                contractPath: "contracts/prover/HyperProver.sol:HyperProver",
                constructorArgs: ctx.hyperProverConstructorArgs,
                chainId: block.chainid
            })
        ];

        writeDeployFile(ctx.deployFilePath, contracts);
    }

    function isDeployed(address _addr) internal view returns (bool) {
        return _addr.code.length > 0;
    }

    function getContractSalt(
        bytes32 rootSalt,
        string memory contractName
    ) internal pure returns (bytes32) {
        return
            keccak256(
                abi.encode(rootSalt, keccak256(abi.encodePacked(contractName)))
            );
    }

    function deployCreate3Deployer() internal {
        address deployedCreate3Deployer = create2Factory.deploy(
            CREATE3_DEPLOYER_BYTECODE,
            bytes32(0)
        );

        require(
            deployedCreate3Deployer == address(create3Deployer),
            "Unexpected deployer"
        );
    }

    function deployWithCreate3(
        bytes memory bytecode,
        address sender,
        bytes32 salt
    ) internal returns (address deployedContract, bool deployed) {
        deployedContract = create3Deployer.deployedAddress(
            bytecode,
            sender,
            salt
        );

        deployed = isDeployed(deployedContract);

        if (!deployed) {
            address justDeployedAddr = create3Deployer.deploy(bytecode, salt);
            require(
                deployedContract == justDeployedAddr,
                "Expected address does not match the deployed address"
            );
            require(
                isDeployed(deployedContract),
                "Contract did not get deployed"
            );
        } else {
            console.log(
                "Contract already deployed at address:",
                deployedContract
            );
        }
    }

    function writeDeployFile(
        string memory filePath,
        VerificationData[3] memory contracts
    ) internal {
        for (uint256 i = 0; i < contracts.length; i++) {
            vm.writeLine(
                filePath,
                string(
                    abi.encodePacked(
                        vm.toString(contracts[i].chainId),
                        ",",
                        vm.toString(contracts[i].contractAddress),
                        ",",
                        contracts[i].contractPath,
                        ",",
                        vm.toString(contracts[i].constructorArgs)
                    )
                )
            );
        }
    }
}<|MERGE_RESOLUTION|>--- conflicted
+++ resolved
@@ -71,10 +71,6 @@
             );
         }
 
-<<<<<<< HEAD
-=======
-        console.log("Deploying :", block.chainid);
->>>>>>> b53de5ca
         // Deploy IntentSource - using a code block to manage variable lifetimes
         {
             bool deployed;
@@ -111,19 +107,10 @@
             );
 
             console.log("Inbox :", ctx.inbox);
-<<<<<<< HEAD
-=======
-
-            if (!wasInboxDeployed) {
-                // Set Hyperlane Mailbox contract address
-                Inbox(payable(ctx.inbox)).setMailbox(ctx.mailbox);
-            }
->>>>>>> b53de5ca
         }
 
         // Deploy HyperProver - using a code block to manage variable lifetimes
         {
-<<<<<<< HEAD
             // Initialize provers array properly with inbox address
             address[] memory provers = new address[](1);
             provers[0] = ctx.inbox;
@@ -133,9 +120,6 @@
                 ctx.inbox,
                 provers
             );
-=======
-            ctx.hyperProverConstructorArgs = abi.encode(ctx.mailbox, ctx.inbox);
->>>>>>> b53de5ca
 
             bytes memory hyperProverBytecode = abi.encodePacked(
                 type(HyperProver).creationCode,
