--- conflicted
+++ resolved
@@ -143,12 +143,6 @@
 
 <ins>Security:</ins> This method can be called by anyone, but cannot be called again for the same intent, thus preventing a double fulfillment. This method executes arbitrary calls written by the intent creator on behalf of the Inbox contract - it is important that the caller be aware of what they are executing. The Inbox will be the msg.sender for these calls. \_sourceChainID, the destination's chainID, the inbox address, \_targets, \_data, \_expiryTime, and \_nonce are hashed together to form the intent's hash on the IntentSource - any incorrect inputs will result in a hash that differs from the original, and will prevent the intent's reward from being withdrawn (as this means the intent fulfilled differed from the one created). The \_expectedHash input exists only to help prevent this before fulfillment.
 
-<<<<<<< HEAD
-<<<<<<< Updated upstream
-## Intent Proving
-
-Intent proving lives on `Prover.sol`, which is on the source chain. `Prover`s are the parties that should be interacting with the `Prover` contract, but the `IntentSource` reads state from it. The methods in this contract are complex and require inputs that can be difficult to generate. In the future we will be building out services to assist with proving, as well as publishing an SDK for input generation and/or spinning up independent proving services. Please see the scripts directory for usage examples.
-=======
 <h4><ins>fulfillHyperInstant</ins></h4>
 <h5> Allows a filler to fulfill an intent on its destination chain to be proven by the HyperProver specified in the intent. After fulfilling the intent, this method packs the intentHash and claimant into a message and sends it over the Hyperlane bridge to the HyperProver on the source chain. The filler also gets to predetermine the address on the destination chain that will receive the reward tokens.</h5>
 
@@ -183,7 +177,7 @@
 
 <h4><ins>sendBatch</ins></h4>
 
-<h5> Allows a filler to send a batch of HyperProver-destined intents over the Hyperlane bridge. This reduces the cost per intent proven, as intents that would have had to be sent in separate messages are now consolidated into one. </h5>
+<h5> Allows a filler to send a batch of HyperProver-destined intents over the HyperLane bridge. This reduces the cost per intent proven, as intents that would have had to be sent in separate messages are now consolidated into one. </h5>
 
 Attributes:
 
@@ -195,7 +189,7 @@
 
 <h4><ins>fetchFee</ins></h4>
 
-<h5> A passthrough method that calls the Hyperlane Mailbox and fetches the cost of sending a given message. This method is used inside both the fulfillHyperInstant and sendBatch methods to ensure that the user has enough gas to send the message over Hyperlane's bridge.</h5>
+<h5> A passthrough method that calls the HyperLane Mailbox and fetches the cost of sending a given message. This method is used inside both the fulfillHyperInstant and sendBatch methods to ensure that the user has enough gas to send the message over HyperLane's bridge.</h5>
 
 Attributes:
 
@@ -207,7 +201,7 @@
 
 <h4><ins>setMailbox</ins></h4>
 
-<h5>Sets the Hyperlane Mailbox address to be used for all HyperProving fulfills.</h5>
+<h5>Sets the HyperLane Mailbox address to be used for all HyperProving fulfills.</h5>
 
 Attributes:
 
@@ -244,103 +238,6 @@
 
 ## Intent Proving
 
-=======
-<h4><ins>fulfillHyperInstant</ins></h4>
-<h5> Allows a filler to fulfill an intent on its destination chain to be proven by the HyperProver specified in the intent. After fulfilling the intent, this method packs the intentHash and claimant into a message and sends it over the Hyperlane bridge to the HyperProver on the source chain. The filler also gets to predetermine the address on the destination chain that will receive the reward tokens.</h5>
-
-Attributes:
-
-- `_sourceChainID` (uint256) the ID of the chain where the fulfilled intent originated
-- `_targets` (address[]) the address on the destination chain at which the instruction sets need to be executed
-- `_data` (bytes[]) the instructions to be executed on \_targets
-- `_expiryTime` (uint256) the timestamp at which the intent expires
-- `_nonce` (bytes32) the nonce of the calldata. Composed of the hash on the source chain of the global nonce and chainID
-- `_claimant` (address) the address that can claim the fulfilled intent's fee on the source chain
-- `_expectedHash` (bytes32) the hash of the intent. Used to verify that the correct data is being input
-- `_prover` (address) the address of the hyperProver on the source chain
-
-<ins>Security:</ins> This method inherits all of the security features in fulfillstorage. This method is also payable, as funds are required to use the hyperlane bridge.
-
-<h4><ins>fulfillHyperBatched</ins></h4>
-<h5> Allows a filler to fulfill an intent on its destination chain to be proven by the HyperProver specified in the intent. After fulfilling the intent, this method emits an event that indicates which intent was fulfilled. Fillers of hyperprover-destined intents will listen to these events and batch process them later on. The filler also gets to predetermine the address on the destination chain that will receive the reward tokens. Note: this method is currently not supported by Eco's solver services, but has been included for completeness. Work on services for this method is ongoing.</h5>
-
-Attributes:
-
-- `_sourceChainID` (uint256) the ID of the chain where the fulfilled intent originated
-- `_targets` (address[]) the address on the destination chain at which the instruction sets need to be executed
-- `_data` (bytes[]) the instructions to be executed on \_targets
-- `_expiryTime` (uint256) the timestamp at which the intent expires
-- `_nonce` (bytes32) the nonce of the calldata. Composed of the hash on the source chain of the global nonce and chainID
-- `_claimant` (address) the address that can claim the fulfilled intent's fee on the source chain
-- `_expectedHash` (bytes32) the hash of the intent. Used to verify that the correct data is being input
-- `_prover` (address) the address of the hyperProver on the source chain
-
-<ins>Security:</ins> This method inherits all of the security features in fulfillstorage.
-
-<h4><ins>sendBatch</ins></h4>
-
-<h5> Allows a filler to send a batch of HyperProver-destined intents over the HyperLane bridge. This reduces the cost per intent proven, as intents that would have had to be sent in separate messages are now consolidated into one. </h5>
-
-Attributes:
-
-- `_sourceChainID` (uint256) the chainID of the source chain
-- `_prover` (address) the address of the hyperprover on the source chain
-- `_intentHashes` (bytes32[]) the hashes of the intents to be proven
-
-<ins>Security:</ins> This method inherits all of the security features in fulfillstorage. This method is also payable, as funds are required to use the hyperlane bridge.
-
-<h4><ins>fetchFee</ins></h4>
-
-<h5> A passthrough method that calls the HyperLane Mailbox and fetches the cost of sending a given message. This method is used inside both the fulfillHyperInstant and sendBatch methods to ensure that the user has enough gas to send the message over HyperLane's bridge.</h5>
-
-Attributes:
-
-- `_sourceChainID` (uint256) the chainID of the source chain
-- `_messageBody` (bytes) the message body being sent over the bridge
-- `_prover` (address) the address of the hyperprover on the source chain
-
-<ins>Security:</ins> This method inherits all of the security features in fulfillstorage. This method is also payable, as funds are required to use the hyperlane bridge.
-
-<h4><ins>setMailbox</ins></h4>
-
-<h5>Sets the HyperLane Mailbox address to be used for all HyperProving fulfills.</h5>
-
-Attributes:
-
-- `_mailbox` (address) the address of the mailbox.
-
-<ins>Security:</ins> This method can only be called by the owner of the Inbox, and can only be called if the current mailbox address is the zero address. It is intended to be called at time of construction.
-
-<h4><ins>makeSolvingPublic</ins></h4>
-
-<h5>Opens up solving functionality to all addresses if it is currently restricted to a whitelist.</h5>
-
-<ins>Security:</ins> This method can only be called by the owner of the Inbox, and can only be called if solving is not currently public. There is no function to re-restrict solving - once it is public it cannot become private again.
-
-<h4><ins>changeSolverWhitelist</ins></h4>
-
-<h5>Changes the solving permissions for a given address.</h5>
-
-Attributes:
-
-- `_solver` (address) the address of the solver whose permissions are being changed
-- `_canSolve`(bool) whether or not \_solver will be able to solve after this method is called
-
-<ins>Security:</ins> This method can only be called by the owner of the Inbox. This method has no tangible effect if isSolvingPublic is true.
-
-<h4><ins>drain</ins></h4>
-
-<h5>Transfers excess gas token out of the contract.</h5>
-
-Attributes:
-
-- `_destination` (address) the destination of the transferred funds
-
-<ins>Security:</ins> This method can only be called by the owner of the Inbox. This method is primarily for testing purposes.
-
-## Intent Proving
-
->>>>>>> cd05e9de
 Intent proving lives on `Prover.sol` and `HyperProver.sol`, which are on the source chain. `Prover`s are the parties that should be interacting with the `Prover` contract, but the `IntentSource` reads state from it. The methods in this contract are complex and require inputs that can be difficult to generate. In the future we will be building out services to assist with proving, as well as publishing an SDK for input generation and/or spinning up independent proving services. The `HyperProver` contract requires no `Prover` entity to interact with it, but is also read by the `IntentSource`. Please see the scripts directory for usage examples.
 
 ## HyperProver (HyperProver.sol)
@@ -365,29 +262,17 @@
 ### Methods
 
 <h4><ins>handle</ins></h4>
-<<<<<<< HEAD
-<h5>Called by the Hyperlane Mailbox contract to finish the HyperProving process. This method parses the message sent via Hyperlane into intent hashes and their corresponding claimant addresses, then writes them to the provenIntents mapping so that the IntentSource can read from them when a reward withdrawal is attempted.</h5>
-=======
 <h5>Called by the HyperLane Mailbox contract to finish the HyperProving process. This method parses the message sent via HyperLane into intent hashes and their corresponding claimant addresses, then writes them to the provenIntents mapping so that the IntentSource can read from them when a reward withdrawal is attempted.</h5>
->>>>>>> cd05e9de
 
 Attributes:
 
 - ` ` (uint32) this variable is not used, but is required by the interface. it is the chain ID of the intent's origin chain.
-<<<<<<< HEAD
-- `_sender` (bytes32) the address that called dispatch() on the Hyperlane Mailbox on the destination chain
-=======
 - `_sender` (bytes32) the address that called dispatch() on the HyperLane Mailbox on the destination chain
->>>>>>> cd05e9de
 - `_messageBody` (bytes) the message body containing intent hashes and their corresponding claimants
 
 <ins>Security:</ins> This method is public but there are checks in place to ensure that it reverts unless msg.sender is the local hyperlane mailbox and \_sender is the destination chain's inbox. This method has direct write access to the provenIntents mapping and, therefore, gates access to the rewards for hyperproven intents.
 
 ## Storage Prover (Prover.sol)
-<<<<<<< HEAD
->>>>>>> Stashed changes
-=======
->>>>>>> cd05e9de
 
 ### Events
 
