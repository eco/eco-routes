import { SignerWithAddress } from '@nomicfoundation/hardhat-ethers/signers'
import { expect } from 'chai'
import { ethers } from 'hardhat'
import { TestERC20, Inbox } from '../typechain-types'
import {
  time,
  loadFixture,
} from '@nomicfoundation/hardhat-toolbox/network-helpers'
import { DataHexString } from 'ethers/lib.commonjs/utils/data'
import { encodeTransfer } from '../utils/encode'
<<<<<<< HEAD
=======
import { keccak256 } from 'ethers'
>>>>>>> 224fd5a6

describe('Inbox Test', (): void => {
  let inbox: Inbox
  let erc20: TestERC20
  let owner: SignerWithAddress
  let solver: SignerWithAddress
  let dstAddr: SignerWithAddress
  let intentHash: string
  let calldata: DataHexString
  let timeStamp: number
  const nonce = ethers.encodeBytes32String('0x987')
  let erc20Address: string
  const timeDelta = 1000
  const mintAmount = 1000
  const sourceChainID = 123

  async function deployInboxFixture(): Promise<{
    inbox: Inbox
    erc20: TestERC20
    owner: SignerWithAddress
    solver: SignerWithAddress
    dstAddr: SignerWithAddress
  }> {
    const [owner, solver, dstAddr] = await ethers.getSigners()
    const inboxFactory = await ethers.getContractFactory('Inbox')
    const inbox = await inboxFactory.deploy()

    // deploy ERC20 test
    const erc20Factory = await ethers.getContractFactory('TestERC20')
    const erc20 = await erc20Factory.deploy('eco', 'eco')
    await erc20.mint(owner.address, mintAmount)

    return {
      inbox,
      erc20,
      owner,
      solver,
      dstAddr,
    }
  }

  async function setBalances() {
    await erc20.connect(owner).transfer(await solver.getAddress(), mintAmount)
  }

  beforeEach(async (): Promise<void> => {
    ;({ inbox, erc20, owner, solver, dstAddr } =
      await loadFixture(deployInboxFixture))

    // fund the solver
    await setBalances()
    erc20Address = await erc20.getAddress()
    calldata = await encodeTransfer(dstAddr.address, mintAmount)
    timeStamp = (await time.latest()) + timeDelta
    const abiCoder = ethers.AbiCoder.defaultAbiCoder()
    const intermediateHash = keccak256(
      abiCoder.encode(
        ['uint256', 'uint256', 'address[]', 'bytes[]', 'uint256', 'bytes32'],
        [
          sourceChainID,
          (await owner.provider.getNetwork()).chainId,
          [erc20Address],
          [calldata],
          timeStamp,
          nonce,
        ],
      ),
    )
    intentHash = keccak256(
      abiCoder.encode(
        ['address', 'bytes32'],
        [await inbox.getAddress(), intermediateHash],
      ),
    )
  })

  describe('when the intent is invalid', () => {
    it('should revert if the timestamp is expired', async () => {
      timeStamp -= 2 * timeDelta
      await expect(
        inbox.fulfill(
          sourceChainID,
          [erc20Address],
          [calldata],
          timeStamp,
          nonce,
          dstAddr.address,
          intentHash,
        ),
      ).to.be.revertedWithCustomError(inbox, 'IntentExpired')
    })

    it('should revert if the generated hash does not match the expected hash', async () => {
      const goofyHash = keccak256(
        ethers.AbiCoder.defaultAbiCoder().encode(
          ['string'],
          ["you wouldn't block a chain"],
        ),
      )
      //   const asvfa = keccak256("you wouldn't block a chain")
      await expect(
        inbox.fulfill(
          sourceChainID,
          [erc20Address],
          [calldata],
          timeStamp,
          nonce,
          dstAddr.address,
          goofyHash,
        ),
      ).to.be.revertedWithCustomError(inbox, 'InvalidHash')
    })
    it('should revert via InvalidHash if all intent data was input correctly, but the intent used a different inbox on creation', async () => {
      const anotherInbox = await (
        await ethers.getContractFactory('Inbox')
      ).deploy()
      const abiCoder = ethers.AbiCoder.defaultAbiCoder()
      const intermediateHash = keccak256(
        abiCoder.encode(
          ['uint256', 'uint256', 'address[]', 'bytes[]', 'uint256', 'bytes32'],
          [
            sourceChainID,
            (await owner.provider.getNetwork()).chainId,
            [erc20Address],
            [calldata],
            timeStamp,
            nonce,
          ],
        ),
      )
      const sameIntentDifferentInboxHash = keccak256(
        abiCoder.encode(
          ['address', 'bytes32'],
          [await anotherInbox.getAddress(), intermediateHash],
        ),
      )

      await expect(
        inbox.fulfill(
          sourceChainID,
          [erc20Address],
          [calldata],
          timeStamp,
          nonce,
          dstAddr.address,
          sameIntentDifferentInboxHash,
        ),
      ).to.be.revertedWithCustomError(inbox, 'InvalidHash')
    })
  })

  describe('when the intent is valid', () => {
    it('should revert if the call fails', async () => {
      await expect(
        inbox.fulfill(
          sourceChainID,
          [erc20Address],
          [calldata],
          timeStamp,
          nonce,
          dstAddr.address,
          intentHash,
        ),
      ).to.be.revertedWithCustomError(inbox, 'IntentCallFailed')
    })

    it('should succeed', async () => {
      expect(await inbox.fulfilled(intentHash)).to.equal(ethers.ZeroAddress)
      expect(await erc20.balanceOf(solver.address)).to.equal(mintAmount)
      expect(await erc20.balanceOf(dstAddr.address)).to.equal(0)

      // transfer the tokens to the inbox so it can process the transaction
      await erc20.connect(solver).transfer(await inbox.getAddress(), mintAmount)

      // should emit an event
      await expect(
        inbox
          .connect(solver)
          .fulfill(
            sourceChainID,
            [erc20Address],
            [calldata],
            timeStamp,
            nonce,
            dstAddr.address,
            intentHash,
          ),
      )
        .to.emit(inbox, 'Fulfillment')
        .withArgs(intentHash, sourceChainID, dstAddr.address)
      // should update the fulfilled hash
      expect(await inbox.fulfilled(intentHash)).to.equal(dstAddr.address)

      // check balances
      expect(await erc20.balanceOf(solver.address)).to.equal(0)
      expect(await erc20.balanceOf(dstAddr.address)).to.equal(mintAmount)
    })

    it('should revert if the intent has already been fulfilled', async () => {
      // transfer the tokens to the inbox so it can process the transaction
      await erc20.connect(solver).transfer(await inbox.getAddress(), mintAmount)

      // should emit an event
      await expect(
        inbox
          .connect(solver)
          .fulfill(
            sourceChainID,
            [erc20Address],
            [calldata],
            timeStamp,
            nonce,
            dstAddr.address,
            intentHash,
          ),
      )
        .to.emit(inbox, 'Fulfillment')
        .withArgs(intentHash, sourceChainID, dstAddr.address)
      // should revert
      await expect(
        inbox
          .connect(solver)
          .fulfill(
            sourceChainID,
            [erc20Address],
            [calldata],
            timeStamp,
            nonce,
            dstAddr.address,
            intentHash,
          ),
      ).to.be.revertedWithCustomError(inbox, 'IntentAlreadyFulfilled')
    })
  })
})<|MERGE_RESOLUTION|>--- conflicted
+++ resolved
@@ -8,10 +8,7 @@
 } from '@nomicfoundation/hardhat-toolbox/network-helpers'
 import { DataHexString } from 'ethers/lib.commonjs/utils/data'
 import { encodeTransfer } from '../utils/encode'
-<<<<<<< HEAD
-=======
 import { keccak256 } from 'ethers'
->>>>>>> 224fd5a6
 
 describe('Inbox Test', (): void => {
   let inbox: Inbox
