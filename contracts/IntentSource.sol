/* -*- c-basic-offset: 4 -*- */
// SPDX-License-Identifier: MIT
pragma solidity ^0.8.26;

import "./interfaces/IIntentSource.sol";
import "./interfaces/SimpleProver.sol";
import "./types/Intent.sol";
import "@openzeppelin/contracts/token/ERC20/IERC20.sol";
import "@openzeppelin/contracts/token/ERC20/utils/SafeERC20.sol";

/**
 * This contract is the source chain portion of the Eco Protocol's intent system.
 *
 * It can be used to create intents as well as withdraw the associated rewards.
 * Its counterpart is the inbox contract that lives on the destination chain.
 * This contract makes a call to the prover contract (on the sourcez chain) in order to verify intent fulfillment.
 */
contract IntentSource is IIntentSource {
    using SafeERC20 for IERC20;

    // intent creation counter
    uint256 public counter;

    // stores the intents
    mapping(bytes32 intentHash => Intent) public intents;

    /**
     * @dev counterStart is required to preserve nonce uniqueness in the event IntentSource needs to be redeployed.
     * _counterStart the initial value of the counter
     */
    constructor(uint256 _counterStart) {
        counter = _counterStart;
    }

    function version() external pure returns (string memory) {
        return "v0.0.3-beta";
    }
    /**
     * @notice Creates an intent to execute instructions on a contract on a supported chain in exchange for a bundle of assets.
     * @dev If a proof ON THE SOURCE CHAIN is not completed by the expiry time, the reward funds will not be redeemable by the solver, REGARDLESS OF WHETHER THE INSTRUCTIONS WERE EXECUTED.
     * The onus of that time management (i.e. how long it takes for data to post to L1, etc.) is on the intent solver.
     * @dev The inbox contract on the destination chain will be the msg.sender for the instructions that are executed.
     * @param _destinationChainID the destination chain
<<<<<<< HEAD
     * @param _inbox the address of the inbox contract on the destination chain
=======
     * @param _inbox the inbox contract on the destination chain
>>>>>>> 8ac71266
     * @param _targets the addresses on _destinationChainID at which the instructions need to be executed
     * @param _data the instruction sets to be executed on _targets
     * @param _rewardTokens the addresses of reward tokens
     * @param _rewardAmounts the amounts of reward tokens
     * @param _expiryTime the timestamp at which the intent expires
     * @param _prover the prover against which the intent's status will be checked
     */

    function createIntent(
        uint256 _destinationChainID,
        address _inbox,
        address[] calldata _targets,
        bytes[] calldata _data,
        address[] calldata _rewardTokens,
        uint256[] calldata _rewardAmounts,
        uint256 _expiryTime,
        address _prover
    ) external payable returns (bytes32) {
        uint256 len = _targets.length;
        if (len == 0 || len != _data.length) {
            revert CalldataMismatch();
        }

        len = _rewardTokens.length;
        if (len != _rewardAmounts.length) {
            revert RewardsMismatch();
        }

        uint256 chainID = block.chainid;
        bytes32 _nonce = keccak256(abi.encode(counter, chainID));
        bytes32 intermediateHash =
            keccak256(abi.encode(chainID, _destinationChainID, _targets, _data, _expiryTime, _nonce));
        bytes32 intentHash = keccak256(abi.encode(_inbox, intermediateHash));

        intents[intentHash] = Intent({
            creator: msg.sender,
            destinationChainID: _destinationChainID,
            targets: _targets,
            data: _data,
            rewardTokens: _rewardTokens,
            rewardAmounts: _rewardAmounts,
            expiryTime: _expiryTime,
            isActive: true,
            nonce: _nonce,
            prover: _prover,
            rewardNative: msg.value
        });

        counter += 1;

        for (uint256 i = 0; i < len; i++) {
            IERC20(_rewardTokens[i]).safeTransferFrom(msg.sender, address(this), _rewardAmounts[i]);
        }

        emitIntentCreated(intentHash, intents[intentHash]);
        return intentHash;
    }

    function emitIntentCreated(bytes32 _hash, Intent memory _intent) internal {
        //gets around Stack Too Deep
        //TODO: remove this, stacktoodeep is solved elsewhere
        emit IntentCreated(
            _hash,
            msg.sender,
            _intent.destinationChainID,
            _intent.targets,
            _intent.data,
            _intent.rewardTokens,
            _intent.rewardAmounts,
            _intent.expiryTime,
            _intent.nonce,
            _intent.prover,
            _intent.rewardNative
        );
    }
    /**
     * @notice Withdraws the rewards associated with an intent to its claimant
     * @param _hash the hash of the intent
     */

    function withdrawRewards(bytes32 _hash) external {
        Intent storage intent = intents[_hash];
        address claimant = SimpleProver(intent.prover).provenIntents(_hash);
        address withdrawTo;
        if (intent.isActive) {
            if (claimant != address(0)) {
                withdrawTo = claimant;
            } else {
                if (block.timestamp >= intent.expiryTime) {
                    withdrawTo = intent.creator;
                } else {
                    revert UnauthorizedWithdrawal(_hash);
                }
            }
            intent.isActive = false;
            uint256 len = intent.rewardTokens.length;
            for (uint256 i = 0; i < len; i++) {
                safeERC20Transfer(intent.rewardTokens[i], withdrawTo, intent.rewardAmounts[i]);
            }
            emit Withdrawal(_hash, withdrawTo);
            if(intent.rewardNative > 0) {
                payable(withdrawTo).transfer(intent.rewardNative);
            }
        } else {
            revert NothingToWithdraw(_hash);
        }
    }
    /**
     * @notice Withdraws a batch of intents that all have the same claimant
     * @param _hashes the array of intent hashes
     * @param _claimant the claimant
     * @dev For best performance, group intents s.t. intents with the same reward token are consecutive. If there are intents with multiple reward tokens, put them at the end. Ideally don't include those kinds of intents here though.
     */

    function batchWithdraw(bytes32[] calldata _hashes, address _claimant) external {
        if (_claimant == address(0)) {
            revert BadClaimant(0x0);
        }
        address erc20;
        uint256 balance;
        uint256 nativeRewards;

        for (uint256 i = 0; i < _hashes.length; i++) {
            bytes32 _hash = _hashes[i];
            Intent storage intent = intents[_hash];
            if (!intent.isActive) {
                revert NothingToWithdraw(_hash);
            }
            address claimant = SimpleProver(intent.prover).provenIntents(_hash);
            if (claimant != _claimant) {
                if (intent.creator != _claimant) {
                    revert BadClaimant(_hash);
                }
                // trying to reclaim rewards for an expired intent
                if (claimant != address(0) || block.timestamp < intent.expiryTime) {
                    // intent is not expired
                    revert UnauthorizedWithdrawal(_hash);
                }
            }
            intent.isActive = false;
            for (uint256 j = 0; j < intent.rewardTokens.length; j++) {
                if (erc20 == intent.rewardTokens[j]) {
                    balance += intent.rewardAmounts[j];
                } else {
                    safeERC20Transfer(erc20, _claimant, balance);
                    erc20 = intent.rewardTokens[j];
                    balance = intent.rewardAmounts[j];
                }
            }
            nativeRewards += intent.rewardNative;
            emit Withdrawal(_hash, _claimant);
        }
        safeERC20Transfer(erc20, _claimant, balance);
        if (nativeRewards > 0) {
            payable(_claimant).transfer(nativeRewards);
        }
    }

    function safeERC20Transfer(address _token, address _to, uint256 _amount) internal {
<<<<<<< HEAD
        if (_token != address(0)) {
            if (!IERC20(_token).transfer(_to, _amount)) {
                revert TransferFailed(_token, _to, _amount);
            }
=======
        if(_token != address(0)) {
            IERC20(_token).safeTransfer(_to, _amount);
>>>>>>> 8ac71266
        }
    }

    function getIntent(bytes32 identifier) public view returns (Intent memory) {
        return intents[identifier];
    }
}<|MERGE_RESOLUTION|>--- conflicted
+++ resolved
@@ -41,11 +41,7 @@
      * The onus of that time management (i.e. how long it takes for data to post to L1, etc.) is on the intent solver.
      * @dev The inbox contract on the destination chain will be the msg.sender for the instructions that are executed.
      * @param _destinationChainID the destination chain
-<<<<<<< HEAD
-     * @param _inbox the address of the inbox contract on the destination chain
-=======
      * @param _inbox the inbox contract on the destination chain
->>>>>>> 8ac71266
      * @param _targets the addresses on _destinationChainID at which the instructions need to be executed
      * @param _data the instruction sets to be executed on _targets
      * @param _rewardTokens the addresses of reward tokens
@@ -205,15 +201,8 @@
     }
 
     function safeERC20Transfer(address _token, address _to, uint256 _amount) internal {
-<<<<<<< HEAD
-        if (_token != address(0)) {
-            if (!IERC20(_token).transfer(_to, _amount)) {
-                revert TransferFailed(_token, _to, _amount);
-            }
-=======
         if(_token != address(0)) {
             IERC20(_token).safeTransfer(_to, _amount);
->>>>>>> 8ac71266
         }
     }
 
