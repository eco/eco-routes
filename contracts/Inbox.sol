// SPDX-License-Identifier: MIT
pragma solidity ^0.8.26;

import {IMailbox, IPostDispatchHook} from "@hyperlane-xyz/core/contracts/interfaces/IMailbox.sol";
import {TypeCasts} from "@hyperlane-xyz/core/contracts/libs/TypeCasts.sol";
import {Ownable} from "@openzeppelin/contracts/access/Ownable.sol";
import {IInbox} from "./interfaces/IInbox.sol";
import {Intent, Route, Call} from "./types/Intent.sol";
import {Semver} from "./libs/Semver.sol";

/**
 * @title Inbox
 * @dev The Inbox contract is the main entry point for fulfilling an intent.
 * It validates that the hash is the hash of the other parameters, and then executes the calldata.
 * A prover can then claim the reward on the src chain by looking at the fulfilled mapping.
 */
contract Inbox is IInbox, Ownable {
    using TypeCasts for address;

    uint256 public constant MAX_BATCH_SIZE = 10;

    // Mapping of intent hash on the src chain to its fulfillment
    mapping(bytes32 => address) public fulfilled;

    // Mapping of solvers to if they are whitelisted
    mapping(address => bool) public solverWhitelist;

    // address of local hyperlane mailbox
    address public mailbox;

    // Is solving public
    bool public isSolvingPublic;

    /**
     * constructor
     *  _owner the owner of the contract that gets access to privileged functions
     *  _isSolvingPublic whether or not solving is public at start
     *  _solvers the initial whitelist of solvers, only relevant if {_isSolvingPublic} is false
     * @dev privileged functions are made such that they can only make changes once
     */
    constructor(
        address _owner,
        bool _isSolvingPublic,
        address[] memory _solvers
    ) Ownable(_owner) {
        isSolvingPublic = _isSolvingPublic;
        for (uint256 i = 0; i < _solvers.length; i++) {
            solverWhitelist[_solvers[i]] = true;
            emit SolverWhitelistChanged(_solvers[i], true);
        }
    }

    function version() external pure returns (string memory) {
        return Semver.version();
    }

    /**
     * @notice fulfills an intent to be proven via storage proofs
     * @param _route The route of the intent
     * @param _rewardHash The hash of the reward
     * @param _claimant The address that will receive the reward on the source chain
     * @param _expectedHash The hash of the intent as created on the source chain
     */
    function fulfillStorage(
        Route calldata _route,
        bytes32 _rewardHash,
        address _claimant,
        bytes32 _expectedHash
    ) external payable returns (bytes[] memory) {
        bytes[] memory result = _fulfill(_route, _rewardHash, _claimant, _expectedHash);

        emit ToBeProven(_expectedHash, _route.source, _claimant);

        return result;
    }

    /**
     * @notice fulfills an intent to be proven immediately via Hyperlane's mailbox
     * @param _route The route of the intent
     * @param _rewardHash The hash of the reward
     * @param _claimant The address that will receive the reward on the source chain
     * @param _expectedHash The hash of the intent as created on the source chain
     * @param _prover The address of the hyperprover on the source chain
     * @dev solvers can expect this proof to be more expensive than hyperbatched, but it will be faster.
     * @dev a fee is required to be sent with the transaction, it pays for the use of Hyperlane's architecture
     */
    function fulfillHyperInstant(
        Route calldata _route,
        bytes32 _rewardHash,
        address _claimant,
        bytes32 _expectedHash,
        address _prover
    ) external payable returns (bytes[] memory) {
        return
            fulfillHyperInstantWithRelayer(
                _route,
                _rewardHash,
                _claimant,
                _expectedHash,
                _prover,
                bytes(""),
                address(0)
            );
    }

    /**
     * @notice fulfills an intent to be proven immediately via Hyperlane's mailbox
     * @param _route The route of the intent
     * @param _rewardHash The hash of the reward
     * @param _claimant The address that will receive the reward on the source chain
     * @param _expectedHash The hash of the intent as created on the source chain
     * @param _prover The address of the hyperprover on the source chain
     * @param _metadata the metadata required for the postDispatchHook on the source chain, set to empty bytes if not applicable
     * @param _postDispatchHook the address of the postDispatchHook on the source chain, set to zero address if not applicable
     * @dev solvers can expect this proof to be more expensive than hyperbatched, but it will be faster.
     * @dev a fee is required to be sent with the transaction, it pays for the use of Hyperlane's architecture
     */
    function fulfillHyperInstantWithRelayer(
        Route calldata _route,
        bytes32 _rewardHash,
        address _claimant,
        bytes32 _expectedHash,
        address _prover,
        bytes memory _metadata,
        address _postDispatchHook
    ) public payable returns (bytes[] memory) {
        bytes32[] memory hashes = new bytes32[](1);
        address[] memory claimants = new address[](1);
        hashes[0] = _expectedHash;
        claimants[0] = _claimant;

        bytes memory messageBody = abi.encode(hashes, claimants);
        bytes32 _prover32 = _prover.addressToBytes32();

        emit HyperInstantFulfillment(_expectedHash, _route.source, _claimant);

        uint256 fee = fetchFee(
            _route.source,
            _prover32,
            messageBody,
            _metadata,
            _postDispatchHook
        );
        if (msg.value < fee) {
            revert InsufficientFee(fee);
        }
        bytes[] memory results = _fulfill(_route, _rewardHash, _claimant, _expectedHash);
        if (msg.value > fee) {
            (bool success, ) = payable(msg.sender).call{value: msg.value - fee}("");
            require(success, "Native transfer failed.");
        }
        if (_postDispatchHook == address(0)) {
            IMailbox(mailbox).dispatch{value: fee}(
                uint32(_route.source),
                _prover32,
                messageBody
            );
        } else {
            IMailbox(mailbox).dispatch{value: fee}(
                uint32(_route.source),
                _prover32,
                messageBody,
                _metadata,
                IPostDispatchHook(_postDispatchHook)
            );
        }
        return results;
    }

    /**
     * @notice fulfills an intent to be proven in a batch via Hyperlane's mailbox

     * @param _claimant The address that will receive the reward on the source chain
     * @param _expectedHash The hash of the intent as created on the source chain
     * @param _prover The address of the hyperprover on the source chain
     * @dev solvers can expect this proof to be considerably less expensive than hyperinstant, but it will take longer.
     * @dev the batch will only be dispatched when sendBatch is called
     * @dev this method is not currently supported by Eco's solver services, but is included for completeness.
     */
    function fulfillHyperBatched(
        Route calldata _route,
        bytes32 _rewardHash,
        address _claimant,
        bytes32 _expectedHash,
        address _prover
    ) external payable returns (bytes[] memory) {
        emit AddToBatch(_expectedHash, _route.source, _claimant, _prover);

<<<<<<< HEAD
        bytes[] memory results = _fulfill(_route, _rewardHash, _claimant, _expectedHash);
=======
        bytes[] memory results =  _fulfill( _route, _rewardHash, _claimant, _expectedHash);
>>>>>>> 5405059b

        return results;
    }

    /**
     * @notice sends a batch of fulfilled intents to the mailbox
     * @param _sourceChainID the chainID of the source chain
     * @param _prover the address of the hyperprover on the source chain
     * @param _intentHashes the hashes of the intents to be proven
     * @dev it is imperative that the intent hashes correspond to fulfilled intents that originated on the chain with chainID {_sourceChainID}
     * @dev a fee is required to be sent with the transaction, it pays for the use of Hyperlane's architecture
     */
    function sendBatch(
        uint256 _sourceChainID,
        address _prover,
        bytes32[] calldata _intentHashes
    ) external payable {
        sendBatchWithRelayer(
            _sourceChainID,
            _prover,
            _intentHashes,
            bytes(""),
            address(0)
        );
    }

    /**
     * @notice sends a batch of fulfilled intents to the mailbox
     * @param _sourceChainID the chainID of the source chain
     * @param _prover the address of the hyperprover on the source chain
     * @param _intentHashes the hashes of the intents to be proven
     * @dev it is imperative that the intent hashes correspond to fulfilled intents that originated on the chain with chainID {_sourceChainID}
     * @dev a fee is required to be sent with the transaction, it pays for the use of Hyperlane's architecture
     */
    function sendBatchWithRelayer(
        uint256 _sourceChainID,
        address _prover,
        bytes32[] calldata _intentHashes,
        bytes memory _metadata,
        address _postDispatchHook
    ) public payable {
        uint256 size = _intentHashes.length;
        if (size > MAX_BATCH_SIZE) {
            revert BatchTooLarge();
        }
        address[] memory claimants = new address[](size);
        for (uint256 i = 0; i < size; i++) {
            address claimant = fulfilled[_intentHashes[i]];
            if (claimant == address(0)) {
                revert IntentNotFulfilled(_intentHashes[i]);
            }
            claimants[i] = claimant;
        }
        bytes memory messageBody = abi.encode(_intentHashes, claimants);
        bytes32 _prover32 = _prover.addressToBytes32();
        uint256 fee = fetchFee(
            _sourceChainID,
            _prover32,
            messageBody,
            _metadata,
            _postDispatchHook
        );
        if (msg.value < fee) {
            revert InsufficientFee(fee);
        }
        if (msg.value > fee) {
            (bool success, ) = payable(msg.sender).call{value: msg.value - fee}("");
            require(success, "Native transfer failed.");
        }
        if (_postDispatchHook == address(0)) {
            IMailbox(mailbox).dispatch{value: fee}(
                uint32(_sourceChainID),
                _prover32,
                messageBody
            );
        } else {
            IMailbox(mailbox).dispatch{value: fee}(
                uint32(_sourceChainID),
                _prover32,
                messageBody,
                _metadata,
                IPostDispatchHook(_postDispatchHook)
            );
        }
    }

    /**
     * @notice wrapper method for the mailbox's quoteDispatch method
     * @param _sourceChainID the chainID of the source chain
     * @param _prover the address of the hyperprover on the source chain
     * @param _messageBody the message body being sent over the bridge
     * @param _metadata the metadata required for the postDispatchHook on the source chain, set to empty bytes if not applicable
     * @param _postDispatchHook the address of the postDispatchHook on the source chain, set to zero address if not applicable
     * @dev this method is used to determine the fee required for fulfillHyperInstant or sendBatch
     */
    function fetchFee(
        uint256 _sourceChainID,
        bytes32 _prover,
        bytes memory _messageBody,
        bytes memory _metadata,
        address _postDispatchHook
    ) public view returns (uint256 fee) {
        return (
            _postDispatchHook == address(0)
                ? IMailbox(mailbox).quoteDispatch(
                    uint32(_sourceChainID),
                    _prover,
                    _messageBody
                )
                : IMailbox(mailbox).quoteDispatch(
                    uint32(_sourceChainID),
                    _prover,
                    _messageBody,
                    _metadata,
                    IPostDispatchHook(_postDispatchHook)
                )
        );
    }

    /**
     * @notice allows for native token transfers on the destination chain
     * @param _to the address to which the native tokens will be sent
     * @param _amount the amount of native tokens to be sent
     * @dev cannot be internal since invoked by low-level call
     * @dev can only be invoked from the contract itself
     */
    function transferNative(address payable _to, uint256 _amount) public {
        if (msg.sender != address(this)) {
            revert UnauthorizedTransferNative();
        }
        (bool success, ) = _to.call{value: _amount}("");
        require(success, "Native transfer failed.");
    }

    /**
     * @notice allows the owner to set the mailbox
     * @param _mailbox the address of the mailbox
     * @dev this can only be called once, to initialize the mailbox, and should be called at time of deployment
     */
    function setMailbox(address _mailbox) public onlyOwner {
        if (mailbox == address(0)) {
            mailbox = _mailbox;
            emit MailboxSet(_mailbox);
        }
    }

    /**
     * @notice makes solving public if it is restricted
     * @dev solving cannot be made private once it is made public
     */
    function makeSolvingPublic() public onlyOwner {
        if (!isSolvingPublic) {
            isSolvingPublic = true;
            emit SolvingIsPublic();
        }
    }

    /**
     * @notice allows the owner to make changes to the solver whitelist
     * @param _solver the address of the solver whose permissions are being changed
     * @param _canSolve whether or not the solver will be on the whitelist afterward
     * @dev the solver whitelist has no meaning if isSolvingPublic is true
     */
    function changeSolverWhitelist(address _solver, bool _canSolve) public onlyOwner {
        solverWhitelist[_solver] = _canSolve;
        emit SolverWhitelistChanged(_solver, _canSolve);
    }

    function _fulfill(
        Route calldata _route,
        bytes32 _rewardHash,
        address _claimant,
        bytes32 _expectedHash
    ) internal returns (bytes[] memory) {
        if (!isSolvingPublic && !solverWhitelist[msg.sender]) {
            revert UnauthorizedSolveAttempt(msg.sender);
        }

        bytes32 routeHash = keccak256(abi.encode(_route));
        bytes32 intentHash = keccak256(abi.encodePacked(routeHash, _rewardHash));

        if (_route.inbox != address(this)) {
            revert InvalidInbox(_route.inbox);
        }

        if (intentHash != _expectedHash) {
            revert InvalidHash(_expectedHash);
        }
        if (fulfilled[intentHash] != address(0)) {
            revert IntentAlreadyFulfilled(intentHash);
        }
        if (_claimant == address(0)) {
            revert ZeroClaimant();
        }

        fulfilled[intentHash] = _claimant;
        emit Fulfillment(_expectedHash, _route.source, _claimant);

        // Store the results of the calls
        bytes[] memory results = new bytes[](_route.calls.length);

        for (uint256 i = 0; i < _route.calls.length; i++) {
            Call calldata call = _route.calls[i];
            if (call.target == mailbox) {
                // no executing calls on the mailbox
                revert CallToMailbox();
            }
            (bool success, bytes memory result) = call.target.call{value: call.value}(
                call.data
            );
            if (!success) {
                revert IntentCallFailed(call.target, call.data, call.value, result);
            }
            results[i] = result;
        }
        return results;
    }

    receive() external payable {}
}<|MERGE_RESOLUTION|>--- conflicted
+++ resolved
@@ -38,11 +38,7 @@
      *  _solvers the initial whitelist of solvers, only relevant if {_isSolvingPublic} is false
      * @dev privileged functions are made such that they can only make changes once
      */
-    constructor(
-        address _owner,
-        bool _isSolvingPublic,
-        address[] memory _solvers
-    ) Ownable(_owner) {
+    constructor(address _owner, bool _isSolvingPublic, address[] memory _solvers) Ownable(_owner) {
         isSolvingPublic = _isSolvingPublic;
         for (uint256 i = 0; i < _solvers.length; i++) {
             solverWhitelist[_solvers[i]] = true;
@@ -91,16 +87,14 @@
         bytes32 _expectedHash,
         address _prover
     ) external payable returns (bytes[] memory) {
-        return
-            fulfillHyperInstantWithRelayer(
-                _route,
-                _rewardHash,
-                _claimant,
-                _expectedHash,
-                _prover,
-                bytes(""),
-                address(0)
-            );
+        return fulfillHyperInstantWithRelayer(
+            _route, _rewardHash,
+            _claimant,
+            _expectedHash,
+            _prover,
+            bytes(""),
+            address(0)
+        );
     }
 
     /**
@@ -134,34 +128,23 @@
 
         emit HyperInstantFulfillment(_expectedHash, _route.source, _claimant);
 
-        uint256 fee = fetchFee(
-            _route.source,
-            _prover32,
-            messageBody,
-            _metadata,
-            _postDispatchHook
-        );
+        uint256 fee = fetchFee(_route.source, _prover32, messageBody, _metadata, _postDispatchHook);
         if (msg.value < fee) {
             revert InsufficientFee(fee);
         }
-        bytes[] memory results = _fulfill(_route, _rewardHash, _claimant, _expectedHash);
+        bytes[] memory results =  _fulfill(_route, _rewardHash, _claimant, _expectedHash);
         if (msg.value > fee) {
-            (bool success, ) = payable(msg.sender).call{value: msg.value - fee}("");
+            (bool success,) = payable(msg.sender).call{value: msg.value - fee}("");
             require(success, "Native transfer failed.");
         }
         if (_postDispatchHook == address(0)) {
-            IMailbox(mailbox).dispatch{value: fee}(
-                uint32(_route.source),
+            IMailbox(mailbox).dispatch{value: fee}(uint32(_route.source),
                 _prover32,
                 messageBody
             );
-        } else {
+        } else { 
             IMailbox(mailbox).dispatch{value: fee}(
-                uint32(_route.source),
-                _prover32,
-                messageBody,
-                _metadata,
-                IPostDispatchHook(_postDispatchHook)
+                uint32(_route.source), _prover32, messageBody, _metadata, IPostDispatchHook(_postDispatchHook)
             );
         }
         return results;
@@ -183,14 +166,10 @@
         address _claimant,
         bytes32 _expectedHash,
         address _prover
-    ) external payable returns (bytes[] memory) {
+    ) external payable returns (bytes[] memory){
         emit AddToBatch(_expectedHash, _route.source, _claimant, _prover);
 
-<<<<<<< HEAD
-        bytes[] memory results = _fulfill(_route, _rewardHash, _claimant, _expectedHash);
-=======
         bytes[] memory results =  _fulfill( _route, _rewardHash, _claimant, _expectedHash);
->>>>>>> 5405059b
 
         return results;
     }
@@ -203,18 +182,8 @@
      * @dev it is imperative that the intent hashes correspond to fulfilled intents that originated on the chain with chainID {_sourceChainID}
      * @dev a fee is required to be sent with the transaction, it pays for the use of Hyperlane's architecture
      */
-    function sendBatch(
-        uint256 _sourceChainID,
-        address _prover,
-        bytes32[] calldata _intentHashes
-    ) external payable {
-        sendBatchWithRelayer(
-            _sourceChainID,
-            _prover,
-            _intentHashes,
-            bytes(""),
-            address(0)
-        );
+    function sendBatch(uint256 _sourceChainID, address _prover, bytes32[] calldata _intentHashes) external payable {
+        sendBatchWithRelayer(_sourceChainID, _prover, _intentHashes, bytes(""), address(0));
     }
 
     /**
@@ -246,33 +215,19 @@
         }
         bytes memory messageBody = abi.encode(_intentHashes, claimants);
         bytes32 _prover32 = _prover.addressToBytes32();
-        uint256 fee = fetchFee(
-            _sourceChainID,
-            _prover32,
-            messageBody,
-            _metadata,
-            _postDispatchHook
-        );
+        uint256 fee = fetchFee(_sourceChainID, _prover32, messageBody, _metadata, _postDispatchHook);
         if (msg.value < fee) {
             revert InsufficientFee(fee);
         }
         if (msg.value > fee) {
-            (bool success, ) = payable(msg.sender).call{value: msg.value - fee}("");
+            (bool success,) = payable(msg.sender).call{value: msg.value - fee}("");
             require(success, "Native transfer failed.");
         }
         if (_postDispatchHook == address(0)) {
-            IMailbox(mailbox).dispatch{value: fee}(
-                uint32(_sourceChainID),
-                _prover32,
-                messageBody
-            );
+            IMailbox(mailbox).dispatch{value: fee}(uint32(_sourceChainID), _prover32, messageBody);
         } else {
             IMailbox(mailbox).dispatch{value: fee}(
-                uint32(_sourceChainID),
-                _prover32,
-                messageBody,
-                _metadata,
-                IPostDispatchHook(_postDispatchHook)
+                uint32(_sourceChainID), _prover32, messageBody, _metadata, IPostDispatchHook(_postDispatchHook)
             );
         }
     }
@@ -295,17 +250,9 @@
     ) public view returns (uint256 fee) {
         return (
             _postDispatchHook == address(0)
-                ? IMailbox(mailbox).quoteDispatch(
-                    uint32(_sourceChainID),
-                    _prover,
-                    _messageBody
-                )
+                ? IMailbox(mailbox).quoteDispatch(uint32(_sourceChainID), _prover, _messageBody)
                 : IMailbox(mailbox).quoteDispatch(
-                    uint32(_sourceChainID),
-                    _prover,
-                    _messageBody,
-                    _metadata,
-                    IPostDispatchHook(_postDispatchHook)
+                    uint32(_sourceChainID), _prover, _messageBody, _metadata, IPostDispatchHook(_postDispatchHook)
                 )
         );
     }
@@ -321,7 +268,7 @@
         if (msg.sender != address(this)) {
             revert UnauthorizedTransferNative();
         }
-        (bool success, ) = _to.call{value: _amount}("");
+        (bool success,) = _to.call{value: _amount}("");
         require(success, "Native transfer failed.");
     }
 
@@ -398,11 +345,9 @@
                 // no executing calls on the mailbox
                 revert CallToMailbox();
             }
-            (bool success, bytes memory result) = call.target.call{value: call.value}(
-                call.data
-            );
+            (bool success, bytes memory result) = call.target.call{value: call.value}(call.data);
             if (!success) {
-                revert IntentCallFailed(call.target, call.data, call.value, result);
+                revert IntentCallFailed(call.target, call.data, call.value,  result);
             }
             results[i] = result;
         }
