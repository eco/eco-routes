# API Documentation

Type references can be found in the (types directory)[/types].

## IntentSource

The IntentSource is where intent publishing and reward claiming functionality live. Users (or actors on their behalf) can publish intents here, as well as fund intents' rewards. After an intent is fulfilled and proven, a solver can fetch their rewards here as well. This contract is not expected to hold any funds between transactions.

### Events

<h4><ins>IntentPartiallyFunded</ins></h4>
<h5>Signals partial funding of an intent with native tokens</h5>

Parameters:

- `intentHash` (bytes32) The hash of the partially funded intent
<<<<<<< HEAD
- `fundingSource` (address) The address providing the partial funding
=======
- `funder` (address) The address providing the partial funding
>>>>>>> 726cf851

<h4><ins>IntentFunded</ins></h4>
<h5>Signals complete funding of an intent with native tokens</h5>

Parameters:

- `intentHash` (bytes32) The hash of the partially funded intent
<<<<<<< HEAD
- `fundingSource` (address) The address providing the partial funding
=======
- `funder` (address) The address providing the partial funding
>>>>>>> 726cf851

<h4><ins>IntentCreated</ins></h4>
<h5>Signals the creation of a new cross-chain intent</h5>

Parameters:

- `hash` (bytes32) Unique identifier of the intent
<<<<<<< HEAD
- `_destinationChain` (uint256) the destination chain
=======
>>>>>>> 726cf851
- `salt` (bytes32) Creator-provided uniqueness factor
- `source` (uint256) Source chain identifier
- `destination` (uint256) Destination chain identifier
- `inbox` (address) Address of the receiving contract on the destination chain
- `routeTokens` (TokenAmount[]) Required tokens for executing destination chain calls
- `calls` (Call[]) Instructions to execute on the destination chain
- `creator` (address) Intent originator address
- `prover` (address) Prover contract address
- `deadline` (address) Timestamp for reward claim eligibility
- `nativeValue` (uint256) Native token reward amount
- `rewardTokens` (TokenAmount[]) ERC20 token rewards with amounts

<h4><ins>Withdrawal</ins></h4>
<h5>Signals successful reward withdrawal</h5>

Parameters:

<<<<<<< HEAD
- `_hash` (bytes32) The hash of the claimed intent
- `_recipient` (address) The address receiving the rewards
=======
- `hash` (bytes32) The hash of the claimed intent
- `recipient` (address) The address receiving the rewards
>>>>>>> 726cf851

<h4><ins>Refund</ins></h4>
<h5>Signals successful reward refund</h5>

Parameters:

<<<<<<< HEAD
- `_hash` (bytes32) The hash of the refunded intent
- `_recipient` (address) The address receiving the refund
=======
- `hash` (bytes32) The hash of the refunded intent
- `recipient` (address) The address receiving the refund
>>>>>>> 726cf851

### Methods

<h4><ins>getRewardStatus</ins></h4>
<h5>Retrieves the current reward claim status for an intent</h5>

Parameters:

- `intentHash` (bytes32) The hash of the intent

<h4><ins>getVaultState</ins></h4>
<h5>Retrieves the current state of an intent's vault</h5>

Parameters:

- `intentHash` (bytes32) The hash of the intent

<h4><ins>getPermitContract</ins></h4>
<h5> Retrieves the permit contract for the token transfers</h5>

Parameters:

- `intentHash` (bytes32) The hash of the intent

<h4><ins>getIntentHash</ins></h4>
<h5>Computes the hash components of an intent</h5>

Parameters:

- `intent` (Intent) The intent to hash

<h4><ins>intentVaultAddress</ins></h4>
<h5>Computes the deterministic vault address for an intent</h5>

Parameters:

- `intent` (Intent) The intent to calculate the vault address for

<h4><ins>publish</ins></h4>
<h5>Creates a new cross-chain intent with associated rewards</h5>

Parameters:

- `intent` (Intent) The complete intent specification

<ins>Security:</ins> This method can be called to create an intent on anyone's behalf. It does not transfer any funds. It emits an event that would give a solver all the information required to fulfill the intent, but the solver is expected to check that the intent is funded before fulfilling.

<h4><ins>publishAndFund</ins></h4>
<h5>Creates and funds an intent in a single transaction</h5>

Parameters:

- `intent` (Intent) The complete intent specification

<ins>Security:</ins> This method is called by the user to create and completely fund an intent. It will fail if the funder does not have sufficient balance or has not given the IntentSource authority to move all the reward funds.

<h4><ins>fund</ins></h4>
<h5>Funds an existing intent</h5>

Parameters:

- `intent` (Intent) The complete intent specification
- `reward` (Reward) Reward structure containing distribution details

<ins>Security:</ins> This method is called by the user to completely fund an intent. It will fail if the funder does not have sufficient balance or has not given the IntentSource authority to move all the reward funds.

<h4><ins>fundFor</ins></h4>
<h5>Funds an intent for a user with permit/allowance</h5>

Parameters:

- `routeHash` (bytes32) The hash of the intent's route component
- `reward` (Reward) Reward structure containing distribution details
- `funder` (address) Address to fund the intent from
- `permitContract` (address) Address of the permitContract instance
- `allowPartial` (bool) Whether to allow partial funding

<ins>Security:</ins> This method will fail if allowPartial is false but incomplete funding is provided. Additionally, this method cannot be called for intents with nonzero native rewards.
<<<<<<< HEAD

<h4><ins>publishAndFundFor</ins></h4>
<h5>Creates and funds an intent using permit/allowance</h5>

Parameters:

=======

<h4><ins>publishAndFundFor</ins></h4>
<h5>Creates and funds an intent using permit/allowance</h5>

Parameters:

>>>>>>> 726cf851
- `intent` (Intent) The complete intent specification
- `funder` (address) Address to fund the intent from
- `permitContract` (address) Address of the permitContract instance
- `allowPartial` (bool) Whether to allow partial funding

<ins>Security:</ins> This method is called by the user to create and completely fund an intent. It will fail if the funder does not have sufficient balance or has not given the IntentSource authority to move all the reward funds.

<h4><ins>isIntentFunded</ins></h4>
<h5>Checks if an intent is completely funded</h5>

Parameters:

- `intent` (Intent) Intent to validate

<ins>Security:</ins> This method can be called by anyone, but the caller has no specific rights. Whether or not this method succeeds and who receives the funds if it does depend solely on the intent's proven status and expiry time, as well as the claimant address specified by the solver on the Inbox contract on fulfillment.

<h4><ins>withdrawRewards</ins></h4>
<h5>Claims rewards for a successfully fulfilled and proven intent</h5>

Parameters:

- `routeHash` (bytes32) The hash of the intent's route component
- `reward` (Reward) Reward structure containing distribution details

<ins>Security:</ins> Can withdraw anyone's intent, but only to the claimant predetermined by its solver. Withdraws to solver only if intent is proven.

<h4><ins>batchWithdraw</ins></h4>
<h5>Claims rewards for multiple fulfilled and proven intents</h5>

Parameters:

- `routeHashes` (bytes32[]) Array of route component hashes
- `reward` (Reward[]) Array of corresponding reward specifications

<ins>Security:</ins> Can withdraw anyone's intent, but only to the claimant predetermined by its solver. Withdraws to solver only if intent is proven.
<<<<<<< HEAD

<h4><ins>refund</ins></h4>
<h5>Returns rewards to the intent creator</h5>

=======

<h4><ins>refund</ins></h4>
<h5>Returns rewards to the intent creator</h5>

>>>>>>> 726cf851
Parameters:

- `routeHashes` (bytes32[]) Array of route component hashes
- `reward` (Reward[]) Array of corresponding reward specifications

<ins>Security:</ins> Will fail if intent not expired.

<h4><ins>recoverToken</ins></h4>
<h5>Recover tokens that were sent to the intent vault by mistake</h5>

Parameters:

- `routeHashes` (bytes32[]) Array of route component hashes
- `reward` (Reward[]) Array of corresponding reward specifications
- `token` (address) Token address for handling incorrect vault transfers

<ins>Security:</ins> Will fail if token is the zero address or the address of any of the reward tokens. Will also fail if intent has nonzero native token rewards and has not yet been claimed or refunded.

## Inbox (Inbox.sol)

The Inbox is where intent fulfillment lives. Solvers fulfill intents on the Inbox via one of the contract's fulfill methods, which pulls in solver resources and executes the intent's calls on the destination chain. Once an intent has been fulfilled, any subsequent attempts to fulfill it will be reverted. The Inbox also contains some post-fulfillment proving-related logic.

### Events

<h4><ins>Fulfillment</ins></h4>
<h5>Emitted when an intent is successfully fulfilled</h5>

Parameters:

- `_hash` (bytes32) the hash of the intent
- `_sourceChainID` (uint256) the ID of the chain where the fulfilled intent originated
- `_claimant` (address) the address (on the source chain) that will receive the fulfilled intent's reward

<h4><ins>ToBeProven</ins></h4>
<h5>Emitted when an intent is ready to be proven via a storage prover</h5>

Parameters:

- `_hash` (bytes32) the hash of the intent
- `_sourceChainID` (uint256) the ID of the chain where the fulfilled intent originated
- `_claimant` (address) the address (on the source chain) that will receive the fulfilled intent's reward

<h4><ins>HyperInstantFulfillment</ins></h4>
<h5>Emitted when an intent is fulfilled with the instant hyperprover path</h5>

Parameters:

- `_hash` (bytes32) the hash of the intent
- `_sourceChainID` (uint256) the ID of the chain where the fulfilled intent originated
- `_claimant` (address) the address (on the source chain) that will receive the fulfilled intent's reward

<h4><ins>AddToBatch</ins></h4>
<h5>Emitted when an intent is added to a batch to be proven with the hyperprover</h5>

Parameters:

- `_hash` (bytes32) the hash of the intent
- `_sourceChainID` (uint256) the ID of the chain where the fulfilled intent originated
- `_claimant` (address) the address (on the source chain) that will receive the fulfilled intent's reward
- `_prover` (address) the address of the HyperProver these intents will be proven on

<h4><ins>AddToBatch</ins></h4>
<h5>Emitted when an intent is added to a Hyperlane batch</h5>

Parameters:

- `_hash` (bytes32) the hash of the intent
- `_sourceChainID` (uint256) the ID of the chain where the fulfilled intent originated
- `_claimant` (address) the address (on the source chain) that will receive the fulfilled
  intent's reward
- `_prover` (address) the address of the Hyperlane prover

<h4><ins>SolvingIsPublic</ins></h4>
<h5>Emitted when solving is made public</h5>

<h4><ins>MailboxSet</ins></h4>
<h5>Emitted when Hyperlane mailbox address is set</h5>

Parameters:

- `_mailbox` (address) address of the mailbox contract

<h4><ins>SolverWhitelistChanged</ins></h4>
<h5>Emitted when the solver whitelist permissions are changed</h5>

Parameters:

- `_solver` (address) the address of the solver whose permissions are being changed
- `_canSolve`(bool) whether or not \_solver will be able to solve after this method is called

### Methods

<h4><ins>fulfillStorage</ins></h4>
<h5> Allows a filler to fulfill an intent on its destination chain to be proven by the StorageProver specified in the intent. The filler also gets to predetermine the address on the destination chain that will receive the reward tokens.</h5>

Parameters:

- `_sourceChainID` (uint256) the ID of the chain where the fulfilled intent originated
- `_targets` (address[]) the address on the destination chain at which the instruction sets need to be executed
- `_data` (bytes[]) the instructions to be executed on \_targets
- `_expiryTime` (uint256) the timestamp at which the intent expires
- `_nonce` (bytes32) the nonce of the calldata. Composed of the hash on the source chain of the global nonce and chainID
- `_claimant` (address) the address that can claim the fulfilled intent's fee on the source chain
- `_expectedHash` (bytes32) the hash of the intent. Used to verify that the correct data is being input

<ins>Security:</ins> This method can be called by anyone, but cannot be called again for the same intent, thus preventing a double fulfillment. This method executes arbitrary calls written by the intent creator on behalf of the Inbox contract - it is important that the caller be aware of what they are executing. The Inbox will be the msg.sender for these calls. \_sourceChainID, the destination's chainID, the inbox address, \_targets, \_data, \_expiryTime, and \_nonce are hashed together to form the intent's hash on the IntentSource - any incorrect inputs will result in a hash that differs from the original, and will prevent the intent's reward from being withdrawn (as this means the intent fulfilled differed from the one created). The \_expectedHash input exists only to help prevent this before fulfillment.

<h4><ins>fulfillHyperInstant</ins></h4>
<h5> Allows a filler to fulfill an intent on its destination chain to be proven by the HyperProver specified in the intent. After fulfilling the intent, this method packs the intentHash and claimant into a message and sends it over the Hyperlane bridge to the HyperProver on the source chain. The filler also gets to predetermine the address on the destination chain that will receive the reward tokens.</h5>

Parameters:

- `_sourceChainID` (uint256) the ID of the chain where the fulfilled intent originated
- `_targets` (address[]) the address on the destination chain at which the instruction sets need to be executed
- `_data` (bytes[]) the instructions to be executed on \_targets
- `_expiryTime` (uint256) the timestamp at which the intent expires
- `_nonce` (bytes32) the nonce of the calldata. Composed of the hash on the source chain of the global nonce and chainID
- `_claimant` (address) the address that can claim the fulfilled intent's fee on the source chain
- `_expectedHash` (bytes32) the hash of the intent. Used to verify that the correct data is being input
- `_prover` (address) the address of the hyperProver on the source chain

<ins>Security:</ins> This method inherits all of the security features in fulfillstorage. This method is also payable, as funds are required to use the hyperlane bridge.

<h4><ins>fulfillHyperInstantWithRelayer</ins></h4>
<h5> Performs the same functionality as fulfillHyperInstant, but allows the user to use a custom HyperLane relayer and pass in the corresponding metadata</h5>

Parameters:

- `_sourceChainID` (uint256) the ID of the chain where the fulfilled intent originated
- `_targets` (address[]) the address on the destination chain at which the instruction sets need to be executed
- `_data` (bytes[]) the instructions to be executed on \_targets
- `_expiryTime` (uint256) the timestamp at which the intent expires
- `_nonce` (bytes32) the nonce of the calldata. Composed of the hash on the source chain of the global nonce and chainID
- `_claimant` (address) the address that can claim the fulfilled intent's fee on the source chain
- `_expectedHash` (bytes32) the hash of the intent. Used to verify that the correct data is being input
- `_prover` (address) the address of the hyperProver on the source chain
- `_metadata` (bytes) Metadata for postDispatchHook (empty bytes if not applicable)
- `_postDispatchHook` (address) Address of postDispatchHook (zero address if not applicable)

<ins>Security:</ins> This method inherits all of the security features in fulfillstorage. This method is also payable, as funds are required to use the hyperlane bridge. Additionally, the user is charged with the responsibility of ensuring that the passed in metadata and relayer perform according to their expectations

<h4><ins>fulfillHyperBatched</ins></h4>`
<h5> Allows a filler to fulfill an intent on its destination chain to be proven by the HyperProver specified in the intent. After fulfilling the intent, this method emits an event that indicates which intent was fulfilled. Fillers of hyperprover-destined intents will listen to these events and batch process them later on. The filler also gets to predetermine the address on the destination chain that will receive the reward tokens. Note: this method is currently not supported by Eco's solver services, but has been included for completeness. Work on services for this method is ongoing.</h5>

Parameters:

- `_sourceChainID` (uint256) the ID of the chain where the fulfilled intent originated
- `_targets` (address[]) the address on the destination chain at which the instruction sets need to be executed
- `_data` (bytes[]) the instructions to be executed on \_targets
- `_expiryTime` (uint256) the timestamp at which the intent expires
- `_nonce` (bytes32) the nonce of the calldata. Composed of the hash on the source chain of the global nonce and chainID
- `_claimant` (address) the address that can claim the fulfilled intent's fee on the source chain
- `_expectedHash` (bytes32) the hash of the intent. Used to verify that the correct data is being input
- `_prover` (address) the address of the hyperProver on the source chain

<ins>Security:</ins> This method inherits all of the security features in fulfillstorage.

<h4><ins>sendBatch</ins></h4>

<h5> Allows a filler to send a batch of HyperProver-destined intents over the HyperLane bridge. This reduces the cost per intent proven, as intents that would have had to be sent in separate messages are now consolidated into one. </h5>

Parameters:

- `_sourceChainID` (uint256) the chainID of the source chain
- `_prover` (address) the address of the hyperprover on the source chain
- `_intentHashes` (bytes32[]) the hashes of the intents to be proven

<ins>Security:</ins> This method ensures that all passed-in hashes correspond to intents that have been fulfilled according to the inbox. It contains a low-level call to send native tokens, but will only do this in the event that the call to this method has a nonzero msg.value. The method is payable because the HyperLane relayer requires fees in native token in order to function.

<h4><ins>sendBatchWithRelayer</ins></h4>

<h5> Performs the same functionality as sendBatch, but allows the user to use a custom HyperLane relayer and pass in the corresponding metadata. </h5>

Parameters:

- `_sourceChainID` (uint256) the chainID of the source chain
- `_prover` (address) the address of the hyperprover on the source chain
- `_intentHashes` (bytes32[]) the hashes of the intents to be proven
- `_metadata` (bytes) Metadata for postDispatchHook (empty bytes if not applicable)
- `_postDispatchHook` (address) Address of postDispatchHook (zero address if not applicable)

<ins>Security:</ins> This method inherits all of the security features in sendBatch. Additionally, the user is charged with the responsibility of ensuring that the passed in metadata and relayer perform according to their expectations.

<h4><ins>fetchFee</ins></h4>

<h5> A passthrough method that calls the HyperLane Mailbox and fetches the cost of sending a given message. This method is used inside both the fulfillHyperInstant and sendBatch methods to ensure that the user has enough gas to send the message over HyperLane's bridge.</h5>

Parameters:

- `_sourceChainID` (uint256) the chainID of the source chain
- `_messageBody` (bytes) the message body being sent over the bridge
- `_prover` (address) the address of the hyperprover on the source chain

<ins>Security:</ins> This method inherits all of the security features in fulfillstorage. This method is also payable, as funds are required to use the hyperlane bridge.

<h4><ins>setMailbox</ins></h4>

<h5>Sets the HyperLane Mailbox address to be used for all HyperProving fulfills.</h5>

Parameters:

- `_mailbox` (address) the address of the mailbox.

<ins>Security:</ins> This method can only be called by the owner of the Inbox, and can only be called if the current mailbox address is the zero address. It is intended to be called at time of construction.

<h4><ins>makeSolvingPublic</ins></h4>

<h5>Opens up solving functionality to all addresses if it is currently restricted to a whitelist.</h5>

<ins>Security:</ins> This method can only be called by the owner of the Inbox, and can only be called if solving is not currently public. There is no function to re-restrict solving - once it is public it cannot become private again.

<h4><ins>changeSolverWhitelist</ins></h4>

<h5>Changes the solving permissions for a given address.</h5>

Parameters:

- `_solver` (address) the address of the solver whose permissions are being changed
- `_canSolve`(bool) whether or not \_solver will be able to solve after this method is called

<ins>Security:</ins> This method can only be called by the owner of the Inbox. This method has no tangible effect if isSolvingPublic is true.

<h4><ins>drain</ins></h4>

<h5>Transfers excess gas token out of the contract.</h5>

Parameters:

- `_destination` (address) the destination of the transferred funds

<ins>Security:</ins> This method can only be called by the owner of the Inbox. This method is primarily for testing purposes.

## HyperProver (HyperProver.sol)

A message-based implementation of BaseProver that consumes data coming from HyperLane's message bridge sent by the Inbox on the destination chain. intentHash - claimant address pairs sent across the chain are written to the HyperProver's provenIntents mapping and are later read by the IntentSource when reward withdrawals are attempted.

### Events

<h4><ins>IntentProven</ins></h4>
<h5> emitted when an intent has been successfully proven</h5>

Parameters:

- `_hash` (bytes32) the hash of the intent
- `_claimant` (address) the address that can claim this intent's rewards

<h4><ins>IntentAlreadyProven</ins></h4>
<h5> emitted when an attempt is made to re-prove an already-proven intent</h5>

Parameters:

- `_hash` (bytes32) the hash of the intent

### Methods

<h4><ins>handle</ins></h4>
<h5>Called by the HyperLane Mailbox contract to finish the HyperProving process. This method parses the message sent via HyperLane into intent hashes and their corresponding claimant addresses, then writes them to the provenIntents mapping so that the IntentSource can read from them when a reward withdrawal is attempted.</h5>

Parameters:

- ` ` (uint32) this variable is not used, but is required by the interface. it is the chain ID of the intent's origin chain.
- `_sender` (bytes32) the address that called dispatch() on the HyperLane Mailbox on the destination chain
- `_messageBody` (bytes) the message body containing intent hashes and their corresponding claimants

<ins>Security:</ins> This method is public but there are checks in place to ensure that it reverts unless msg.sender is the local hyperlane mailbox and \_sender is the destination chain's inbox. This method has direct write access to the provenIntents mapping and, therefore, gates access to the rewards for hyperproven intents.

## Storage Prover (Prover.sol)

A storage-based implementation of BaseProver that utilizes the digests posted between rollups and mainnet to verify fulfilled status of intents on the destination chain.

### Events

<h4><ins>L1WorldStateProven</ins></h4>
<h5> emitted when L1 world state is proven</h5>

Parameters:

- `_blocknumber` (uint256) the block number corresponding to this L1 world state
- `_L1WorldStateRoot` (bytes32) the world state root at \_blockNumber

<h4><ins>L2WorldStateProven</ins></h4>
<h5> emitted when L2 world state is proven</h5>

Parameters:

- `_destinationChainID` (uint256) the chainID of the destination chain
- `_blocknumber` (uint256) the block number corresponding to this L2 world state
- `_L2WorldStateRoot` (bytes32) the world state root at \_blockNumber

<h4><ins>IntentProven</ins></h4>
<h5> emitted when an intent has been successfully proven</h5>

Parameters:

- `_hash` (bytes32) the hash of the intent
- `_claimant` (address) the address that can claim this intent's rewards

### Methods

<h4><ins>proveSettlementLayerState</ins></h4>
<h5> validates input L1 block state against the L1 oracle contract. This method does not need to be called per intent, but the L2 batch containing the intent must have been settled to L1 on or before this block.</h5>

Parameters:

- `rlpEncodedBlockData` (bytes) properly encoded L1 block data

<ins>Security:</ins> This method can be called by anyone. Inputting the correct block's data encoded as expected will result in its hash matching the blockhash found on the L1 oracle contract. This means that the world state root found in that block corresponds to the block on the oracle contract, and that it represents a valid state. Notably, only one block's data is present on the oracle contract at a time, so the input data must match that block specifically, or the method will revert.

<h4><ins>proveWorldStateBedrock</ins></h4>
<h5> Validates World state by ensuring that the passed in world state root corresponds to value in the L2 output oracle on the Settlement Layer.  We submit a `StorageProof` proving that the L2 Block is included in a batch that has been settled to L1 and an `AccountProof` proving that the `StorageProof` submitted is linked to a `WorldState` for the contract that the `StorageProof` is for.</h5>

For Optimisms BedRock release we submit an `outputRoot` storage proof created by concatenating

```solidity
output_root = kecakk256( version_byte || state_root || withdrawal_storage_root || latest_block_hash)
```

## ERC-7683

Eco Protocol also allows the creation and solving of intents via the ERC-7683 interface.
<<<<<<< HEAD

## Eco7683OriginSettler

An implementation of the ERC-7683 OriginSettler designed to work with Eco protocol. This contract is where intents are created and funded. Reward withdrawal has not yet been implemented within Eco's ERC7683 implementation, but it can be accomplished via the IntentSource contract.

=======

## Eco7683OriginSettler

An implementation of the ERC-7683 OriginSettler designed to work with Eco protocol. This contract is where intents are created and funded. Reward withdrawal has not yet been implemented within Eco's ERC7683 implementation, but it can be accomplished via the IntentSource contract.

>>>>>>> 726cf851
### Events

<h4><ins>Open</ins></h4>
<h5>Signals that an order has been opened</h5>

Parameters:

- `orderId` (bytes32) a unique order identifier within this settlement system
- `resolvedOrder` (ResolvedCrossChainOrder) resolved order that would be returned by resolve if called instead of Open

### Methods

<h4><ins>open</ins></h4>
<h5>Opens an Eco intent directly on chain</h5>

Parameters:

- `_order` (OnchainCrossChainOrder) the onchain order containing all relevant intent data. The orderData of the order is of type OnchainCrosschainOrderData.

<ins>Security:</ins> This method will fail if the orderDataType does not match the typehash of OnchainCrosschainOrderData. This method is payable to account for users who wish to create intents that reward solvers with native tokens. A user should have approved the Eco7683OriginSettler to transfer reward tokens. This method will also fail if a user attempts to use it to open an intent that has already been funded.

<h4><ins>openFor</ins></h4>
<h5>Opens an Eco intent on behalf of a user</h5>

Parameters:

- `_order` (GaslessCrossChainOrder) the gasless order containing all relevant intent data. The orderData of the order is of type GaslessCrosschainOrderData.
- `_signature` (bytes32) the intent user's signature over _order
  _ `_originFillerData` (bytes) filler data for the origin chain (this is vestigial, not used and included only to maintain compatibility)

<ins>Security:</ins> This method will fail if the orderDataType does not match the typehash of GaslessCrosschainOrderData. This method is made payable in the event that the caller of this method (a solver) is opening an intent that has native token as a reward. How that solver receives the native token from the user is not within the scope of this method. This method also demands that the intent is funded in its entirety and will fail if the requisite funds have not been approved by the user. Lastly, this method will fail if the same intent has already been funded.

<h4><ins>resolve</ins></h4>
<h5>resolves an OnchainCrossChainOrder to a ResolvedCrossChainOrder</h5>

Parameters:

- `_order` (OnchainCrossChainOrder) the OnchainCrossChainOrder to be resolved

<h4><ins>resolveFor</ins></h4>
<h5>resolves a GaslessCrossChainOrder to a ResolvedCrossChainOrder</h5>

Parameters:

- `_order` (OnchainCrossChainOrder) the GaslessCrossChainOrder to be resolved

## Eco7683DestinationSettler

An implementation of the ERC-7683 DestinationSettler designed to work with Eco protocol. This is an abstract contract whose functionality is present on Eco's Inbox contract. This is where intent fulfillment lives within the ERC-7683 system.

### Events

<h4><ins>OrderFilled</ins></h4>
<h5>Emitted when an intent is fulfilled via the Eco7683DestinationSettler using Hyperlane instant proving</h5>

Parameters:

- `_orderId` (bytes32) Hash of the fulfilled intent
- `_solver` (address) Address that fulfilled the intent

### Methods

<h4><ins>fill</ins></h4>
<h5>Fills an order on the destination chain</h5>

Parameters:

- `_orderId` (bytes32) Unique identifier for the order being filled
- `_originData` (bytes) Data emitted on the origin chain to parameterize the fill, equivalent to the originData field from the fillInstruction of the ResolvedCrossChainOrder. An encoded Intent struct.
- `_fillerData` (bytes) Data provided by the filler to inform the fill or express their preferences. an encoding of the ProofType (enum), claimant (address), and optionally postDispatchHook (address) and metadata (bytes) in the event that the intent is to be proven against a HyperProver.

<ins>Security:</ins> This method fails if the intent's fillDeadline has passed. It also inherits all of the security features in fulfillStorage / fulfillHyperInstantWithRelayer.<|MERGE_RESOLUTION|>--- conflicted
+++ resolved
@@ -14,11 +14,7 @@
 Parameters:
 
 - `intentHash` (bytes32) The hash of the partially funded intent
-<<<<<<< HEAD
-- `fundingSource` (address) The address providing the partial funding
-=======
 - `funder` (address) The address providing the partial funding
->>>>>>> 726cf851
 
 <h4><ins>IntentFunded</ins></h4>
 <h5>Signals complete funding of an intent with native tokens</h5>
@@ -26,11 +22,7 @@
 Parameters:
 
 - `intentHash` (bytes32) The hash of the partially funded intent
-<<<<<<< HEAD
-- `fundingSource` (address) The address providing the partial funding
-=======
 - `funder` (address) The address providing the partial funding
->>>>>>> 726cf851
 
 <h4><ins>IntentCreated</ins></h4>
 <h5>Signals the creation of a new cross-chain intent</h5>
@@ -38,10 +30,6 @@
 Parameters:
 
 - `hash` (bytes32) Unique identifier of the intent
-<<<<<<< HEAD
-- `_destinationChain` (uint256) the destination chain
-=======
->>>>>>> 726cf851
 - `salt` (bytes32) Creator-provided uniqueness factor
 - `source` (uint256) Source chain identifier
 - `destination` (uint256) Destination chain identifier
@@ -59,26 +47,16 @@
 
 Parameters:
 
-<<<<<<< HEAD
-- `_hash` (bytes32) The hash of the claimed intent
-- `_recipient` (address) The address receiving the rewards
-=======
 - `hash` (bytes32) The hash of the claimed intent
 - `recipient` (address) The address receiving the rewards
->>>>>>> 726cf851
 
 <h4><ins>Refund</ins></h4>
 <h5>Signals successful reward refund</h5>
 
 Parameters:
 
-<<<<<<< HEAD
-- `_hash` (bytes32) The hash of the refunded intent
-- `_recipient` (address) The address receiving the refund
-=======
 - `hash` (bytes32) The hash of the refunded intent
 - `recipient` (address) The address receiving the refund
->>>>>>> 726cf851
 
 ### Methods
 
@@ -157,21 +135,12 @@
 - `allowPartial` (bool) Whether to allow partial funding
 
 <ins>Security:</ins> This method will fail if allowPartial is false but incomplete funding is provided. Additionally, this method cannot be called for intents with nonzero native rewards.
-<<<<<<< HEAD
 
 <h4><ins>publishAndFundFor</ins></h4>
 <h5>Creates and funds an intent using permit/allowance</h5>
 
 Parameters:
 
-=======
-
-<h4><ins>publishAndFundFor</ins></h4>
-<h5>Creates and funds an intent using permit/allowance</h5>
-
-Parameters:
-
->>>>>>> 726cf851
 - `intent` (Intent) The complete intent specification
 - `funder` (address) Address to fund the intent from
 - `permitContract` (address) Address of the permitContract instance
@@ -207,17 +176,10 @@
 - `reward` (Reward[]) Array of corresponding reward specifications
 
 <ins>Security:</ins> Can withdraw anyone's intent, but only to the claimant predetermined by its solver. Withdraws to solver only if intent is proven.
-<<<<<<< HEAD
 
 <h4><ins>refund</ins></h4>
 <h5>Returns rewards to the intent creator</h5>
 
-=======
-
-<h4><ins>refund</ins></h4>
-<h5>Returns rewards to the intent creator</h5>
-
->>>>>>> 726cf851
 Parameters:
 
 - `routeHashes` (bytes32[]) Array of route component hashes
@@ -538,19 +500,11 @@
 ## ERC-7683
 
 Eco Protocol also allows the creation and solving of intents via the ERC-7683 interface.
-<<<<<<< HEAD
 
 ## Eco7683OriginSettler
 
 An implementation of the ERC-7683 OriginSettler designed to work with Eco protocol. This contract is where intents are created and funded. Reward withdrawal has not yet been implemented within Eco's ERC7683 implementation, but it can be accomplished via the IntentSource contract.
 
-=======
-
-## Eco7683OriginSettler
-
-An implementation of the ERC-7683 OriginSettler designed to work with Eco protocol. This contract is where intents are created and funded. Reward withdrawal has not yet been implemented within Eco's ERC7683 implementation, but it can be accomplished via the IntentSource contract.
-
->>>>>>> 726cf851
 ### Events
 
 <h4><ins>Open</ins></h4>
