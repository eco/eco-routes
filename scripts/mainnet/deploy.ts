--- conflicted
+++ resolved
@@ -31,10 +31,7 @@
 async function main() {
   const [deployer] = await ethers.getSigners()
   console.log('Deploying contracts with the account:', deployer.address)
-<<<<<<< HEAD
-=======
   console.log(`**************************************************`)
->>>>>>> a9becf2a
   const baseChainConfiguration = {
     chainId: networks.base.chainId, // chainId
     chainConfiguration: {
@@ -56,35 +53,6 @@
       outputRootVersionNumber:
         networks.optimism.proving.outputRootVersionNumber, // outputRootVersionNumber
     },
-<<<<<<< HEAD
-  }
-
-  const proverFactory = await ethers.getContractFactory('Prover')
-  const prover = await proverFactory.deploy([
-    baseChainConfiguration,
-    optimismChainConfiguration,
-  ])
-  console.log('prover implementation deployed to: ', await prover.getAddress())
-
-  // adding a try catch as if the contract has previously been deployed will get a
-  // verification error when deploying the same bytecode to a new address
-  try {
-    if (network.name !== 'hardhat') {
-      console.log('Waiting for 30 seconds for Bytecode to be on chain')
-      await setTimeout(30000)
-      await run('verify:verify', {
-        address: await prover.getAddress(),
-        // constructorArguments: [l1BlockAddressSepolia, deployer.address],
-        constructorArguments: [
-          [baseChainConfiguration, optimismChainConfiguration],
-        ],
-      })
-      console.log('prover  verified at:', await prover.getAddress())
-    }
-  } catch (e) {
-    console.log(`Error verifying prover`, e)
-=======
->>>>>>> a9becf2a
   }
 
   const proverFactory = await ethers.getContractFactory('Prover')
@@ -101,25 +69,6 @@
   )
   console.log('intentSource deployed to:', await intentSource.getAddress())
 
-<<<<<<< HEAD
-  // adding a try catch as if the contract has previously been deployed will get a
-  // verification error when deploying the same bytecode to a new address
-  try {
-    if (network.name !== 'hardhat') {
-      console.log('Waiting for 30 seconds for Bytecode to be on chain')
-      await setTimeout(30000)
-      await run('verify:verify', {
-        address: await intentSource.getAddress(),
-        constructorArguments: [minimumDuration, counter],
-      })
-    }
-    console.log('intentSource verified at:', await intentSource.getAddress())
-  } catch (e) {
-    console.log(`Error verifying intentSource`, e)
-  }
-
-=======
->>>>>>> a9becf2a
   const inboxFactory = await ethers.getContractFactory('Inbox')
 
   const inbox: Inbox = await inboxFactory.deploy(actors.inboxOwner, false, [
