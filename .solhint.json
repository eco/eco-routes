--- conflicted
+++ resolved
@@ -2,11 +2,7 @@
   "extends": "solhint:recommended",
   "plugins": ["eco"],
   "rules": {
-<<<<<<< HEAD
-    "compiler-version": ["error", "^0.8.0"],
-=======
     "compiler-version": ["error", "^0.8.2"],
->>>>>>> 70514691
     "func-visibility": ["warn", { "ignoreConstructors": true }],
     "max-line-length": "off",
     "var-name-mixedcase": "warn",
