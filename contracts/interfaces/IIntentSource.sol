--- conflicted
+++ resolved
@@ -25,18 +25,14 @@
     error ExpiryTooSoon();
 
     /**
-<<<<<<< HEAD
-     * @notice emitted on a call to createIntent where _rewardTokens and _rewardAmounts have mismatched lengths, or if either has length 0
-=======
      * @notice emitted on a call to createIntent where _targets and _callDatas have different lengths, or when one of their lengths is zero.
      */
     error TargetsCalldatasMismatch();
 
     /**
      * @notice emitted on a call to createIntent where _rewardTokens and _rewardAmounts have different lengths, or when one of their lengths is zero.
->>>>>>> 65753a26
      */
-    error BadRewards();
+    error RewardsMismatch();
 
     /**
      * @notice emitted on a successful call to createIntent
