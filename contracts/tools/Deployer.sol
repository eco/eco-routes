--- conflicted
+++ resolved
@@ -3,14 +3,10 @@
 pragma solidity ^0.8.28; //initially ^0.6.0
 
 interface IDeployer {
-<<<<<<< HEAD
-    function deploy(bytes memory _initCode, bytes32 _salt) external returns (address payable createdContract);
-=======
     function deploy(
         bytes memory _initCode,
         bytes32 _salt
     ) external returns (address payable createdContract);
->>>>>>> ee026e2b
 }
 
 contract Deployer {
@@ -18,26 +14,18 @@
 
     constructor(IDeployer _deployer) {
         // Use EIP-2470 SingletonFactory address by default
-<<<<<<< HEAD
-        deployer = address(_deployer) == address(0) ? IDeployer(0xce0042B868300000d44A59004Da54A005ffdcf9f) : _deployer;
-=======
         deployer = address(_deployer) == address(0)
             ? IDeployer(0xce0042B868300000d44A59004Da54A005ffdcf9f)
             : _deployer;
->>>>>>> ee026e2b
         emit Deployed(tx.origin, address(this));
     }
 
     event Deployed(address indexed sender, address indexed addr);
 
-<<<<<<< HEAD
-    function deploy(bytes memory _initCode, bytes32 _salt) external returns (address payable createdContract) {
-=======
     function deploy(
         bytes memory _initCode,
         bytes32 _salt
     ) external returns (address payable createdContract) {
->>>>>>> ee026e2b
         createdContract = deployer.deploy(_initCode, _salt);
         require(createdContract != address(0), "Deploy failed");
         emit Deployed(msg.sender, createdContract);
