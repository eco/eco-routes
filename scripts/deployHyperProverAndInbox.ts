--- conflicted
+++ resolved
@@ -77,17 +77,10 @@
 
     const inbox = await ethers.getContractAt('Inbox', inboxAddress)
 
-<<<<<<< HEAD
-    receipt = await inbox.setMailbox(config.mailboxAddress)
-    await receipt.wait()
-
-    console.log(`Mailbox set to ${config.mailboxAddress}`)
-=======
     receipt = await inbox.setMailbox(deployNetwork.hyperlaneMailboxAddress)
     await receipt.wait()
 
     console.log(`Mailbox set to ${deployNetwork.hyperlaneMailboxAddress}`)
->>>>>>> 15d9488e
   }
 
   if (hyperProverAddress === '' && inboxAddress !== '') {
