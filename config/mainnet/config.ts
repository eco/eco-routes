--- conflicted
+++ resolved
@@ -36,15 +36,9 @@
   rewardAmounts: [1001],
   targetAmounts: [1000],
   duration: 3600,
-<<<<<<< HEAD
   hash: '0xc945470804d20f738d1eb2cebff79137932c5a26cab431b756ec4d2e99b114e0',
   fulfillTransaction:
     '0xba219e265cd2d7903195ad736c2a35262b837e56cbf0afb3e639b59c7de98b5e',
-=======
-  hash: '0x95ede9ae552aa114ce6aa3b08c8b36833aae0a4b4f75099b2f5af2d006d88de1',
-  fulfillTransaction:
-    '0x5782e08d42a328eeb68f5bf07ea8725c917d572911e20baab04a4410d71751d6',
->>>>>>> bf5520ba
 }
 
 const networks: any = {
@@ -61,11 +55,7 @@
     network: 'optimism',
     chainId: networkIds.optimism,
     intentSourceAddress: '0x532BA2D408e77B773b1d05Dafa5E4A2392e5ED11',
-<<<<<<< HEAD
-    proverContractAddress: '0x653c1bB2960971Abb626Ebd12FF4591d8157EFAf',
-=======
     proverContractAddress: '0x61e45006a0E86B896A68451A2dcd6cd7DA2A99B2',
->>>>>>> bf5520ba
     inboxAddress: '0xd01168742A682146095c3bCe1ad6527837593a85',
     intentSource: {
       minimumDuration: 1000,
@@ -88,11 +78,7 @@
     network: 'base',
     chainId: networkIds.base,
     intentSourceAddress: '0x5e46855a436FDc16342EB0689f6555Db59b0245B',
-<<<<<<< HEAD
-    proverContractAddress: '0x4c0aC1529d1ef977C37c534255785F8c5fE948AF',
-=======
     proverContractAddress: '0x104803322B5d123D74462D7513c005f70594d421',
->>>>>>> bf5520ba
     inboxAddress: '0x73f4eA10Ed8e6524aB3Ba60D604A6f33Cb95fc39',
     intentSource: {
       minimumDuration: 1000,
