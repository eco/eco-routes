// SPDX-License-Identifier: MIT
pragma solidity ^0.8.26;

import {ILayerZeroReceiver} from "../interfaces/layerzero/ILayerZeroReceiver.sol";
import {ILayerZeroEndpointV2} from "../interfaces/layerzero/ILayerZeroEndpointV2.sol";
import {MessageBridgeProver} from "./MessageBridgeProver.sol";
import {Semver} from "../libs/Semver.sol";

/**
 * @title LayerZeroProver
 * @notice Prover implementation using LayerZero's cross-chain messaging system
 * @dev Processes proof messages from LayerZero endpoint and records proven intents
 */
contract LayerZeroProver is ILayerZeroReceiver, MessageBridgeProver, Semver {
    /**
     * @notice Struct for unpacked data from _data parameter
     * @dev Contains fields decoded from the _data parameter
     */
    struct UnpackedData {
        bytes32 sourceChainProver; // Address of prover on source chain
        bytes options; // LayerZero message options
        uint256 gasLimit; // Gas limit for execution
    }

    /**
     * @notice Constant indicating this contract uses LayerZero for proving
     */
    string public constant PROOF_TYPE = "LayerZero";

    /**
     * @notice Address of local LayerZero endpoint
     */
    address public immutable ENDPOINT;

    /**
     * @notice LayerZero endpoint address cannot be zero
     */
    error EndpointCannotBeZeroAddress();

    /**
     * @notice LayerZero endpoint address cannot be zero
     */
    error DelegateCannotBeZeroAddress();

    /**
     * @notice Invalid executor address
     * @param executor The invalid executor address
     */
    error InvalidExecutor(address executor);

    /**
     * @param endpoint Address of local LayerZero endpoint
     * @param portal Address of Portal contract
     * @param provers Array of trusted prover addresses (as bytes32 for cross-VM compatibility)
     * @param defaultGasLimit Default gas limit for cross-chain messages (200k if not specified)
     */
    constructor(
        address endpoint,
        address delegate,
        address portal,
        bytes32[] memory provers,
        uint256 defaultGasLimit
    ) MessageBridgeProver(portal, provers, defaultGasLimit) {
        if (endpoint == address(0)) revert EndpointCannotBeZeroAddress();
        if (delegate == address(0)) revert DelegateCannotBeZeroAddress();

        // Store the LayerZero endpoint address for future reference
        ENDPOINT = endpoint;

        // Set the delegate address on the LayerZero endpoint
        // The delegate is authorized to configure LayerZero settings on behalf of this contract
        // This includes setting configs, managing paths, and other administrative functions
        ILayerZeroEndpointV2(endpoint).setDelegate(delegate);
    }

    /**
     * @notice Handles incoming LayerZero messages containing proof data
     * @dev Processes batch updates to proven intents from valid sources
     * @param origin Origin information containing source endpoint and sender
     * param guid Unique identifier for the message (not used here)
     * @param message Encoded array of intent hashes and claimants
     * param executor Address of the executor (should be endpoint or zero)
     * param extraData Additional data for message processing (not used here)
     */
    function lzReceive(
        Origin calldata origin,
        bytes32 /* guid */,
        bytes calldata message,
        address /* executor */,
        bytes calldata /* extraData */
    ) external payable override {
        // Verify message is from authorized endpoint
        _validateMessageSender(msg.sender, ENDPOINT);

        // Use endpoint ID directly as chain ID
        uint64 originChainId = uint64(origin.srcEid);

        // Validate sender is not zero
        if (origin.sender == bytes32(0)) {
            revert SenderCannotBeZeroAddress();
        }

        _handleCrossChainMessage(originChainId, origin.sender, message);
    }

    /**
     * @notice Check if path is allowed for receiving messages
     * @param origin Origin information to check
     * @return Whether the origin is allowed
     */
    function allowInitializePath(
        Origin calldata origin
    ) external view override returns (bool) {
        // Check if sender is whitelisted
        return isWhitelisted(origin.sender);
    }

    /**
     * @notice Get next expected nonce from a source
     * @dev Always returns 0 as we don't track nonces
     * @return Always returns 0 as we don't track nonces
     */
    function nextNonce(
        uint32 /* srcEid */,
        bytes32 /* sender */
    ) external pure override returns (uint64) {
        // We don't track nonces, return 0
        return 0;
    }

    /**
     * @notice Implementation of message dispatch for LayerZero
     * @dev Called by base prove() function after common validations
     * @param domainID Domain ID of the source chain
     * @param encodedProofs Encoded (intentHash, claimant) pairs as bytes
     * @param data Additional data for message formatting
     * @param fee Fee amount for message dispatch
     */
    function _dispatchMessage(
        uint64 domainID,
        bytes calldata encodedProofs,
        bytes calldata data,
        uint256 fee
    ) internal override {
        // Parse incoming data into a structured format
        UnpackedData memory unpacked = _unpackData(data);

<<<<<<< HEAD
        // Prepare parameters for cross-chain message dispatch
        DispatchParams memory params = _formatLayerZeroMessage(
            domainID,
            encodedProofs,
            unpacked
        );

=======
>>>>>>> 80bfb4fe
        // Create messaging parameters for LayerZero
        ILayerZeroEndpointV2.MessagingParams
            memory params = _formatLayerZeroMessage(
                sourceChainId,
                encodedProofs,
                unpacked
            );

        // Send the message through LayerZero endpoint
        // solhint-disable-next-line check-send-result
        ILayerZeroEndpointV2(ENDPOINT).send{value: fee}(
            params,
            msg.sender // refund address
        );
    }

    /**
     * @notice Calculates the fee required for LayerZero message dispatch
     * @dev Queries the Endpoint contract for accurate fee estimation
     * @param domainID Domain ID of the source chain
     * @param encodedProofs Encoded (intentHash, claimant) pairs as bytes
     * @param data Additional data for message formatting
     * @return Fee amount required for message dispatch
     */
    function fetchFee(
        uint64 domainID,
        bytes calldata encodedProofs,
        bytes calldata data
    ) public view override returns (uint256) {
        // Decode structured data from the raw input
        UnpackedData memory unpacked = _unpackData(data);

        // Process fee calculation using the decoded struct
        return _fetchFee(domainID, encodedProofs, unpacked);
    }

    /**
     * @notice Decodes the raw cross-chain message data into a structured format
     * @dev Parses ABI-encoded parameters into the UnpackedData struct and enforces minimum gas limit
     * @param data Raw message data containing source chain information
     * @return unpacked Structured representation of the decoded parameters with validated gas limit
     */
    function _unpackData(
        bytes calldata data
    ) internal view returns (UnpackedData memory unpacked) {
        unpacked = abi.decode(data, (UnpackedData));

        // Enforce minimum gas limit to prevent underfunded transactions
        if (unpacked.gasLimit < MIN_GAS_LIMIT) {
            unpacked.gasLimit = MIN_GAS_LIMIT;
        }
    }

    /**
     * @notice Internal function to calculate the fee with pre-decoded data
     * @param domainID Domain ID of the source chain
     * @param encodedProofs Encoded (intentHash, claimant) pairs as bytes
     * @param unpacked Struct containing decoded data from data parameter
     * @return Fee amount required for message dispatch
     */
    function _fetchFee(
        uint64 domainID,
        bytes calldata encodedProofs,
        UnpackedData memory unpacked
    ) internal view returns (uint256) {
<<<<<<< HEAD
        // Format and prepare message parameters for dispatch
        DispatchParams memory params = _formatLayerZeroMessage(
            domainID,
            encodedProofs,
            unpacked
        );

        // Create messaging parameters for quote
=======
        // Create messaging parameters for LayerZero
>>>>>>> 80bfb4fe
        ILayerZeroEndpointV2.MessagingParams
            memory params = _formatLayerZeroMessage(
                sourceChainId,
                encodedProofs,
                unpacked
            );

        // Query LayerZero endpoint for accurate fee estimate
        ILayerZeroEndpointV2.MessagingFee memory fee = ILayerZeroEndpointV2(
            ENDPOINT
        ).quote(params, address(this));

        return fee.nativeFee;
    }

    /**
     * @notice Returns the proof type used by this prover
     * @return ProofType indicating LayerZero proving mechanism
     */
    function getProofType() external pure override returns (string memory) {
        return PROOF_TYPE;
    }

    /**
     * @notice Formats data for LayerZero message dispatch with encoded proofs
     * @dev Prepares all parameters needed for the Endpoint send call
     * @param domainID Domain ID of the source chain
     * @param encodedProofs Encoded (intentHash, claimant) pairs as bytes
     * @param unpacked Struct containing decoded data from data parameter
     * @return params Structured dispatch parameters for LayerZero message
     */
    function _formatLayerZeroMessage(
        uint64 domainID,
        bytes calldata encodedProofs,
        UnpackedData memory unpacked
<<<<<<< HEAD
    ) internal view returns (DispatchParams memory params) {
=======
    )
        internal
        pure
        returns (ILayerZeroEndpointV2.MessagingParams memory params)
    {
>>>>>>> 80bfb4fe
        // Validate that encodedProofs length is multiple of 64 bytes
        if (encodedProofs.length % 64 != 0) {
            revert ArrayLengthMismatch();
        }

<<<<<<< HEAD
        // Use domain ID directly as endpoint ID with overflow check
        if (domainID > type(uint32).max) {
            revert DomainIdTooLarge(domainID);
        }
        params.destinationEid = uint32(domainID);

        // Use the source chain prover address as the message recipient
        params.recipientAddress = unpacked.sourceChainProver;

        // Prepend current chain ID to the message body with encoded proofs
        params.messageBody = abi.encodePacked(CHAIN_ID, encodedProofs);

        // Use provided options or create default options with gas limit
=======
        // Use source chain ID directly as endpoint ID
        // Validate it fits in uint32
        _validateChainId(sourceChainId);

        params.dstEid = uint32(sourceChainId);
        params.receiver = unpacked.sourceChainProver;
        params.message = encodedProofs;
>>>>>>> 80bfb4fe
        params.options = unpacked.options.length > 0
            ? unpacked.options
            : abi.encodePacked(
                uint16(3), // option type for gas limit
                unpacked.gasLimit // gas amount
            );
        params.payInLzToken = false;
    }
}<|MERGE_RESOLUTION|>--- conflicted
+++ resolved
@@ -145,20 +145,10 @@
         // Parse incoming data into a structured format
         UnpackedData memory unpacked = _unpackData(data);
 
-<<<<<<< HEAD
-        // Prepare parameters for cross-chain message dispatch
-        DispatchParams memory params = _formatLayerZeroMessage(
-            domainID,
-            encodedProofs,
-            unpacked
-        );
-
-=======
->>>>>>> 80bfb4fe
         // Create messaging parameters for LayerZero
         ILayerZeroEndpointV2.MessagingParams
             memory params = _formatLayerZeroMessage(
-                sourceChainId,
+                domainID,
                 encodedProofs,
                 unpacked
             );
@@ -220,21 +210,10 @@
         bytes calldata encodedProofs,
         UnpackedData memory unpacked
     ) internal view returns (uint256) {
-<<<<<<< HEAD
-        // Format and prepare message parameters for dispatch
-        DispatchParams memory params = _formatLayerZeroMessage(
-            domainID,
-            encodedProofs,
-            unpacked
-        );
-
-        // Create messaging parameters for quote
-=======
         // Create messaging parameters for LayerZero
->>>>>>> 80bfb4fe
         ILayerZeroEndpointV2.MessagingParams
             memory params = _formatLayerZeroMessage(
-                sourceChainId,
+                domainID,
                 encodedProofs,
                 unpacked
             );
@@ -267,43 +246,29 @@
         uint64 domainID,
         bytes calldata encodedProofs,
         UnpackedData memory unpacked
-<<<<<<< HEAD
-    ) internal view returns (DispatchParams memory params) {
-=======
     )
         internal
-        pure
+        view
         returns (ILayerZeroEndpointV2.MessagingParams memory params)
     {
->>>>>>> 80bfb4fe
         // Validate that encodedProofs length is multiple of 64 bytes
         if (encodedProofs.length % 64 != 0) {
             revert ArrayLengthMismatch();
         }
 
-<<<<<<< HEAD
         // Use domain ID directly as endpoint ID with overflow check
         if (domainID > type(uint32).max) {
             revert DomainIdTooLarge(domainID);
         }
-        params.destinationEid = uint32(domainID);
+        params.dstEid = uint32(domainID);
 
         // Use the source chain prover address as the message recipient
-        params.recipientAddress = unpacked.sourceChainProver;
+        params.receiver = unpacked.sourceChainProver;
 
         // Prepend current chain ID to the message body with encoded proofs
-        params.messageBody = abi.encodePacked(CHAIN_ID, encodedProofs);
+        params.message = abi.encodePacked(CHAIN_ID, encodedProofs);
 
         // Use provided options or create default options with gas limit
-=======
-        // Use source chain ID directly as endpoint ID
-        // Validate it fits in uint32
-        _validateChainId(sourceChainId);
-
-        params.dstEid = uint32(sourceChainId);
-        params.receiver = unpacked.sourceChainProver;
-        params.message = encodedProofs;
->>>>>>> 80bfb4fe
         params.options = unpacked.options.length > 0
             ? unpacked.options
             : abi.encodePacked(
