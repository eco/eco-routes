import * as dotenv from 'dotenv'
import { HardhatUserConfig } from 'hardhat/config'
import '@nomicfoundation/hardhat-toolbox'
import '@nomicfoundation/hardhat-viem'
dotenv.config()
const DEPLOY_PRIVATE_KEY = process.env.PRIVATE_KEY || '0x' + '11'.repeat(32) // this is to avoid hardhat error
const ALCHEMY_API_KEY = process.env.ALCHEMY_API_KEY || ''

const config: HardhatUserConfig = {
  solidity: {
    compilers: [
      {
        version: '0.8.26',
        settings: {
          viaIR: true,
          optimizer: {
            enabled: true,
          },
<<<<<<< HEAD
          viaIR: true,
=======
>>>>>>> 01cbe62d
        },
      },
    ],
    settings: {
      metadata: {
        bytecodeHash: 'none',
      },
      outputSelection: {
        '*': {
          '*': ['metadata', 'storageLayout'],
        },
      },
    },
  },
  networks: {
    optimismMainnet: {
      chainId: 10,
      url: `https://opt-mainnet.g.alchemy.com/v2/${ALCHEMY_API_KEY}`,
      gasPrice: 100000000,
      accounts: [DEPLOY_PRIVATE_KEY],
    },
    mainnetOptimismBlockscout: {
      chainId: 10,
      url: `https://opt-mainnet.g.alchemy.com/v2/${ALCHEMY_API_KEY}`,
      gasPrice: 100000000,
      accounts: [DEPLOY_PRIVATE_KEY],
    },
    optimismGoerli: {
      chainId: 420,
      url: `https://opt-goerli.g.alchemy.com/v2/${ALCHEMY_API_KEY}`,
      gasPrice: 500000000,
      accounts: [DEPLOY_PRIVATE_KEY],
    },
    optimismSepolia: {
      chainId: 11155420,
      url: `https://opt-sepolia.g.alchemy.com/v2/${ALCHEMY_API_KEY}`,
      gasPrice: 500000000,
      accounts: [DEPLOY_PRIVATE_KEY],
    },
    sepoliaOptimismBlockscout: {
      chainId: 11155420,
      url: `https://opt-sepolia.g.alchemy.com/v2/${ALCHEMY_API_KEY}`,
      gasPrice: 500000000,
      accounts: [DEPLOY_PRIVATE_KEY],
    },
    baseGoerli: {
      chainId: 84531,
      url: `https://base-goerli.g.alchemy.com/v2/${ALCHEMY_API_KEY}`,
      accounts: [DEPLOY_PRIVATE_KEY],
    },
    baseSepolia: {
      chainId: 84532,
      url: `https://base-sepolia.g.alchemy.com/v2/${ALCHEMY_API_KEY}`,
      accounts: [DEPLOY_PRIVATE_KEY],
    },
    baseMainnet: {
      chainId: 8453,
      url: `https://base-mainnet.g.alchemy.com/v2/${ALCHEMY_API_KEY}`,
      accounts: [DEPLOY_PRIVATE_KEY],
    },
    ethGoerli: {
      chainId: 5,
      url: `https://eth-goerli.g.alchemy.com/v2/${ALCHEMY_API_KEY}`,
      accounts: [DEPLOY_PRIVATE_KEY],
    },
    ethMainnet: {
      chainId: 1,
      url: `https://eth-mainnet.g.alchemy.com/v2/${ALCHEMY_API_KEY}`,
      accounts: [DEPLOY_PRIVATE_KEY],
    },
  },
  etherscan: {
    apiKey: {
      mainnet: process.env.ETHERSCAN_API_KEY || '',
      goerli: process.env.ETHERSCAN_API_KEY || '',
      optimism: process.env.OPTIMISM_ETHERSCAN_API_KEY || '',
      goerliOptimism: process.env.OPTIMISM_ETHERSCAN_API_KEY || '',
      mainnetOptimismBlockscout:
        process.env.MAINNET_OPTIMISM_BLOCKSCOUT_API_KEY || '',
      sepoliaOptimism: process.env.OPTIMISM_ETHERSCAN_API_KEY || '',
      sepoliaOptimismBlockscout:
        process.env.SEPOLIA_OPTIMISM_BLOCKSCOUT_API_KEY || '',
      baseMainnet: process.env.BASE_SCAN_API_KEY || '',
      baseGoerli: process.env.BASE_SCAN_API_KEY || '',
      baseSepolia: process.env.BASE_SCAN_API_KEY || '',
    },
    customChains: [
      {
        network: 'optimism',
        chainId: 10,
        urls: {
          apiURL: 'https://api-optimistic.etherscan.io/api',
          browserURL: 'https://optimism.etherscan.io',
        },
      },
      {
        network: 'goerliOptimism',
        chainId: 420,
        urls: {
          apiURL: 'https://api-goerli-optimism.etherscan.io/api',
          browserURL: 'https://goerli-optimism.etherscan.io',
        },
      },
      {
        network: 'sepoliaOptimism',
        chainId: 11155420,
        urls: {
          apiURL: 'https://api-sepolia-optimism.etherscan.io/api',
          browserURL: 'https://sepolia-optimism.etherscan.io',
        },
      },
      {
        network: 'sepoliaOptimismBlockscout',
        chainId: 11155420,
        urls: {
          apiURL: 'https://optimism-sepolia.blockscout.com/api',
          browserURL: 'https://optimism-sepolia.blockscout.com/',
        },
      },
      {
        network: 'mainnetOptimismBlockscout',
        chainId: 10,
        urls: {
          apiURL: 'https://optimism.blockscout.com/api',
          browserURL: 'https://optimism.blockscout.com/',
        },
      },
      {
        network: 'baseGoerli',
        chainId: 84531,
        urls: {
          apiURL: 'https://api-goerli.basescan.org/api',
          browserURL: 'https://goerli.basescan.org',
        },
      },
      {
        network: 'baseSepolia',
        chainId: 84532,
        urls: {
          apiURL: 'https://api-sepolia.basescan.org/api',
          browserURL: 'https://sepolia.basescan.org',
        },
      },
      {
        network: 'baseMainnet',
        chainId: 8453,
        urls: {
          apiURL: 'https://api.basescan.org/api',
          browserURL: 'https://sepolia.basescan.org',
        },
      },
    ],
  },
}

export default config<|MERGE_RESOLUTION|>--- conflicted
+++ resolved
@@ -16,10 +16,6 @@
           optimizer: {
             enabled: true,
           },
-<<<<<<< HEAD
-          viaIR: true,
-=======
->>>>>>> 01cbe62d
         },
       },
     ],
