import * as dotenv from 'dotenv'
import { HardhatUserConfig } from 'hardhat/config'
import '@nomicfoundation/hardhat-toolbox'
import '@nomicfoundation/hardhat-viem'
import '@openzeppelin/hardhat-upgrades'
import 'solidity-docgen'
dotenv.config()
const DEPLOYER_PRIVATE_KEY =
  process.env.DEPLOYER_PRIVATE_KEY || '0x' + '11'.repeat(32) // this is to avoid hardhat error
const ALCHEMY_API_KEY = process.env.ALCHEMY_API_KEY || ''

const config: HardhatUserConfig = {
  solidity: {
    compilers: [
      {
        version: '0.8.26',
        settings: {
          viaIR: true,
          optimizer: {
            enabled: true,
          },
        },
      },
    ],
    settings: {
      metadata: {
        bytecodeHash: 'none',
      },
      outputSelection: {
        '*': {
          '*': ['metadata', 'storageLayout'],
        },
      },
    },
  },
  networks: {
    sepolia: {
      chainId: 11155111,
      url: `https://sepolia.g.alchemy.com/v2/${ALCHEMY_API_KEY}`,
      gasPrice: 500000000,
      accounts: [DEPLOYER_PRIVATE_KEY],
    },
    optimismSepolia: {
      chainId: 11155420,
      url: `https://opt-sepolia.g.alchemy.com/v2/${ALCHEMY_API_KEY}`,
      gasPrice: 500000000,
      accounts: [DEPLOYER_PRIVATE_KEY],
    },
    optimismSepoliaBlockscout: {
      chainId: 11155420,
      url: `https://opt-sepolia.g.alchemy.com/v2/${ALCHEMY_API_KEY}`,
      gasPrice: 500000000,
      accounts: [DEPLOYER_PRIVATE_KEY],
    },
    baseSepolia: {
      chainId: 84532,
      url: `https://base-sepolia.g.alchemy.com/v2/${ALCHEMY_API_KEY}`,
      accounts: [DEPLOYER_PRIVATE_KEY],
    },
    ecoTestNet: {
      chainId: 471923,
      url: `https://eco-testnet.rpc.caldera.xyz/http`,
      accounts: [DEPLOYER_PRIVATE_KEY],
    },
    arbitrumSepolia: {
      chainId: 421614,
      url: `https://arb-sepolia.g.alchemy.com/v2/${ALCHEMY_API_KEY}`,
      accounts: [DEPLOYER_PRIVATE_KEY],
    },
    mainnet: {
      chainId: 1,
      url: `https://eth-mainnet.g.alchemy.com/v2/${ALCHEMY_API_KEY}`,
      accounts: [DEPLOYER_PRIVATE_KEY],
    },
    optimism: {
      chainId: 10,
      url: `https://opt-mainnet.g.alchemy.com/v2/${ALCHEMY_API_KEY}`,
      gasPrice: 100000000,
      accounts: [DEPLOYER_PRIVATE_KEY],
    },
    optimismBlockscout: {
      chainId: 10,
      url: `https://opt-mainnet.g.alchemy.com/v2/${ALCHEMY_API_KEY}`,
      gasPrice: 100000000,
      accounts: [DEPLOYER_PRIVATE_KEY],
    },
    base: {
      chainId: 8453,
      url: `https://base-mainnet.g.alchemy.com/v2/${ALCHEMY_API_KEY}`,
      accounts: [DEPLOYER_PRIVATE_KEY],
    },
    helix: {
      chainId: 8921733,
      url: `https://helix-test.calderachain.xyz/http`,
      accounts: [DEPLOYER_PRIVATE_KEY],
    },
    arbitrum: {
      chainId: 42161,
      url: `https://arb-mainnet.g.alchemy.com/v2/${ALCHEMY_API_KEY}`,
      accounts: [DEPLOYER_PRIVATE_KEY],
    },
  },
  etherscan: {
    apiKey: {
      optimismSepolia: process.env.OPTIMISM_SCAN_API_KEY || '',
      optimismSepoliaBlockscout: process.env.OPTIMISM_BLOCKSCOUT_API_KEY || '',
      baseSepolia: process.env.BASE_SCAN_API_KEY || '',
      arbitrumSepolia: process.env.ARBITRUM_SCAN_API_KEY || '',
      optimism: process.env.OPTIMISM_SCAN_API_KEY || '',
      optimismBlockscout: process.env.OPTIMISM_BLOCKSCOUT_API_KEY || '',
      optimisticEthereum: process.env.OPTIMISM_SCAN_API_KEY || '',
      base: process.env.BASE_SCAN_API_KEY || '',
<<<<<<< HEAD
      ecoTestnet: process.env.CALDERA_SCAN_API_KEY || '',
=======
      ecoTestNet: process.env.CALDERA_SCAN_API_KEY || '',
>>>>>>> 173ebf8d
      helix: process.env.CALDERA_SCAN_API_KEY || '',
    },
    customChains: [
      {
        network: 'optimismSepolia',
        chainId: 11155420,
        urls: {
          apiURL: 'https://api-sepolia-optimism.etherscan.io/api',
          browserURL: 'https://sepolia-optimism.etherscan.io',
        },
      },
      {
        network: 'optimismSepoliaBlockscout',
        chainId: 11155420,
        urls: {
          apiURL: 'https://optimism-sepolia.blockscout.com/api',
          browserURL: 'https://optimism-sepolia.blockscout.com/',
        },
      },
      {
        network: 'ecoTestNet',
        chainId: 471923,
        urls: {
          apiURL: 'https://eco-testnet.explorer.caldera.xyz/api',
          browserURL: 'https://eco-testnet.explorer.caldera.xyz/',
        },
      },
      {
        network: 'optimismBlockscout',
        chainId: 10,
        urls: {
          apiURL: 'https://optimism.blockscout.com/api',
          browserURL: 'https://optimism.blockscout.com/',
        },
      },
      {
        network: 'helix',
        chainId: 8921733,
        urls: {
          apiURL: 'https://helix-test.calderaexplorer.xyz/api',
          browserURL: 'https://helix-test.calderaexplorer.xyz/',
        },
      },
    ],
  },
  mocha: {
    timeout: 50000,
  },
  docgen: {
    outputDir: 'docs/solidity',
    templates: './templates',
    theme: 'markdown',
    // pages: 'single',
    // pages: 'items',
    pages: 'files',
    // exclude: ['governance/community'],
    collapseNewlines: true,
    pageExtension: '.md',
  },
  gasReporter: {
    enabled: !!process.env.ENABLE_GAS_REPORT,
    currency: 'USD',
    gasPrice: 100,
    outputFile: process.env.CI ? 'gas-report.txt' : undefined,
  },
}

export default config<|MERGE_RESOLUTION|>--- conflicted
+++ resolved
@@ -110,11 +110,7 @@
       optimismBlockscout: process.env.OPTIMISM_BLOCKSCOUT_API_KEY || '',
       optimisticEthereum: process.env.OPTIMISM_SCAN_API_KEY || '',
       base: process.env.BASE_SCAN_API_KEY || '',
-<<<<<<< HEAD
       ecoTestnet: process.env.CALDERA_SCAN_API_KEY || '',
-=======
-      ecoTestNet: process.env.CALDERA_SCAN_API_KEY || '',
->>>>>>> 173ebf8d
       helix: process.env.CALDERA_SCAN_API_KEY || '',
     },
     customChains: [
