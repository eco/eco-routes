--- conflicted
+++ resolved
@@ -32,13 +32,7 @@
         counter = _counterStart;
     }
 
-<<<<<<< HEAD
     function version() external pure returns (string memory) { return Semver.version(); }
-=======
-    function version() external pure returns (string memory) {
-        return "v0.0.3-beta";
-    }
->>>>>>> 93bafd0e
     /**
      * @notice Creates an intent to execute instructions on a contract on a supported chain in exchange for a bundle of assets.
      * @dev If a proof ON THE SOURCE CHAIN is not completed by the expiry time, the reward funds will not be redeemable by the solver, REGARDLESS OF WHETHER THE INSTRUCTIONS WERE EXECUTED.
