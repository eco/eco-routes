import { ethers, run, network } from 'hardhat'
import { Inbox } from '../../typechain-types'
import { setTimeout } from 'timers/promises'
import { networks, actors } from '../../config/mainnet/config'
import { updateAddresses } from '../deploy/addresses'

const networkName = network.name
console.log('Deploying to Network: ', network.name)
let deployNetwork: any
let counter: number = 0
let minimumDuration: number = 0
let localGasLimit: number = 0
switch (networkName) {
  case 'base':
    deployNetwork = networks.base
    break
  case 'optimism':
    deployNetwork = networks.optimism
    break
  case 'helix':
    deployNetwork = networks.helix
    break
  case 'arbitrum':
    deployNetwork = networks.arbitrum
    break
  case 'mantle':
    deployNetwork = networks.mantle
}

const baseChainConfiguration = {
  chainId: networks.base.chainId, // chainId
  chainConfiguration: {
    provingMechanism: networks.base.proving.mechanism, // provingMechanism
    settlementChainId: networks.base.proving.settlementChain.id, // settlementChainId
    settlementContract: networks.base.proving.settlementChain.contract, // settlementContract e.g DisputGameFactory or L2OutputOracle.
    blockhashOracle: networks.base.proving.l1BlockAddress, // blockhashOracle
    outputRootVersionNumber: networks.base.proving.outputRootVersionNumber, // outputRootVersionNumber
  },
}

const optimismChainConfiguration = {
  chainId: networks.optimism.chainId, // chainId
  chainConfiguration: {
    provingMechanism: networks.optimism.proving.mechanism, // provingMechanism
    settlementChainId: networks.optimism.proving.settlementChain.id, // settlementChainId
    settlementContract: networks.optimism.proving.settlementChain.contract, // settlementContract e.g DisputGameFactory or L2OutputOracle.     blockhashOracle: networks.optimism.proving.l1BlockAddress,
    blockhashOracle: networks.optimism.proving.l1BlockAddress, // blockhashOracle
    outputRootVersionNumber: networks.optimism.proving.outputRootVersionNumber, // outputRootVersionNumber
  },
}
const helixChainConfiguration = {
  chainId: networks.helix.chainId, // chainId
  chainConfiguration: {
    provingMechanism: networks.helix.proving.mechanism, // provingMechanism
    settlementChainId: networks.helix.proving.settlementChain.id, // settlementChainId
    settlementContract: networks.helix.proving.settlementChain.contract, // settlementContract e.g DisputGameFactory or L2OutputOracle.
    blockhashOracle: networks.helix.proving.l1BlockAddress, // blockhashOracle
    outputRootVersionNumber: networks.helix.proving.outputRootVersionNumber, // outputRootVersionNumber
  },
}
//   const arbitrumChainConfiguration = {
//     chainId: networks.arbitrum.chainId, // chainId
//     chainConfiguration: {
//       provingMechanism: networks.arbitrum.proving.mechanism, // provingMechanism
//       settlementChainId: networks.arbitrum.proving.settlementChain.id, // settlementChainId
//       settlementContract: networks.arbitrum.proving.settlementChain.contract, // settlementContract e.g DisputGameFactory or L2OutputOracle.
//       blockhashOracle: networks.arbitrum.proving.l1BlockAddress, // blockhashOracle
//       outputRootVersionNumber:
//         networks.arbitrum.proving.outputRootVersionNumber, // outputRootVersionNumber
//     },
//   }
const mantleChainConfiguration = {
  chainId: networks.mantle.chainId, // chainId
  chainConfiguration: {
    provingMechanism: networks.mantle.proving.mechanism, // provingMechanism
    settlementChainId: networks.mantle.proving.settlementChain.id, // settlementChainId
    settlementContract: networks.mantle.proving.settlementChain.contract, // settlementContract e.g DisputGameFactory or L2OutputOracle.
    blockhashOracle: networks.mantle.proving.l1BlockAddress, // blockhashOracle
    outputRootVersionNumber: networks.mantle.proving.outputRootVersionNumber, // outputRootVersionNumber
  },
}
const initialSalt: string = 'HANDOFF0'
// const initialSalt: string = 'PROD'

<<<<<<< HEAD
let proverAddress = ''
let intentSourceAddress = ''
let inboxAddress = ''
if (process.env.DEPLOY_CI === 'true') {
  console.log('Deploying for CI')
}

=======
let proverAddress: string = ''
let intentSourceAddress: string = '0xa6B316239015DFceAC5bc9c19092A9B6f59ed905'
let inboxAddress: string = '0xfB853672cE99D9ff0a7DE444bEE1FB2C212D65c0'
let hyperProverAddress: string = '0xB1017F865c6306319C65266158979278F7f50118'
>>>>>>> 42ab51d4
const isSolvingPublic = initialSalt !== 'PROD'
console.log(
  `Deploying with salt: ethers.keccak256(ethers.toUtf8bytes(${initialSalt})`,
)
const salt = ethers.keccak256(ethers.toUtf8Bytes(initialSalt))

console.log('Deploying to Network: ', network.name)

// console.log(network)

async function main() {
  const [deployer] = await ethers.getSigners()
  console.log('Deploying contracts with the account:', deployer.address)

  const singletonDeployer = await ethers.getContractAt(
    'Deployer',
    '0xfc91Ac2e87Cc661B674DAcF0fB443a5bA5bcD0a3',
  )
  localGasLimit = deployNetwork.gasLimit
  counter = deployNetwork.intentSource.counter
  minimumDuration = deployNetwork.intentSource.minimumDuration
  console.log('local')

  console.log(`**************************************************`)

  let receipt
  if (proverAddress === '') {
    const proverFactory = await ethers.getContractFactory('Prover')
    const proverTx = await proverFactory.getDeployTransaction([
      baseChainConfiguration,
      optimismChainConfiguration,
      helixChainConfiguration,
      //   arbitrumChainConfiguration,
      mantleChainConfiguration,
    ])
    receipt = await singletonDeployer.deploy(proverTx.data, salt, {
      gasLimit: localGasLimit,
    })
    proverAddress = (
      await singletonDeployer.queryFilter(
        singletonDeployer.filters.Deployed,
        receipt.blockNumber,
      )
    )[0].args.addr
  }
  console.log('prover implementation deployed to: ', proverAddress)
  updateAddresses(networkName, 'Prover', proverAddress)
  if (intentSourceAddress === '') {
    const intentSourceFactory = await ethers.getContractFactory('IntentSource')
    const intentSourceTx = await intentSourceFactory.getDeployTransaction(
      minimumDuration,
      counter,
    )
    receipt = await singletonDeployer.deploy(intentSourceTx.data, salt, {
      gasLimit: localGasLimit / 2,
    })
    intentSourceAddress = (
      await singletonDeployer.queryFilter(
        singletonDeployer.filters.Deployed,
        receipt.blockNumber,
      )
    )[0].args.addr
  }
  console.log('intentSource deployed to:', intentSourceAddress)
<<<<<<< HEAD
  updateAddresses(networkName, 'IntentSource', intentSourceAddress)

=======
>>>>>>> 42ab51d4
  if (inboxAddress === '') {
    const inboxFactory = await ethers.getContractFactory('Inbox')

    const inboxTx = await inboxFactory.getDeployTransaction(
      actors.deployer,
      isSolvingPublic,
      [actors.solver],
    )
    receipt = await singletonDeployer.deploy(inboxTx.data, salt, {
      gasLimit: localGasLimit / 2,
    })
    await receipt.wait()
    inboxAddress = (
      await singletonDeployer.queryFilter(
        singletonDeployer.filters.Deployed,
        receipt.blockNumber,
      )
    )[0].args.addr

    const inboxOwnerSigner = deployer

    const inbox: Inbox = await ethers.getContractAt(
      'Inbox',
      inboxAddress,
      inboxOwnerSigner,
    )

    inbox
      .connect(inboxOwnerSigner)
      .setMailbox(deployNetwork.hyperlaneMailboxAddress)
  }
  console.log('Inbox deployed to:', inboxAddress)
  updateAddresses(networkName, 'Inbox', inboxAddress)

  if (hyperProverAddress === '' && inboxAddress !== '') {
    const hyperProverFactory = await ethers.getContractFactory('HyperProver')

    const hyperProverTx = await hyperProverFactory.getDeployTransaction(
      deployNetwork.hyperlaneMailboxAddress,
      inboxAddress,
    )

    receipt = await singletonDeployer.deploy(hyperProverTx.data, salt, {
      gasLimit: localGasLimit / 4,
    })
    await receipt.wait()
    console.log('hyperProver deployed')

    hyperProverAddress = (
      await singletonDeployer.queryFilter(
        singletonDeployer.filters.Deployed,
        receipt.blockNumber,
      )
    )[0].args.addr

    console.log(`hyperProver deployed to: ${hyperProverAddress}`)
  }

  // adding a try catch as if the contract has previously been deployed will get a
  // verification error when deploying the same bytecode to a new address
  if (network.name !== 'hardhat') {
    console.log('Waiting for 30 seconds for Bytecode to be on chain')
    await setTimeout(30000)
    try {
      await run('verify:verify', {
        address: proverAddress,
        constructorArguments: [
          [
            baseChainConfiguration,
            optimismChainConfiguration,
            helixChainConfiguration,
            // arbitrumChainConfiguration,
            mantleChainConfiguration,
          ],
        ],
      })
      console.log('prover verified at:', proverAddress)
    } catch (e) {
      console.log(`Error verifying prover`, e)
    }
    try {
      await run('verify:verify', {
        address: intentSourceAddress,
        constructorArguments: [minimumDuration, counter],
      })
      console.log('intentSource verified at:', intentSourceAddress)
    } catch (e) {
      console.log(`Error verifying intentSource`, e)
    }
    try {
      await run('verify:verify', {
        address: inboxAddress,
        constructorArguments: [
          actors.deployer,
          isSolvingPublic,
          [actors.solver],
        ],
      })
      console.log('Inbox verified at:', inboxAddress)
    } catch (e) {
      console.log(`Error verifying inbox`, e)
    }
    try {
      await run('verify:verify', {
        address: hyperProverAddress,
        constructorArguments: [
          deployNetwork.hyperlaneMailboxAddress,
          inboxAddress,
        ],
      })
      console.log('hyperProver verified at:', hyperProverAddress)
    } catch (e) {
      console.log(`Error verifying hyperProver`, e)
    }
  }
}

main().catch((error) => {
  console.error(error)
  process.exitCode = 1
})<|MERGE_RESOLUTION|>--- conflicted
+++ resolved
@@ -82,20 +82,19 @@
 const initialSalt: string = 'HANDOFF0'
 // const initialSalt: string = 'PROD'
 
-<<<<<<< HEAD
-let proverAddress = ''
-let intentSourceAddress = ''
-let inboxAddress = ''
+let proverAddress: string = ''
+let intentSourceAddress: string = ''
+let inboxAddress: string = ''
+let hyperProverAddress: string = ''
 if (process.env.DEPLOY_CI === 'true') {
   console.log('Deploying for CI')
-}
-
-=======
-let proverAddress: string = ''
-let intentSourceAddress: string = '0xa6B316239015DFceAC5bc9c19092A9B6f59ed905'
-let inboxAddress: string = '0xfB853672cE99D9ff0a7DE444bEE1FB2C212D65c0'
-let hyperProverAddress: string = '0xB1017F865c6306319C65266158979278F7f50118'
->>>>>>> 42ab51d4
+} else {
+  proverAddress = ''
+  intentSourceAddress = '0xa6B316239015DFceAC5bc9c19092A9B6f59ed905'
+  inboxAddress = '0xfB853672cE99D9ff0a7DE444bEE1FB2C212D65c0'
+  hyperProverAddress = '0xB1017F865c6306319C65266158979278F7f50118'
+}
+
 const isSolvingPublic = initialSalt !== 'PROD'
 console.log(
   `Deploying with salt: ethers.keccak256(ethers.toUtf8bytes(${initialSalt})`,
@@ -160,11 +159,8 @@
     )[0].args.addr
   }
   console.log('intentSource deployed to:', intentSourceAddress)
-<<<<<<< HEAD
   updateAddresses(networkName, 'IntentSource', intentSourceAddress)
 
-=======
->>>>>>> 42ab51d4
   if (inboxAddress === '') {
     const inboxFactory = await ethers.getContractFactory('Inbox')
 
@@ -221,6 +217,7 @@
     )[0].args.addr
 
     console.log(`hyperProver deployed to: ${hyperProverAddress}`)
+    updateAddresses(networkName, 'HyperProver', hyperProverAddress)
   }
 
   // adding a try catch as if the contract has previously been deployed will get a
