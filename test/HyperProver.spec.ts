--- conflicted
+++ resolved
@@ -60,7 +60,7 @@
     it('should initialize with the correct mailbox and inbox addresses', async () => {
       hyperProver = await (
         await ethers.getContractFactory('HyperProver')
-      ).deploy(await mailbox.getAddress(), await inbox.getAddress(), [], 200000)
+      ).deploy(await mailbox.getAddress(), await inbox.getAddress(), [], 0)
 
       expect(await hyperProver.MAILBOX()).to.equal(await mailbox.getAddress())
       expect(await hyperProver.INBOX()).to.equal(await inbox.getAddress())
@@ -74,7 +74,7 @@
         await mailbox.getAddress(),
         await inbox.getAddress(),
         [additionalProver, await hyperProver.getAddress()],
-        200000,
+        0,
       )
 
       // Check if the prover address is in the whitelist
@@ -88,7 +88,7 @@
       // use owner as mailbox so we can test handle
       hyperProver = await (
         await ethers.getContractFactory('HyperProver')
-      ).deploy(await mailbox.getAddress(), await inbox.getAddress(), [], 200000)
+      ).deploy(await mailbox.getAddress(), await inbox.getAddress(), [], 0)
       expect(await hyperProver.getProofType()).to.equal('Hyperlane')
     })
   })
@@ -101,7 +101,7 @@
         owner.address,
         await inbox.getAddress(),
         [await inbox.getAddress(), await hyperProver.getAddress()],
-        200000,
+        0,
       )
     })
 
@@ -117,7 +117,11 @@
       await expect(
         hyperProver
           .connect(owner)
-          .handle(12345, ethers.sha256('0x'), ethers.sha256('0x')),
+          .handle(
+            12345,
+            ethers.zeroPadValue(owner.address, 32),
+            ethers.sha256('0x'),
+          ),
       ).to.be.revertedWithCustomError(hyperProver, 'UnauthorizedIncomingProof')
     })
 
@@ -271,9 +275,12 @@
     beforeEach(async () => {
       hyperProver = await (
         await ethers.getContractFactory('HyperProver')
-      ).deploy(owner.address, await inbox.getAddress(), [
+      ).deploy(
+        owner.address,
         await inbox.getAddress(),
-      ])
+        [await inbox.getAddress()],
+        0,
+      )
 
       const sourceChainID = 12345
       const calldata = await encodeTransfer(await claimant.getAddress(), amount)
@@ -447,7 +454,7 @@
         await mailbox.getAddress(),
         owner.address,
         [await inbox.getAddress(), await hyperProver.getAddress()],
-        200000,
+        0,
       )
     })
 
@@ -637,8 +644,6 @@
       const data = ethers.AbiCoder.defaultAbiCoder().encode(
         ['bytes32', 'bytes', 'address'],
         [ethers.zeroPadValue(sourceChainProver, 32), metadata, hookAddress],
-<<<<<<< HEAD
-=======
       )
 
       // Call fetchFee which uses processAndFormat internally
@@ -668,7 +673,6 @@
           metadata,
           ethers.ZeroAddress,
         ],
->>>>>>> c04763c7
       )
 
       const fee = await hyperProver.fetchFee(
@@ -798,7 +802,7 @@
         await mailbox.getAddress(),
         await inbox.getAddress(),
         [await inbox.getAddress(), await hyperProver.getAddress()],
-        200000,
+        0,
       )
       await token.mint(solver.address, amount)
 
@@ -896,7 +900,7 @@
         await owner.getAddress(),
         await inbox.getAddress(),
         [await inbox.getAddress()],
-        200000,
+        0,
       )
 
       // Handle the message and verify the intent is proven
@@ -928,7 +932,7 @@
         await mailbox.getAddress(),
         await inbox.getAddress(),
         [await inbox.getAddress(), await hyperProver.getAddress()],
-        200000,
+        0,
       )
 
       // Set up token and mint
@@ -1094,7 +1098,7 @@
         await owner.getAddress(),
         await inbox.getAddress(),
         [await inbox.getAddress()],
-        200000,
+        0,
       )
 
       // Simulate handling of the batch message
