--- conflicted
+++ resolved
@@ -33,11 +33,11 @@
         processor = _processor;
     }
 
-    function dispatch(uint32 _destinationDomain, bytes32 _recipientAddress, bytes calldata _messageBody)
-        public
-        payable
-        returns (uint256)
-    {
+    function dispatch(
+        uint32 _destinationDomain,
+        bytes32 _recipientAddress,
+        bytes calldata _messageBody
+    ) public payable returns (uint256) {
         destinationDomain = _destinationDomain;
         recipientAddress = _recipientAddress;
         messageBody = _messageBody;
@@ -82,21 +82,27 @@
 
     function process(bytes calldata _msg) public {
         IMessageRecipient(recipientAddress.bytes32ToAddress()).handle(
-<<<<<<< HEAD
-            uint32(block.chainid), msg.sender.addressToBytes32(), _msg
-=======
             uint32(block.chainid),
             msg.sender.addressToBytes32(),
             _msg
->>>>>>> ee026e2b
         );
     }
 
-    function quoteDispatch(uint32, bytes32, bytes calldata) public pure returns (bytes32) {
+    function quoteDispatch(
+        uint32,
+        bytes32,
+        bytes calldata
+    ) public pure returns (bytes32) {
         return bytes32(fee);
     }
 
-    function quoteDispatch(uint32, bytes32, bytes calldata, bytes calldata, address) public pure returns (bytes32) {
+    function quoteDispatch(
+        uint32,
+        bytes32,
+        bytes calldata,
+        bytes calldata,
+        address
+    ) public pure returns (bytes32) {
         return bytes32(fee);
     }
 }