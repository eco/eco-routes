/* eslint-disable no-magic-numbers */

const networkIds: any = {
  mainnet: 1,
  optimism: 10,
  base: 8453,
  eco: 8921733,
  1: 'mainnet',
  10: 'optimism',
  8453: 'base',
  8921733: 'eco',
}

const actors: any = {
  deployer: '0x6cae25455BF5fCF19cE737Ad50Ee3BC481fCDdD4',
  intentCreator: '0x448729e46C442B55C43218c6DB91c4633D36dFC0',
  inboxOwner: '0xBc6c49e5CdeC14CBD10478bf56296BD63c6c3F0e',
  solver: '0x7b65Dd8dad147C5DBa896A7c062a477a11a5Ed5E',
  claimant: '0xB4e2a27ed497E2D1aD0C8fB3a47803c934457C58',
  prover: '0x923d4fDfD0Fb231FDA7A71545953Acca41123652',
  recipient: '0xC0Bc9bA69aCD4806c4c48dD6FdFC1677212503e9',
}

const provingMechanisms: any = {
  // self: 0, // Destination is Self
  // settlement: 10, // Source Chain is an L2, Destination is A L1 Settlement Chain
  settlementL3: 11, // Source Chain is an L3, Destination is a L2 Settlement Chain
  // bedrock: 20, // Source Chain is an L2, Destination Chain is an L2 using Bedrock
  // bedrockL2L3: 21, // Source Chain is an L2, Destination Chain is an L3 using Bedrock
  bedrockL3L2: 22, // Source Chain is an L3, Destination Chain is an L2 using Bedrock
  // bedrockL1Settlement: 23, // Source Chain is an L1, settlement chain for the Destination Chain which is an L2 using Bedrock
  bedrockL2Settlement: 24, // Source Chain is the L2, settlement chain for the Destination Chain which is an L3 using Bedrock
  cannon: 30, // Source Chain is an L2, Destination Chain is an L2 using Cannon
  cannonL2L3: 31, // Source Chain is an L2, Destination Chain is an L3 using Cannon
  cannonL3L2: 32, // Source Chain is an L3, Destination Chain is an L2 using Cannon
  // cannonL1Settlement: 33, // Source Chain is an L1 settlement chain for the Destination Chain which is an L2 using Cannon
  // cannonL2Settlement: 34, // Source Chain is the L2 settlement chain for the Destination Chain which is an L3 using Cannon
  hyperProver: 40, // Source Chain is an L2 Destination Chain is an L2 using HyperProver
  // 0: 'self',
  // 10: 'settlement',
  11: 'settlementL3',
  // 20: 'bedrock',
  // 21: 'bedrockL2L3',
  22: 'bedrockL3L2',
  // 23: 'bedrockL1Settlement',
  24: 'bedrockL2Settlement',
  30: 'cannon',
  31: 'cannonL2L3',
  // 32: 'cannonL3L2',
  // 33: 'cannonL1Settlement',
  // 34: 'cannonL2Settlement',
  40: 'hyperProver',
}

const provingState: any = {
  finalized: 0,
  posted: 1,
  confirmed: 2,
  0: 'finalized', // Finalized on Settlement Chain
  1: 'posted', // Posted to Settlement Chain
  2: 'confirmed', // Confirmed Locally
}

// Note intents currently being used are for USDC with a common set of actors
// the other data coming from the network
// Here we store a minimal set of addtional fieds
const intent: any = {
  rewardAmounts: [1001],
  targetAmounts: [1000],
  duration: 3600,
}

const networks: any = {
  mainnet: {
    network: networkIds[1],
    chainId: networkIds.mainnet,
    alchemyNetwork: 'mainnet',
    // The following settlement contracts are useful for event listening
    settlementContracts: {
      base: '0x56315b90c40730925ec5485cf004d835058518A0', // base L2 OUTPUT ORACLE
      optimism: '0xe5965Ab5962eDc7477C8520243A95517CD252fA9', // optimism Dispute Game Factory
    },
  },
  optimism: {
    network: networkIds[10],
    chainId: networkIds.optimism,
    alchemyNetwork: 'optimism',
    sourceChains: ['base', 'eco'],
    proverContract: {
      address: '',
      deploymentBlock: 16795390n, // '0x10046Fe'
    },
    intentSource: {
      address: '',
      deploymentBlock: 16795394n, // '0x1004702
      minimumDuration: 1000,
      counter: 0,
    },
    inbox: {
      address: '',
      deploymentBlock: 18354796n, // '0x118126c
    },
    hyperproverContractAddress: '',
    proving: {
      mechanism: provingMechanisms.cannon,
      l1BlockAddress: '0x4200000000000000000000000000000000000015',
      l2l1MessageParserAddress: '0x4200000000000000000000000000000000000016',
      outputRootVersionNumber: 0,
      l1BlockSlotNumber: 2,
      settlementChain: {
        network: 'mainnet',
        id: networkIds.mainnet,
        contract: '0xe5965Ab5962eDc7477C8520243A95517CD252fA9',
      },
    },
    usdcAddress: '0x0b2c639c533813f4aa9d7837caf62653d097ff85',
<<<<<<< HEAD
    hyperlaneMailboxAddress: '0xd4C1905BB1D26BC93DAC913e13CaCC278CdCC80D',
=======
    hyperlaneMailboxAddress: '',
>>>>>>> 173ebf8d
  },
  base: {
    network: networkIds[8453],
    chainId: networkIds.base,
    alchemyNetwork: 'base',
    sourceChains: ['optimism', 'eco'],
    proverContract: {
      address: '',
      deploymentBlock: 14812482n, // '0xe20542',
    },
    intentSource: {
      address: '',
      deploymentBlock: 14812485n, // '0xe20545',
      minimumDuration: 1000,
      counter: 0,
    },
    inbox: {
      address: '',
      deploymentBlock: 14812488n, // '0xe20548',
    },
    hyperproverContractAddress: '',
    proving: {
      mechanism: provingMechanisms.bedrock,
      l1BlockAddress: '0x4200000000000000000000000000000000000015',
      l2l1MessageParserAddress: '0x4200000000000000000000000000000000000016',
      l2OutputOracleSlotNumber: 3,
      outputRootVersionNumber: 0,
      l1BlockSlotNumber: 2,
      settlementChain: {
        network: 'mainnet',
        id: networkIds.mainnet,
        // L2 Output Oracle Address
        contract: '0x56315b90c40730925ec5485cf004d835058518A0',
      },
    },
    // The following settlement contracts are useful for event listening
    settlementContracts: {
      eco: '0xf3B21c72BFd684eC459697c48f995CDeb5E5DB9d', // eco L2 Output Oracle
    },
    usdcAddress: '0x833589fCD6eDb6E08f4c7C32D4f71b54bdA02913',
<<<<<<< HEAD
    hyperlaneMailboxAddress: '0xeA87ae93Fa0019a82A727bfd3eBd1cFCa8f64f1D',
  },
  helix: {
    network: 'helix',
    chainId: networkIds.helix,
    proverContractAddress: '0x1486388b81cBc2E8a75A7055c8a5053D04301826',
    hyperProverContractAddress: '0x62e47c15BA93d5CfCF36c17cc1a2E5179616aa61',
    intentSourceAddress: '0xa6B316239015DFceAC5bc9c19092A9B6f59ed905',
    inboxAddress: '0xfB853672cE99D9ff0a7DE444bEE1FB2C212D65c0',
    intentSource: {
      minimumDuration: 1000,
      counter: 0,
    },
    proving: {
      mechanism: provingMechanisms.bedrock,
=======
    hyperlaneMailboxAddress: '',
  },
  ecos: {
    network: networkIds[8921733],
    chainId: networkIds.eco,
    alchemyNetwork: 'eco',
    sourceChains: ['base', 'optimism'],
    rpcUrl: 'https://helix-test.calderachain.xyz/http',
    settlementNetwork: 'base',
    proverContract: {
      address: '',
      deploymentBlock: '0x35dc32', // 3529778n
    },
    intentSource: {
      address: '',
      deploymentBlock: 3529780n, // '0x35dc34',
      minimumDuration: 1000,
      counter: 0,
    },
    inbox: {
      address: '',
      deploymentBlock: 3529786n, // '0x35dc3a',
    },
    hyperproverContractAddress: '',
    proving: {
      mechanism: 1,
>>>>>>> 173ebf8d
      l1BlockAddress: '0x4200000000000000000000000000000000000015',
      l2l1MessageParserAddress: '0x4200000000000000000000000000000000000016',
      l2OutputOracleSlotNumber: 3,
      outputRootVersionNumber: 0,
<<<<<<< HEAD
      settlementChain: {
        network: 'base',
        id: networkIds.base,
        // L2 Output Oracle Address
        contract: '0xf3B21c72BFd684eC459697c48f995CDeb5E5DB9d',
      },
    },
    usdcAddress: '0x44D5B1DacCB7E8a7341c1AE0b17Dc65a659B1aCA',
    hyperlaneMailboxAddress: '0x4B216a3012DD7a2fD4bd3D05908b98C668c63a8d',
=======
      l1BlockSlotNumber: 2,
      settlementChain: {
        network: 'base',
        id: 8453,
        contract: '0xf3B21c72BFd684eC459697c48f995CDeb5E5DB9d',
      },
    },
    usdcAddress: '',
    hyperlaneMailboxAddress: '',
>>>>>>> 173ebf8d
  },
}

const routes: any = [
  // eco to base
  {
    source: {
      chainId: networkIds.eco,
      providerName: 'ecoProvider',
      contracts: {
        intentSourceContract: {
          address: networks.eco.intentSource.address,
          variableName: 'ecoIntentSourceContractIntentCreator',
        },
        proverContract: {
          address: networks.eco.proverContract.address,
          variableName: 'ecoProverContract',
        },
      },
    },
    destination: {
      chainId: networkIds.base,
      providerName: 'baseProvider',
      contracts: {
        inboxContract: {
          address: networks.base.inbox.address,
          variableName: 'baseInboxContractSolver',
        },
        provingMechanism: provingMechanisms.settlementL3,
        provingState: provingState.finalized,
      },
    },
    intent: {
      contracts: {
        rewardToken: {
          address: networks.eco.usdcAddress,
          variableName: 'ecoUSDCContractIntentCreator',
        },
        targetToken: {
          address: networks.base.usdcAddress,
          variableName: 'baseUSDCContractSolver',
        },
      },
      rewardAmounts: intent.rewardAmounts,
      targetAmounts: intent.targetAmounts,
      duration: intent.duration,
    },
  },
  // eco to optimism
  {
    source: {
      chainId: networkIds.eco,
      providerName: 'ecoProvider',
      contracts: {
        intentSourceContract: {
          address: networks.eco.intentSource.address,
          variableName: 'ecoIntentSourceContractIntentCreator',
        },
        proverContract: {
          address: networks.eco.proverContract.address,
          variableName: 'ecoProverContract',
        },
      },
    },
    destination: {
      chainId: networkIds.optimism,
      providerName: 'optimismProvider',
      contracts: {
        inboxContract: {
          address: networks.optimism.inbox.address,
          variableName: 'optimismInboxContractSolver',
        },
      },
      provingMechanism: provingMechanisms.cannonL3L2,
      provingState: provingState.finalized,
    },
    intent: {
      contracts: {
        rewardToken: {
          address: networks.eco.usdcAddress,
          variableName: 'ecoUSDCContractIntentCreator',
        },
        targetToken: {
          address: networks.optimism.usdcAddress,
          variableName: 'optimismUSDCContractSolver',
        },
      },
      rewardAmounts: intent.rewardAmounts,
      targetAmounts: intent.targetAmounts,
      duration: intent.duration,
    },
  },
  // base to optimism
  {
    source: {
      chainId: networkIds.base,
      providerName: 'baseProvider',
      contracts: {
        intentSourceContract: {
          address: networks.base.intentSource.address,
          variableName: 'baseIntentSourceContractIntentCreator',
        },
        proverContract: {
          address: networks.base.proverContract.address,
          variableName: 'baseProverContract',
        },
      },
    },
    destination: {
      chainId: networkIds.optimism,
      providerName: 'optimismProvider',
      contracts: {
        inboxContract: {
          address: networks.optimism.inbox.address,
          variableName: 'optimismInboxContractSolver',
        },
        provingMechanism: provingMechanisms.cannon,
        provingState: provingState.finalized,
      },
    },
    intent: {
      contracts: {
        rewardToken: {
          address: networks.base.usdcAddress,
          variableName: 'baseUSDCContractIntentCreator',
        },
        targetToken: {
          address: networks.optimism.usdcAddress,
          variableName: 'optimismUSDCContractSolver',
        },
      },
      rewardAmounts: intent.rewardAmounts,
      targetAmounts: intent.targetAmounts,
      duration: intent.duration,
    },
  },
  // base to eco
  {
    source: {
      chainId: networkIds.base,
      providerName: 'baseProvider',
      contracts: {
        intentSourceContract: {
          address: networks.base.intentSource.address,
          variableName: 'baseIntentSourceContractIntentCreator',
        },
        proverContract: {
          address: networks.base.proverContract.address,
          variableName: 'baseProverContract',
        },
      },
    },
    destination: {
      chainId: networkIds.eco,
      providerName: 'ecoProvider',
      contracts: {
        inboxContract: {
          address: networks.eco.inbox.address,
          variableName: 'ecoInboxContractSolver',
        },
        provingMechanism: provingMechanisms.bedrockL2SettlementL2Settlement,
        provingState: provingState.finalized,
      },
    },
    intent: {
      contracts: {
        rewardToken: {
          address: networks.base.usdcAddress,
          variableName: 'baseUSDCContractIntentCreator',
        },
        targetToken: {
          address: networks.eco.usdcAddress,
          variableName: 'ecoUSDCContractSolver',
        },
      },
      rewardAmounts: intent.rewardAmounts,
      targetAmounts: intent.targetAmounts,
      duration: intent.duration,
    },
  },
  // optimism to eco
  {
    source: {
      chainId: networkIds.optimism,
      providerName: 'optimismProvider',
      contracts: {
        intentSourceContract: {
          address: networks.optimism.intentSource.address,
          variableName: 'optimismIntentSourceContractIntentCreator',
        },
        proverContract: {
          address: networks.optimism.proverContract.address,
          variableName: 'optimismProverContract',
        },
      },
    },
    destination: {
      chainId: networkIds.eco,
      providerName: 'ecoProvider',
      contracts: {
        inboxContract: {
          address: networks.eco.inbox.address,
          variableName: 'ecoInboxContractSolver',
        },
        provingMechanism: provingMechanisms.bedrockL2L3,
        provingState: provingState.finalized,
      },
    },
    intent: {
      contracts: {
        rewardToken: {
          address: networks.optimism.usdcAddress,
          variableName: 'optimismUSDCContractIntentCreator',
        },
        targetToken: {
          address: networks.eco.usdcAddress,
          variableName: 'ecoUSDCContractSolver',
        },
      },
      rewardAmounts: intent.rewardAmounts,
      targetAmounts: intent.targetAmounts,
      duration: intent.duration,
    },
  },
  // optimism to base
  {
    source: {
      chainId: networkIds.optimism,
      providerName: 'optimismProvider',
      contracts: {
        intentSourceContract: {
          address: networks.optimism.intentSource.address,
          variableName: 'optimismIntentSourceContractIntentCreator',
        },
        proverContract: {
          address: networks.optimism.proverContract.address,
          variableName: 'optimismProverContract',
        },
      },
    },
    destination: {
      chainId: networkIds.base,
      providerName: 'baseProvider',
      contracts: {
        inboxContract: {
          address: networks.base.inbox.address,
          variableName: 'baseInboxContractSolver',
        },
        provingMechanism: provingMechanisms.bedrock,
        provingState: provingState.finalized,
      },
    },
    intent: {
      contracts: {
        rewardToken: {
          address: networks.optimism.usdcAddress,
          variableName: 'optimismUSDCContractIntentCreator',
        },
        targetToken: {
          address: networks.base.usdcAddress,
          variableName: 'baseUSDCContractSolver',
        },
      },
      rewardAmounts: intent.rewardAmounts,
      targetAmounts: intent.targetAmounts,
      duration: intent.duration,
    },
  },
]

export {
  provingMechanisms,
  provingState,
  networkIds,
  intent,
  actors,
  networks,
  routes,
}<|MERGE_RESOLUTION|>--- conflicted
+++ resolved
@@ -114,11 +114,7 @@
       },
     },
     usdcAddress: '0x0b2c639c533813f4aa9d7837caf62653d097ff85',
-<<<<<<< HEAD
     hyperlaneMailboxAddress: '0xd4C1905BB1D26BC93DAC913e13CaCC278CdCC80D',
-=======
-    hyperlaneMailboxAddress: '',
->>>>>>> 173ebf8d
   },
   base: {
     network: networkIds[8453],
@@ -159,7 +155,6 @@
       eco: '0xf3B21c72BFd684eC459697c48f995CDeb5E5DB9d', // eco L2 Output Oracle
     },
     usdcAddress: '0x833589fCD6eDb6E08f4c7C32D4f71b54bdA02913',
-<<<<<<< HEAD
     hyperlaneMailboxAddress: '0xeA87ae93Fa0019a82A727bfd3eBd1cFCa8f64f1D',
   },
   helix: {
@@ -170,44 +165,23 @@
     intentSourceAddress: '0xa6B316239015DFceAC5bc9c19092A9B6f59ed905',
     inboxAddress: '0xfB853672cE99D9ff0a7DE444bEE1FB2C212D65c0',
     intentSource: {
+      address: '',
+      deploymentBlock: 14812485n, // '0xe20545',
       minimumDuration: 1000,
       counter: 0,
     },
+    inbox: {
+      address: '',
+      deploymentBlock: 14812488n, // '0xe20548',
+    },
+    hyperproverContractAddress: '',
     proving: {
       mechanism: provingMechanisms.bedrock,
-=======
-    hyperlaneMailboxAddress: '',
-  },
-  ecos: {
-    network: networkIds[8921733],
-    chainId: networkIds.eco,
-    alchemyNetwork: 'eco',
-    sourceChains: ['base', 'optimism'],
-    rpcUrl: 'https://helix-test.calderachain.xyz/http',
-    settlementNetwork: 'base',
-    proverContract: {
-      address: '',
-      deploymentBlock: '0x35dc32', // 3529778n
-    },
-    intentSource: {
-      address: '',
-      deploymentBlock: 3529780n, // '0x35dc34',
-      minimumDuration: 1000,
-      counter: 0,
-    },
-    inbox: {
-      address: '',
-      deploymentBlock: 3529786n, // '0x35dc3a',
-    },
-    hyperproverContractAddress: '',
-    proving: {
-      mechanism: 1,
->>>>>>> 173ebf8d
       l1BlockAddress: '0x4200000000000000000000000000000000000015',
       l2l1MessageParserAddress: '0x4200000000000000000000000000000000000016',
       l2OutputOracleSlotNumber: 3,
       outputRootVersionNumber: 0,
-<<<<<<< HEAD
+      l1BlockSlotNumber: 2,
       settlementChain: {
         network: 'base',
         id: networkIds.base,
@@ -217,17 +191,6 @@
     },
     usdcAddress: '0x44D5B1DacCB7E8a7341c1AE0b17Dc65a659B1aCA',
     hyperlaneMailboxAddress: '0x4B216a3012DD7a2fD4bd3D05908b98C668c63a8d',
-=======
-      l1BlockSlotNumber: 2,
-      settlementChain: {
-        network: 'base',
-        id: 8453,
-        contract: '0xf3B21c72BFd684eC459697c48f995CDeb5E5DB9d',
-      },
-    },
-    usdcAddress: '',
-    hyperlaneMailboxAddress: '',
->>>>>>> 173ebf8d
   },
 }
 
