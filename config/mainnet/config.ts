--- conflicted
+++ resolved
@@ -84,11 +84,7 @@
     },
     // The following settlement contracts are useful for event listening
     settlementContracts: {
-<<<<<<< HEAD
-      base: '0x43edB88C4B80fDD2AdFF2412A7BebF9dF42cB40e', // base Dispute Game Factory
-=======
       base: '0x43edB88C4B80fDD2AdFF2412A7BebF9dF42cB40e', // base dispute game factory
->>>>>>> b0094898
       optimism: '0xe5965Ab5962eDc7477C8520243A95517CD252fA9', // optimism Dispute Game Factory
       mantle: '0x31d543e7BE1dA6eFDc2206Ef7822879045B9f481', // mantle L2 OUTPUT ORACLE
     },
@@ -152,11 +148,7 @@
     },
     hyperproverContractAddress: '0x3886910F51d7938AF0fFc5da336E778551b867e3',
     proving: {
-<<<<<<< HEAD
       mechanism: provingMechanisms.Cannon,
-=======
-      mechanism: provingMechanisms.cannon,
->>>>>>> b0094898
       l1BlockAddress: '0x4200000000000000000000000000000000000015',
       l2l1MessageParserAddress: '0x4200000000000000000000000000000000000016',
       l2OutputOracleSlotNumber: 3,
@@ -165,11 +157,7 @@
       settlementChain: {
         network: networkIds[1],
         id: networkIds.mainnet,
-<<<<<<< HEAD
         // Dispute Game Factory
-=======
-        // disputeGameFactory
->>>>>>> b0094898
         contract: '0x43edB88C4B80fDD2AdFF2412A7BebF9dF42cB40e',
       },
       provingTimeSeconds: 302400,
