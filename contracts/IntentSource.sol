/* -*- c-basic-offset: 4 -*- */
// SPDX-License-Identifier: MIT
pragma solidity ^0.8.26;

import "./interfaces/IIntentSource.sol";
import "./interfaces/SimpleProver.sol";
import "./types/Intent.sol";
import "@openzeppelin/contracts/token/ERC20/IERC20.sol";

/**
 * This contract is the source chain portion of the Eco Protocol's intent system.
 *
 * It can be used to create intents as well as withdraw the associated rewards.
 * Its counterpart is the inbox contract that lives on the destination chain.
 * This contract makes a call to the prover contract (on the sourcez chain) in order to verify intent fulfillment.
 */
contract IntentSource is IIntentSource {
    // chain ID
    uint256 public immutable CHAIN_ID;

    // intent creation counter
    uint256 public counter;

    /**
     * minimum duration of an intent, in seconds.
     * Intents cannot expire less than MINIMUM_DURATION seconds after they are created.
     */
    uint256 public immutable MINIMUM_DURATION;

    // stores the intents
    mapping(bytes32 intenthash => Intent) public intents;

    /**
     * @param _minimumDuration the minimum duration of an intent originating on this chain
     * @param _counterStart the initial value of the counter
     * @dev counterStart is required to preserve nonce uniqueness in the event IntentSource needs to be redeployed.
     */
    constructor(uint256 _minimumDuration, uint256 _counterStart) {
        CHAIN_ID = block.chainid;
        MINIMUM_DURATION = _minimumDuration;
        counter = _counterStart;
    }

    /**
     * @notice Creates an intent to execute instructions on a contract on a supported chain in exchange for a bundle of assets.
     * @dev If a proof ON THE SOURCE CHAIN is not completed by the expiry time, the reward funds will not be redeemable by the solver, REGARDLESS OF WHETHER THE INSTRUCTIONS WERE EXECUTED.
     * The onus of that time management (i.e. how long it takes for data to post to L1, etc.) is on the intent solver.
     * @dev The inbox contract on the destination chain will be the msg.sender for the instructions that are executed.
     * @param _destinationChainID the destination chain
     * @param _targets the addresses on _destinationChainID at which the instructions need to be executed
     * @param _data the instruction sets to be executed on _targets
     * @param _rewardTokens the addresses of reward tokens
     * @param _rewardAmounts the amounts of reward tokens
     * @param _expiryTime the timestamp at which the intent expires
     * @param _prover the prover against which the intent's status will be checked
     */
    function createIntent(
        uint256 _destinationChainID,
        address _inbox,
        address[] calldata _targets,
        bytes[] calldata _data,
        address[] calldata _rewardTokens,
        uint256[] calldata _rewardAmounts,
        uint256 _expiryTime,
        address _prover
    ) external {
        uint256 len = _targets.length;
        if (len == 0 || len != _data.length) {
            revert CalldataMismatch();
        }

        len = _rewardTokens.length;
        if (len == 0 || len != _rewardAmounts.length) {
            revert RewardsMismatch();
        }

        if (_expiryTime < block.timestamp + MINIMUM_DURATION) {
            revert ExpiryTooSoon();
        }

        bytes32 _nonce = keccak256(abi.encode(counter, CHAIN_ID));
        bytes32 intermediateHash = keccak256(abi.encode(CHAIN_ID, _destinationChainID, _targets, _data, _expiryTime, _nonce));
        bytes32 intentHash = keccak256(abi.encode(_inbox, intermediateHash));

        intents[intentHash] = Intent({
            creator: msg.sender,
            destinationChainID: _destinationChainID,
            targets: _targets,
            data: _data,
            rewardTokens: _rewardTokens,
            rewardAmounts: _rewardAmounts,
            expiryTime: _expiryTime,
            hasBeenWithdrawn: false,
            nonce: _nonce,
            prover: _prover
        });

        counter += 1;

        for (uint256 i = 0; i < len; i++) {
            IERC20(_rewardTokens[i]).transferFrom(msg.sender, address(this), _rewardAmounts[i]);
        }

        emitIntentCreated(intentHash, intents[intentHash]);
    }

    function emitIntentCreated(bytes32 _hash, Intent memory _intent) internal {
        //gets around Stack Too Deep
        //TODO: remove this, stacktoodeep is solved elsewhere
        emit IntentCreated(
            _hash,
            msg.sender,
            _intent.destinationChainID,
            _intent.targets,
            _intent.data,
            _intent.rewardTokens,
            _intent.rewardAmounts,
            _intent.expiryTime,
            _intent.nonce
        );
    }

<<<<<<< HEAD
    function withdrawRewards(bytes32 _hash) public {
        withdrawTo(_hash, msg.sender);
    }

    function withdrawTo(bytes32 _hash, address _destination) public {
        Intent memory intent = intents[_hash];
        address prover = intent.prover;
        address claimant = BaseProver(prover).provenIntents(_hash);
=======
    function withdrawRewards(bytes32 _hash) external {
        Intent storage intent = intents[_hash];
        address claimant = SimpleProver(intent.prover).provenIntents(_hash);
>>>>>>> 3959cb66
        if (!intent.hasBeenWithdrawn) {
            if (
                msg.sender == claimant
                || msg.sender == prover // claimant-gated prove and claim is the only way that the prover can call this, but i guess in the wild west prover model that isnt necessarily the case
                || claimant == address(0) && msg.sender == intent.creator && block.timestamp > intent.expiryTime
            ) {
                uint256 len = intent.rewardTokens.length;
                for (uint256 i = 0; i < len; i++) {
                    IERC20(intent.rewardTokens[i]).transfer(_destination, intent.rewardAmounts[i]);
                }
                intent.hasBeenWithdrawn = true;
                emit Withdrawal(_hash, _destination);
                return;
            }
            revert UnauthorizedWithdrawal(_hash);
        }
        revert NothingToWithdraw(_hash);
    }

    function getIntent(bytes32 identifier) public view returns (Intent memory) {
        Intent memory intent = intents[identifier];
        intent.targets = intents[identifier].targets;
        intent.data = intents[identifier].data;
        intent.rewardTokens = intents[identifier].rewardTokens;
        intent.rewardAmounts = intents[identifier].rewardAmounts;

        return intent;
    }
}<|MERGE_RESOLUTION|>--- conflicted
+++ resolved
@@ -120,7 +120,6 @@
         );
     }
 
-<<<<<<< HEAD
     function withdrawRewards(bytes32 _hash) public {
         withdrawTo(_hash, msg.sender);
     }
@@ -128,12 +127,7 @@
     function withdrawTo(bytes32 _hash, address _destination) public {
         Intent memory intent = intents[_hash];
         address prover = intent.prover;
-        address claimant = BaseProver(prover).provenIntents(_hash);
-=======
-    function withdrawRewards(bytes32 _hash) external {
-        Intent storage intent = intents[_hash];
-        address claimant = SimpleProver(intent.prover).provenIntents(_hash);
->>>>>>> 3959cb66
+        address claimant = SimpleProver(prover).provenIntents(_hash);
         if (!intent.hasBeenWithdrawn) {
             if (
                 msg.sender == claimant
