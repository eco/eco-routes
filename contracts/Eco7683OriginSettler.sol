/* -*- c-basic-offset: 4 -*- */
// SPDX-License-Identifier: MIT
pragma solidity ^0.8.26;

import {OnchainCrossChainOrder, ResolvedCrossChainOrder, GaslessCrossChainOrder, Output, FillInstruction} from "./types/ERC7683.sol";
import {IOriginSettler} from "./interfaces/ERC7683/IOriginSettler.sol";
import {Intent, Reward, Route, Call, TokenAmount} from "./types/Intent.sol";
import {OnchainCrosschainOrderData, GaslessCrosschainOrderData} from "./types/EcoERC7683.sol";
import {IntentSource} from "./IntentSource.sol";
import {Semver} from "./libs/Semver.sol";
import {ECDSA} from "@openzeppelin/contracts/utils/cryptography/ECDSA.sol";
import {EIP712} from "@openzeppelin/contracts/utils/cryptography/EIP712.sol";
import {IERC20} from "@openzeppelin/contracts/token/ERC20/IERC20.sol";
import {SafeERC20} from "@openzeppelin/contracts/token/ERC20/utils/SafeERC20.sol";

/**
 * @title Eco7683OriginSettler
 * @notice Entry point to Eco Protocol via EIP-7683
 * @dev functionality is somewhat limited compared to interacting with Eco Protocol directly
 */
contract Eco7683OriginSettler is IOriginSettler, Semver, EIP712 {
    using ECDSA for bytes32;
    using SafeERC20 for IERC20;

    /// @notice typehash for gasless crosschain _order
    bytes32 public GASLESS_CROSSCHAIN_ORDER_TYPEHASH =
        keccak256(
            "GaslessCrossChainOrder(address originSettler,address user,uint256 nonce,uint256 originChainId,uint32 openDeadline,uint32 fillDeadline,bytes32 orderDataType,bytes32 orderDataHash)"
        );

    /// @notice address of IntentSource contract where intents are actually published
    address public immutable INTENT_SOURCE;

    /**
     * @notice Initializes the Eco7683OriginSettler
     * @param _name the name of the contract for EIP712
     * @param _version the version of the contract for EIP712
     * @param _intentSource the address of the IntentSource contract
     */
    constructor(
        string memory _name,
        string memory _version,
        address _intentSource
    ) EIP712(_name, _version) {
        INTENT_SOURCE = _intentSource;
    }

    /**
     * @notice opens an Eco intent directly on chaim
     * @dev to be called by the user
     * @dev assumes user has erc20 funds approved for the intent, and includes any reward native token in msg.value
     * @dev transfers the reward tokens at time of open
     * @param _order the OnchainCrossChainOrder that will be opened as an eco intent
     */
    function open(
        OnchainCrossChainOrder calldata _order
    ) external payable override {
        OnchainCrosschainOrderData memory onchainCrosschainOrderData = abi
            .decode(_order.orderData, (OnchainCrosschainOrderData));

        if (onchainCrosschainOrderData.route.source != block.chainid) {
            revert OriginChainIDMismatch();
        }

        Intent memory intent = Intent(
            onchainCrosschainOrderData.route,
            Reward(
                onchainCrosschainOrderData.creator,
                onchainCrosschainOrderData.prover,
                _order.fillDeadline,
                onchainCrosschainOrderData.nativeValue,
                onchainCrosschainOrderData.rewardTokens
            )
        );

        bytes32 orderId = _openEcoIntent(intent, msg.sender);

        emit Open(orderId, resolve(_order));
    }

    /**
     * @notice opens an Eco intent directly on chain for a user
     * @dev to be called by the user
     * @dev assumes user has erc20 funds approved for the intent, and includes any reward native token in msg.value
     * @dev transfers the reward tokens at time of open
     * @param _order the OnchainCrossChainOrder that will be opened as an eco intent
     */
    function openFor(
        GaslessCrossChainOrder calldata _order,
        bytes calldata _signature,
        bytes calldata _originFillerData
    ) external payable override {
        if (block.timestamp > _order.openDeadline) {
            revert OpenDeadlinePassed();
        }
        if (!_verifyOpenFor(_order, _signature)) {
            revert BadSignature();
        }
        GaslessCrosschainOrderData memory gaslessCrosschainOrderData = abi
            .decode(_order.orderData, (GaslessCrosschainOrderData));
        if (_order.originChainId != block.chainid) {
            revert OriginChainIDMismatch();
        }
        Intent memory intent = Intent(
            Route(
                bytes32(_order.nonce),
                _order.originChainId,
                gaslessCrosschainOrderData.destination,
                gaslessCrosschainOrderData.inbox,
                gaslessCrosschainOrderData.routeTokens,
                gaslessCrosschainOrderData.calls
            ),
            Reward(
                _order.user,
                gaslessCrosschainOrderData.prover,
                _order.fillDeadline,
                gaslessCrosschainOrderData.nativeValue,
                gaslessCrosschainOrderData.rewardTokens
            )
        );

        bytes32 orderId = _openEcoIntent(intent, _order.user);

        emit Open(orderId, resolveFor(_order, _originFillerData));
    }

    /**
     * @notice resolves an OnchainCrossChainOrder to a ResolvedCrossChainOrder
     * @param _order the OnchainCrossChainOrder to be resolved
     */
    function resolve(
        OnchainCrossChainOrder calldata _order
    ) public view override returns (ResolvedCrossChainOrder memory) {
        OnchainCrosschainOrderData memory onchainCrosschainOrderData = abi
            .decode(_order.orderData, (OnchainCrosschainOrderData));
        uint256 routeTokenCount = onchainCrosschainOrderData
            .route
            .tokens
            .length;
        Output[] memory maxSpent = new Output[](routeTokenCount);
        for (uint256 i = 0; i < routeTokenCount; ++i) {
            TokenAmount memory approval = onchainCrosschainOrderData
                .route
                .tokens[i];
            maxSpent[i] = Output(
                bytes32(bytes20(uint160(approval.token))),
                approval.amount,
                bytes32(bytes20(uint160(address(0)))), //filler is not known
                onchainCrosschainOrderData.route.destination
            );
        }
        uint256 rewardTokenCount = onchainCrosschainOrderData
            .rewardTokens
            .length;
        Output[] memory minReceived = new Output[](
            rewardTokenCount +
                (onchainCrosschainOrderData.nativeValue > 0 ? 1 : 0)
        ); //rewards are fixed

        for (uint256 i = 0; i < rewardTokenCount; ++i) {
            minReceived[i] = Output(
                bytes32(
                    bytes20(
                        uint160(
                            onchainCrosschainOrderData.rewardTokens[i].token
                        )
                    )
                ),
                onchainCrosschainOrderData.rewardTokens[i].amount,
                bytes32(bytes20(uint160(address(0)))), //filler is not known
                onchainCrosschainOrderData.route.destination
            );
        }
        if (onchainCrosschainOrderData.nativeValue > 0) {
            minReceived[rewardTokenCount] = Output(
                bytes32(bytes20(uint160(address(0)))),
                onchainCrosschainOrderData.nativeValue,
                bytes32(bytes20(uint160(address(0)))),
                onchainCrosschainOrderData.route.destination
            );
        }

        Intent memory intent = Intent(
            onchainCrosschainOrderData.route,
            Reward(
                onchainCrosschainOrderData.creator,
                onchainCrosschainOrderData.prover,
                _order.fillDeadline,
                onchainCrosschainOrderData.nativeValue,
                onchainCrosschainOrderData.rewardTokens
            )
        );

        FillInstruction[] memory fillInstructions = new FillInstruction[](1);
        fillInstructions[0] = FillInstruction(
            uint64(onchainCrosschainOrderData.route.destination),
            bytes32(bytes20(uint160(onchainCrosschainOrderData.route.inbox))),
            abi.encode(intent)
        );

        (bytes32 intentHash, , ) = IntentSource(INTENT_SOURCE).getIntentHash(
            intent
        );
        return
            ResolvedCrossChainOrder(
                onchainCrosschainOrderData.creator,
                onchainCrosschainOrderData.route.source,
                _order.fillDeadline,
                _order.fillDeadline,
                intentHash,
                maxSpent,
                minReceived,
                fillInstructions
            );
    }

    /**
     * @notice resolves GaslessCrossChainOrder to a ResolvedCrossChainOrder
     * @param _order the GaslessCrossChainOrder to be resolved
     * @param _originFillerData filler data for the origin chain (not used)
     */
    function resolveFor(
        GaslessCrossChainOrder calldata _order,
        bytes calldata _originFillerData // i dont think we need this, keeping it for purpose of interface
    ) public view override returns (ResolvedCrossChainOrder memory) {
        GaslessCrosschainOrderData memory gaslessCrosschainOrderData = abi
            .decode(_order.orderData, (GaslessCrosschainOrderData));
        uint256 routeTokenCount = gaslessCrosschainOrderData.routeTokens.length;
        Output[] memory maxSpent = new Output[](routeTokenCount);
        for (uint256 i = 0; i < routeTokenCount; ++i) {
            TokenAmount memory requirement = gaslessCrosschainOrderData
                .routeTokens[i];
            maxSpent[i] = Output(
                bytes32(bytes20(uint160(requirement.token))),
                requirement.amount,
                bytes32(bytes20(uint160(address(0)))), //filler is not known
                gaslessCrosschainOrderData.destination
            );
        }
        uint256 rewardTokenCount = gaslessCrosschainOrderData
            .rewardTokens
            .length;
        Output[] memory minReceived = new Output[](
            rewardTokenCount +
                (gaslessCrosschainOrderData.nativeValue > 0 ? 1 : 0)
        ); //rewards are fixed

        for (uint256 i = 0; i < rewardTokenCount; ++i) {
            minReceived[i] = Output(
                bytes32(
                    bytes20(
                        uint160(
                            gaslessCrosschainOrderData.rewardTokens[i].token
                        )
                    )
                ),
                gaslessCrosschainOrderData.rewardTokens[i].amount,
                bytes32(bytes20(uint160(address(0)))), //filler is not known
                gaslessCrosschainOrderData.destination
            );
        }
        if (gaslessCrosschainOrderData.nativeValue > 0) {
            minReceived[rewardTokenCount] = Output(
                bytes32(bytes20(uint160(address(0)))),
                gaslessCrosschainOrderData.nativeValue,
                bytes32(bytes20(uint160(address(0)))),
                gaslessCrosschainOrderData.destination
            );
        }

        Intent memory intent = Intent(
            Route(
                bytes32(_order.nonce),
                _order.originChainId,
                gaslessCrosschainOrderData.destination,
                gaslessCrosschainOrderData.inbox,
                gaslessCrosschainOrderData.routeTokens,
                gaslessCrosschainOrderData.calls
            ),
            Reward(
                _order.user,
                gaslessCrosschainOrderData.prover,
                _order.fillDeadline,
                gaslessCrosschainOrderData.nativeValue,
                gaslessCrosschainOrderData.rewardTokens
            )
        );

        FillInstruction[] memory fillInstructions = new FillInstruction[](1);
        fillInstructions[0] = FillInstruction(
            uint64(gaslessCrosschainOrderData.destination),
            bytes32(bytes20(uint160(gaslessCrosschainOrderData.inbox))),
            abi.encode(intent)
        );

        (bytes32 intentHash, , ) = IntentSource(INTENT_SOURCE).getIntentHash(
            intent
        );
        return
            ResolvedCrossChainOrder(
                _order.user,
                _order.originChainId,
                _order.openDeadline,
                _order.fillDeadline,
                intentHash,
                maxSpent,
                minReceived,
                fillInstructions
            );
    }

    /// @notice helper method for signature verification
    function _verifyOpenFor(
        GaslessCrossChainOrder calldata _order,
        bytes calldata _signature
    ) internal view returns (bool) {
        if (_order.originSettler != address(this)) {
            return false;
        }
        bytes32 structHash = keccak256(
            abi.encode(
                GASLESS_CROSSCHAIN_ORDER_TYPEHASH,
                _order.originSettler,
                _order.user,
                _order.nonce,
                _order.originChainId,
                _order.openDeadline,
                _order.fillDeadline,
                _order.orderDataType,
                keccak256(_order.orderData)
            )
        );

        bytes32 hash = _hashTypedDataV4(structHash);
        address signer = hash.recover(_signature);

        return signer == _order.user;
    }

    /// @notice helper method that actually opens the intent
    function _openEcoIntent(
        Intent memory _intent,
        address _user
    ) internal returns (bytes32 intentHash) {
        if (!IntentSource(INTENT_SOURCE).isIntentFunded(_intent)) {
            address vault = IntentSource(INTENT_SOURCE).intentVaultAddress(
                _intent
            );

            if (_intent.reward.nativeValue > 0) {
                if (msg.value < _intent.reward.nativeValue) {
                    revert InsufficientNativeReward();
                }

                payable(vault).transfer(_intent.reward.nativeValue);
<<<<<<< HEAD
            }
            uint256 rewardsLength = _intent.reward.tokens.length;
            for (uint256 i = 0; i < rewardsLength; ++i) {
                address token = _intent.reward.tokens[i].token;
                uint256 amount = _intent.reward.tokens[i].amount;

                IERC20(token).safeTransferFrom(_user, vault, amount);
            }
        }
        
        payable(msg.sender).transfer(address(this).balance);

=======

                if (msg.value > _intent.reward.nativeValue) {
                    payable(msg.sender).transfer(
                        msg.value - _intent.reward.nativeValue
                    );
                }
            }
            uint256 rewardsLength = _intent.reward.tokens.length;
            for (uint256 i = 0; i < rewardsLength; ++i) {
                address token = _intent.reward.tokens[i].token;
                uint256 amount = _intent.reward.tokens[i].amount;

                IERC20(token).safeTransferFrom(_user, vault, amount);
            }
        }
        
>>>>>>> d52d81eb
        return IntentSource(INTENT_SOURCE).publishIntent(_intent, false);
    }

    /// @notice EIP712 domain separator
    function domainSeparatorV4() public view returns (bytes32) {
        return _domainSeparatorV4();
    }
}<|MERGE_RESOLUTION|>--- conflicted
+++ resolved
@@ -353,9 +353,8 @@
                 }
 
                 payable(vault).transfer(_intent.reward.nativeValue);
-<<<<<<< HEAD
             }
-            uint256 rewardsLength = _intent.reward.tokens.length;
+                uint256 rewardsLength = _intent.reward.tokens.length;
             for (uint256 i = 0; i < rewardsLength; ++i) {
                 address token = _intent.reward.tokens[i].token;
                 uint256 amount = _intent.reward.tokens[i].amount;
@@ -363,27 +362,9 @@
                 IERC20(token).safeTransferFrom(_user, vault, amount);
             }
         }
-        
+
         payable(msg.sender).transfer(address(this).balance);
 
-=======
-
-                if (msg.value > _intent.reward.nativeValue) {
-                    payable(msg.sender).transfer(
-                        msg.value - _intent.reward.nativeValue
-                    );
-                }
-            }
-            uint256 rewardsLength = _intent.reward.tokens.length;
-            for (uint256 i = 0; i < rewardsLength; ++i) {
-                address token = _intent.reward.tokens[i].token;
-                uint256 amount = _intent.reward.tokens[i].amount;
-
-                IERC20(token).safeTransferFrom(_user, vault, amount);
-            }
-        }
-        
->>>>>>> d52d81eb
         return IntentSource(INTENT_SOURCE).publishIntent(_intent, false);
     }
 
