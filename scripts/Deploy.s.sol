pragma solidity ^0.8.0;

// Forge
import {Script} from "forge-std/Script.sol";
import {console} from "forge-std/console.sol";

// Tools
import {SingletonFactory} from "../contracts/tools/SingletonFactory.sol";
import {ICreate3Deployer} from "../contracts/tools/ICreate3Deployer.sol";
import {ICreateX} from "../contracts/tools/ICreateX.sol";

// Protocol
import {Portal} from "../contracts/Portal.sol";
import {HyperProver} from "../contracts/prover/HyperProver.sol";
import {MetaProver} from "../contracts/prover/MetaProver.sol";
import {LayerZeroProver} from "../contracts/prover/LayerZeroProver.sol";

contract Deploy is Script {
    bytes constant CREATE3_DEPLOYER_BYTECODE =
        hex"60a060405234801561001057600080fd5b5060405161002060208201610044565b601f1982820381018352601f90910116604052805160209190910120608052610051565b6101a080610ccf83390190565b608051610c5c610073600039600081816103d701526105410152610c5c6000f3fe6080604052600436106100345760003560e01c80634af63f0214610039578063c2b1041c14610075578063cf4d643214610095575b600080fd5b61004c6100473660046108b7565b6100a8565b60405173ffffffffffffffffffffffffffffffffffffffff909116815260200160405180910390f35b34801561008157600080fd5b5061004c6100903660046108fc565b61018c565b61004c6100a336600461096f565b6101e5565b6040805133602082015290810182905260009081906060016040516020818303038152906040528051906020012090506100e28482610372565b9150341561010a5761010a73ffffffffffffffffffffffffffffffffffffffff83163461048b565b61011484826104d5565b9150823373ffffffffffffffffffffffffffffffffffffffff168373ffffffffffffffffffffffffffffffffffffffff167fd579261046780ec80c4dae1bc57abdb62c58df8af1531e63b4e8bcc08bcf46ec878051906020012060405161017d91815260200190565b60405180910390a45092915050565b6040805173ffffffffffffffffffffffffffffffffffffffff8416602082015290810182905260009081906060016040516020818303038152906040528051906020012090506101dc8582610372565b95945050505050565b60408051336020820152908101849052600090819060600160405160208183030381529060405280519060200120905061021f8682610372565b915034156102475761024773ffffffffffffffffffffffffffffffffffffffff83163461048b565b61025186826104d5565b9150843373ffffffffffffffffffffffffffffffffffffffff168373ffffffffffffffffffffffffffffffffffffffff167fd579261046780ec80c4dae1bc57abdb62c58df8af1531e63b4e8bcc08bcf46ec89805190602001206040516102ba91815260200190565b60405180910390a460008273ffffffffffffffffffffffffffffffffffffffff1685856040516102eb929190610a0a565b6000604051808303816000865af19150503d8060008114610328576040519150601f19603f3d011682016040523d82523d6000602084013e61032d565b606091505b5050905080610368576040517f139c636700000000000000000000000000000000000000000000000000000000815260040160405180910390fd5b5050949350505050565b604080517fff000000000000000000000000000000000000000000000000000000000000006020808301919091527fffffffffffffffffffffffffffffffffffffffff00000000000000000000000030606090811b82166021850152603584018690527f0000000000000000000000000000000000000000000000000000000000000000605580860191909152855180860390910181526075850186528051908401207fd6940000000000000000000000000000000000000000000000000000000000006095860152901b1660978301527f010000000000000000000000000000000000000000000000000000000000000060ab8301528251808303608c01815260ac90920190925280519101206000905b9392505050565b600080600080600085875af19050806104d0576040517ff4b3b1bc00000000000000000000000000000000000000000000000000000000815260040160405180910390fd5b505050565b60006104848383604080517fff000000000000000000000000000000000000000000000000000000000000006020808301919091527fffffffffffffffffffffffffffffffffffffffff00000000000000000000000030606090811b82166021850152603584018690527f0000000000000000000000000000000000000000000000000000000000000000605580860191909152855180860390910181526075850186528051908401207fd6940000000000000000000000000000000000000000000000000000000000006095860152901b1660978301527f010000000000000000000000000000000000000000000000000000000000000060ab8301528251808303608c01815260ac90920190925280519101208251600003610625576040517f21744a5900000000000000000000000000000000000000000000000000000000815260040160405180910390fd5b6106448173ffffffffffffffffffffffffffffffffffffffff16610783565b1561067b576040517fa6ef0ba100000000000000000000000000000000000000000000000000000000815260040160405180910390fd5b60008260405161068a906107d0565b8190604051809103906000f59050801580156106aa573d6000803e3d6000fd5b50905073ffffffffffffffffffffffffffffffffffffffff81166106fa576040517fb4f5411100000000000000000000000000000000000000000000000000000000815260040160405180910390fd5b6040517e77436000000000000000000000000000000000000000000000000000000000815273ffffffffffffffffffffffffffffffffffffffff821690627743609061074a908790600401610a1a565b600060405180830381600087803b15801561076457600080fd5b505af1158015610778573d6000803e3d6000fd5b505050505092915050565b600073ffffffffffffffffffffffffffffffffffffffff82163f801580159061048457507fc5d2460186f7233c927e7db2dcc703c0e500b653ca82273b7bfad8045d85a470141592915050565b6101a080610a8783390190565b7f4e487b7100000000000000000000000000000000000000000000000000000000600052604160045260246000fd5b600082601f83011261081d57600080fd5b813567ffffffffffffffff80821115610838576108386107dd565b604051601f83017fffffffffffffffffffffffffffffffffffffffffffffffffffffffffffffffe0908116603f0116810190828211818310171561087e5761087e6107dd565b8160405283815286602085880101111561089757600080fd5b836020870160208301376000602085830101528094505050505092915050565b600080604083850312156108ca57600080fd5b823567ffffffffffffffff8111156108e157600080fd5b6108ed8582860161080c565b95602094909401359450505050565b60008060006060848603121561091157600080fd5b833567ffffffffffffffff81111561092857600080fd5b6109348682870161080c565b935050602084013573ffffffffffffffffffffffffffffffffffffffff8116811461095e57600080fd5b929592945050506040919091013590565b6000806000806060858703121561098557600080fd5b843567ffffffffffffffff8082111561099d57600080fd5b6109a98883890161080c565b95506020870135945060408701359150808211156109c657600080fd5b818701915087601f8301126109da57600080fd5b8135818111156109e957600080fd5b8860208285010111156109fb57600080fd5b95989497505060200194505050565b8183823760009101908152919050565b600060208083528351808285015260005b81811015610a4757858101830151858201604001528201610a2b565b5060006040828601015260407fffffffffffffffffffffffffffffffffffffffffffffffffffffffffffffffe0601f830116850101925050509291505056fe608060405234801561001057600080fd5b50610180806100206000396000f3fe60806040526004361061001d5760003560e01c806277436014610022575b600080fd5b61003561003036600461007b565b610037565b005b8051602082016000f061004957600080fd5b50565b7f4e487b7100000000000000000000000000000000000000000000000000000000600052604160045260246000fd5b60006020828403121561008d57600080fd5b813567ffffffffffffffff808211156100a557600080fd5b818401915084601f8301126100b957600080fd5b8135818111156100cb576100cb61004c565b604051601f82017fffffffffffffffffffffffffffffffffffffffffffffffffffffffffffffffe0908116603f011681019083821181831017156101115761011161004c565b8160405282815287602084870101111561012a57600080fd5b82602086016020830137600092810160200192909252509594505050505056fea2646970667358221220a30aa0b079a504f6336b7e339659f909f468dcfe513766d3086e1efce2657d5164736f6c63430008130033a26469706673582212203a8a2818751a76f13bac296ad23080c23254ec57b82f46e2953af00c5cc5ecb464736f6c63430008130033608060405234801561001057600080fd5b50610180806100206000396000f3fe60806040526004361061001d5760003560e01c806277436014610022575b600080fd5b61003561003036600461007b565b610037565b005b8051602082016000f061004957600080fd5b50565b7f4e487b7100000000000000000000000000000000000000000000000000000000600052604160045260246000fd5b60006020828403121561008d57600080fd5b813567ffffffffffffffff808211156100a557600080fd5b818401915084601f8301126100b957600080fd5b8135818111156100cb576100cb61004c565b604051601f82017fffffffffffffffffffffffffffffffffffffffffffffffffffffffffffffffe0908116603f011681019083821181831017156101115761011161004c565b8160405282815287602084870101111561012a57600080fd5b82602086016020830137600092810160200192909252509594505050505056fea2646970667358221220a30aa0b079a504f6336b7e339659f909f468dcfe513766d3086e1efce2657d5164736f6c63430008130033";

    /// @dev Tron Mainnet chain ID
    uint256 private immutable TRON_MAINNET_CHAIN_ID = 728126428;
    /// @dev Tron Testnet (Nile) chain ID
    uint256 private immutable TRON_TESTNET_CHAIN_ID = 2494104990;

    struct VerificationData {
        address contractAddress;
        string contractPath;
        bytes constructorArgs;
        uint256 chainId;
    }

    SingletonFactory constant create2Factory =
        SingletonFactory(0xce0042B868300000d44A59004Da54A005ffdcf9f);

    // CreateX contract for World Chain (480)
    ICreateX constant createXContract =
        ICreateX(0xba5Ed099633D3B313e4D5F7bdc1305d3c28ba5Ed);

    // Create3Deployer
    ICreate3Deployer constant create3Deployer =
        ICreate3Deployer(0xC6BAd1EbAF366288dA6FB5689119eDd695a66814);

    // Define a struct to consolidate deployment data and avoid stack too deep errors
    struct DeploymentContext {
        bytes32 salt;
        address mailbox;
        address router;
        address layerZeroEndpoint;
        address layerZeroDelegate;
        string deployFilePath;
        bytes32[] crossVmProvers;
        address deployer;
        bytes32 portalSalt;
        bytes32 hyperProverSalt;
<<<<<<< HEAD
        address intentSource;
        address inbox;
        address hyperProver;
        address metaProver;
        address hyperProverCreateXAddress;
        address hyperProver2470Address;
        bytes inboxConstructorArgs;
=======
        bytes32 metaProverSalt;
        bytes32 layerZeroProverSalt;
        address portal;
        address hyperProver;
        address metaProver;
        address layerZeroProver;
>>>>>>> 779cd215
        bytes hyperProverConstructorArgs;
        bytes metaProverConstructorArgs;
        bytes layerZeroProverConstructorArgs;
    }

    function run() external {
        // Initialize the deployment context struct with environment variables
        DeploymentContext memory ctx;
        ctx.salt = vm.envBytes32("SALT");
        ctx.hyperProverSalt = vm.envBytes32("HYPERPROVER_SALT");
        ctx.mailbox = vm.envOr("MAILBOX_CONTRACT", address(0));
<<<<<<< HEAD
        bool metaProver = vm.envOr("META_PROVER", false);
=======
        ctx.router = vm.envOr("ROUTER_CONTRACT", address(0));
        ctx.layerZeroEndpoint = vm.envOr("LAYERZERO_ENDPOINT", address(0));
        ctx.layerZeroDelegate = vm.envOr("LAYERZERO_DELEGATE", ctx.deployer);

        // Load cross-VM provers from environment variable (optional)
        try vm.envBytes32("CROSS_VM_PROVERS", ",") returns (
            bytes32[] memory provers
        ) {
            ctx.crossVmProvers = provers;
        } catch {
            ctx.crossVmProvers = new bytes32[](0);
        }
>>>>>>> 779cd215
        ctx.deployFilePath = vm.envString("DEPLOY_FILE");
        ctx.deployer = vm.rememberKey(vm.envUint("PRIVATE_KEY"));
        ctx.hyperProverCreateXAddress = vm.envOr(
            "HYPERPROVER_CREATEX_ADDRESS",
            address(0)
        );
        ctx.hyperProver2470Address = vm.envOr(
            "HYPERPROVER_2470_ADDRESS",
            address(0)
        );
        bool hasMailbox = ctx.mailbox != address(0);
<<<<<<< HEAD
        // Compute salts for each contract
        ctx.intentSourceSalt = getContractSalt(ctx.salt, "INTENT_SOURCE");
        ctx.inboxSalt = getContractSalt(ctx.salt, "INBOX");
=======
        bool hasRouter = ctx.router != address(0);
        bool hasLayerZero = ctx.layerZeroEndpoint != address(0);
        // Compute salts for each contract
        ctx.portalSalt = getContractSalt(ctx.salt, "PORTAL");
        if (hasMailbox) {
            ctx.hyperProverSalt = getContractSalt(ctx.salt, "HYPER_PROVER");
        }

        if (hasRouter) {
            ctx.metaProverSalt = getContractSalt(ctx.salt, "META_PROVER");
        }

        if (hasLayerZero) {
            ctx.layerZeroProverSalt = getContractSalt(
                ctx.salt,
                "LAYERZERO_PROVER"
            );
        }

>>>>>>> 779cd215
        vm.startBroadcast();

        // Deploy deployer if it hasn't been deployed
        deployCreate3Deployer();

        // Deploy Portal
        deployPortal(ctx);

        // Deploy HyperProver
        if (hasMailbox) {
            console.log("Deploying HyperProver with Create3...");
            deployHyperProver(ctx);
        }

        // Deploy MetaProver or use hardcoded address
        if (metaProver) {
            ctx.metaProver = 0x3d529eFAEDb3B999A404c1B8543441aE616cB914;
            console.log("MetaProver (hardcoded) :", ctx.metaProver);
        }

        // Deploy LayerZeroProver
        if (hasLayerZero) {
            deployLayerZeroProver(ctx);
        }

        vm.stopBroadcast();

        // Write deployment results to file
        writeDeploymentData(ctx);
    }

    // Separate function to handle writing deployment data to file
    function writeDeploymentData(DeploymentContext memory ctx) internal {
        uint num = 1;
        bool hasMailbox = ctx.mailbox != address(0);
<<<<<<< HEAD
        bool hasMetaProver = ctx.metaProver != address(0);
        num = hasMailbox ? num + 1 : num;
        num = hasMetaProver ? num + 1 : num;
=======
        bool hasRouter = ctx.router != address(0);
        bool hasLayerZero = ctx.layerZeroEndpoint != address(0);
        num = hasMailbox ? num + 1 : num;
        num = hasRouter ? num + 1 : num;
        num = hasLayerZero ? num + 1 : num;
>>>>>>> 779cd215
        VerificationData[] memory contracts = new VerificationData[](num);
        uint count = 0;
        contracts[count++] = VerificationData({
            contractAddress: ctx.portal,
            contractPath: "contracts/Portal.sol:Portal",
            constructorArgs: new bytes(0),
            chainId: block.chainid
        });

        if (hasMailbox) {
            contracts[count++] = VerificationData({
                contractAddress: ctx.hyperProver,
                contractPath: "contracts/prover/HyperProver.sol:HyperProver",
                constructorArgs: ctx.hyperProverConstructorArgs,
                chainId: block.chainid
            });
        }

        if (hasMetaProver) {
            contracts[count++] = VerificationData({
                contractAddress: ctx.metaProver,
                contractPath: "contracts/prover/MetaProver.sol:MetaProver",
                constructorArgs: new bytes(0),
                chainId: block.chainid
            });
        }
        if (hasLayerZero) {
            contracts[count++] = VerificationData({
                contractAddress: ctx.layerZeroProver,
                contractPath: "contracts/prover/LayerZeroProver.sol:LayerZeroProver",
                constructorArgs: ctx.layerZeroProverConstructorArgs,
                chainId: block.chainid
            });
        }

        writeDeployFile(ctx.deployFilePath, contracts);
    }

    function deployPortal(
        DeploymentContext memory ctx
    ) internal returns (address portal) {
        (ctx.portal) = deployWithCreate2(
            type(Portal).creationCode,
            ctx.portalSalt
        );
        console.log("Portal :", ctx.portal);
    }

    function deployHyperProver(DeploymentContext memory ctx) internal {
        console.log(
            "Hyperprover createX address: ",
            vm.toString(ctx.hyperProverCreateXAddress)
        );
        console.log(
            "Hyperprover 2470 address: ",
            vm.toString(ctx.hyperProver2470Address)
        );

<<<<<<< HEAD
        // Initialize provers array properly with inbox address
        address[] memory provers = new address[](2);
        provers[0] = ctx.hyperProver2470Address;
        provers[1] = ctx.hyperProverCreateXAddress;
=======
        // Initialize provers array properly with inbox address (as bytes32 for cross-VM compatibility)
        bytes32[] memory provers = new bytes32[](1 + ctx.crossVmProvers.length);
        provers[0] = bytes32(bytes20(hyperProverPreviewAddr)); // Self-reference for EVM
        for (uint256 i = 0; i < ctx.crossVmProvers.length; i++) {
            provers[i + 1] = ctx.crossVmProvers[i]; // Cross-VM prover addresses
        }
>>>>>>> 779cd215

        ctx.hyperProverConstructorArgs = abi.encode(
            ctx.mailbox,
            ctx.portal,
            provers
        );

        bytes memory hyperProverBytecode = abi.encodePacked(
            type(HyperProver).creationCode,
            ctx.hyperProverConstructorArgs
        );

        bool deployed;
        (ctx.hyperProver, deployed) = deployWithCreate3(
            hyperProverBytecode,
            ctx
        );

        console.log("HyperProver :", ctx.hyperProver);
    }

<<<<<<< HEAD
=======
    function deployMetaProver(
        DeploymentContext memory ctx
    ) internal returns (address metaProver) {
        address metaProverPreviewAddr = create3Deployer.deployedAddress(
            bytes(""), // Bytecode isn't used to determine the deployed address
            ctx.deployer,
            ctx.metaProverSalt
        );

        // Initialize provers array properly with inbox address (as bytes32 for cross-VM compatibility)
        bytes32[] memory provers = new bytes32[](1 + ctx.crossVmProvers.length);
        provers[0] = bytes32(bytes20(metaProverPreviewAddr)); // Self-reference for EVM
        for (uint256 i = 0; i < ctx.crossVmProvers.length; i++) {
            provers[i + 1] = ctx.crossVmProvers[i]; // Cross-VM prover addresses
        }

        // Minimum gas limit for cross-chain messages
        uint256 minGasLimit = 200000;

        ctx.metaProverConstructorArgs = abi.encode(
            ctx.router,
            ctx.portal,
            provers,
            minGasLimit
        );

        bytes memory metaProverBytecode = abi.encodePacked(
            type(MetaProver).creationCode,
            ctx.metaProverConstructorArgs
        );

        bool deployed;
        (ctx.metaProver, deployed) = deployWithCreate3(
            metaProverBytecode,
            ctx.deployer,
            ctx.metaProverSalt
        );

        console.log("MetaProver :", ctx.metaProver);
    }

    function deployLayerZeroProver(
        DeploymentContext memory ctx
    ) internal returns (address layerZeroProver) {
        address layerZeroProverPreviewAddr = create3Deployer.deployedAddress(
            bytes(""), // Bytecode isn't used to determine the deployed address
            ctx.deployer,
            ctx.layerZeroProverSalt
        );

        // Initialize provers array properly with inbox address (as bytes32 for cross-VM compatibility)
        bytes32[] memory provers = new bytes32[](1 + ctx.crossVmProvers.length);
        provers[0] = bytes32(bytes20(layerZeroProverPreviewAddr)); // Self-reference for EVM
        for (uint256 i = 0; i < ctx.crossVmProvers.length; i++) {
            provers[i + 1] = ctx.crossVmProvers[i]; // Cross-VM prover addresses
        }

        // Minimum gas limit for LayerZero messages
        uint256 minGasLimit = 200000;

        ctx.layerZeroProverConstructorArgs = abi.encode(
            ctx.layerZeroEndpoint,
            ctx.layerZeroDelegate,
            ctx.portal,
            provers,
            minGasLimit
        );

        bytes memory layerZeroProverBytecode = abi.encodePacked(
            type(LayerZeroProver).creationCode,
            ctx.layerZeroProverConstructorArgs
        );

        bool deployed;
        (ctx.layerZeroProver, deployed) = deployWithCreate3(
            layerZeroProverBytecode,
            ctx.deployer,
            ctx.layerZeroProverSalt
        );

        console.log("LayerZeroProver :", ctx.layerZeroProver);
    }

>>>>>>> 779cd215
    function isDeployed(address _addr) internal view returns (bool) {
        return _addr.code.length > 0;
    }

    function useCreateXForChainID() internal view returns (bool) {
        return block.chainid == 480; // World Chain
    }

    function getContractSalt(
        bytes32 rootSalt,
        string memory contractName
    ) internal pure returns (bytes32) {
        // Hash the contract name with the last 11 bytes of the root salt
        bytes32 contractHash = keccak256(abi.encodePacked(contractName));
        return keccak256(abi.encode(rootSalt, contractHash));
    }

    function deployWithCreate2(
        bytes memory bytecode,
        bytes32 salt
    ) internal returns (address deployedContract) {
<<<<<<< HEAD
        // Calculate the predicted contract address based on deployment system
        if (useCreateXForChainID()) {
            deployedContract = createXContract.computeCreate2Address(
                keccak256(abi.encode(salt)),
                keccak256(bytecode)
            );
            console.log("Predicted CreateX create2 address:", deployedContract);
        } else {
            deployedContract = predictCreate2Address(bytecode, salt);
            console.log("Predicted 2470 create2 address:", deployedContract);
        }
=======
        // TRON support - use custom CREATE2 prefix for Tron chains
        bytes1 create2Prefix = block.chainid == TRON_MAINNET_CHAIN_ID ||
            block.chainid == TRON_TESTNET_CHAIN_ID
            ? bytes1(0x41) // TRON chain custom CREATE2 prefix
            : bytes1(0xff);

        // Calculate the contract address that will be deployed
        deployedContract = predictCreate2Address(bytecode, salt, create2Prefix);
>>>>>>> 779cd215

        // Check if contract is already deployed
        if (isDeployed(deployedContract)) {
            console.log(
                "Contract already deployed create2 at address:",
                deployedContract
            );
            return deployedContract;
        }

        // Deploy the contract using the appropriate system
        address justDeployedAddr;

        if (useCreateXForChainID()) {
            console.log(
                "Using CreateX for chain ID:",
                block.chainid,
                " for deployWithCreate2"
            );
            justDeployedAddr = createXContract.deployCreate2(salt, bytecode);
            console.log("Deployed CreateX create2 address:", justDeployedAddr);
        } else {
            justDeployedAddr = create2Factory.deploy(bytecode, salt);
            console.log("Deployed 2470 create2 address:", justDeployedAddr);
        }

        // Validate deployment
        require(
            deployedContract == justDeployedAddr,
            string.concat(
                "Expected address does not match the deployed address, create2. Expected: ",
                vm.toString(deployedContract),
                " Got: ",
                vm.toString(justDeployedAddr)
            )
        );
        require(isDeployed(deployedContract), "Contract did not get deployed");

        return deployedContract;
    }

    function predictCreate2Address(
        bytes memory bytecode,
        bytes32 salt,
        bytes1 prefix
    ) internal pure returns (address) {
        return
            address(
                uint160(
                    uint256(
                        keccak256(
                            abi.encodePacked(
                                prefix,
                                address(create2Factory),
                                salt,
                                keccak256(bytecode)
                            )
                        )
                    )
                )
            );
    }

    function deployCreate3Deployer() internal {
        // Don't deploy Create3Deployer if we're using CreateX for this chain
        if (useCreateXForChainID()) {
            console.log(
                "Skipping Create3Deployer deployment - using CreateX for chain ID:",
                block.chainid
            );
            require(
                isDeployed(address(createXContract)),
                "CreateX contract not deployed at expected address"
            );
            console.log(
                "Verified CreateX contract exists at:",
                address(createXContract)
            );
            return;
        }

        if (!isDeployed(address(create3Deployer))) {
            address deployedCreate3Deployer = deployWithCreate2(
                CREATE3_DEPLOYER_BYTECODE,
                bytes32(0)
            );
            require(
                deployedCreate3Deployer == address(create3Deployer),
                "Unexpected deployer"
            );
            console.log(
                "Deployed Create3Deployer : ",
                address(create3Deployer)
            );
        } else {
            console.log(
                "Create3Deployer already deployed at address:",
                address(create3Deployer)
            );
        }
    }

    function deployWithCreate3(
        bytes memory bytecode,
        DeploymentContext memory ctx
    ) internal returns (address deployAddress, bool deployed) {
        bytes32 salt = ctx.hyperProverSalt;
        address sender = ctx.deployer; // Assuming ctx.sender should be ctx.deployer
        address expectedAddress;
        if (useCreateXForChainID()) {
            // Use CreateX for World Chain (480)
            expectedAddress = ctx.hyperProverCreateXAddress;
        } else {
            // Use Create3Deployer for other chains
            expectedAddress = ctx.hyperProver2470Address;
        }

        // Check if already deployed
        deployed = isDeployed(expectedAddress);

        if (!deployed) {
            if (useCreateXForChainID()) {
                deployAddress = createXContract.deployCreate3(salt, bytecode);
            } else {
                deployAddress = create3Deployer.deploy(bytecode, salt);
            }

            // Validate deployment
            require(
                deployAddress == expectedAddress,
                string.concat(
                    "Expected address does not match the deployed address, create3. Expected: ",
                    vm.toString(expectedAddress),
                    " Got: ",
                    vm.toString(deployAddress)
                )
            );
            require(isDeployed(deployAddress), "Contract did not get deployed");
        } else {
            console.log(
                "Contract already deployed create3 at address:",
                deployAddress
            );
            deployAddress = expectedAddress; // Use the expected address if already deployed
        }
    }

    function writeDeployFile(
        string memory filePath,
        VerificationData[] memory contracts
    ) internal {
        for (uint256 i = 0; i < contracts.length; i++) {
            vm.writeLine(
                filePath,
                string(
                    abi.encodePacked(
                        vm.toString(contracts[i].chainId),
                        ",",
                        vm.toString(contracts[i].contractAddress),
                        ",",
                        contracts[i].contractPath,
                        ",",
                        vm.toString(contracts[i].constructorArgs)
                    )
                )
            );
        }
    }
}<|MERGE_RESOLUTION|>--- conflicted
+++ resolved
@@ -54,22 +54,14 @@
         address deployer;
         bytes32 portalSalt;
         bytes32 hyperProverSalt;
-<<<<<<< HEAD
-        address intentSource;
-        address inbox;
-        address hyperProver;
-        address metaProver;
-        address hyperProverCreateXAddress;
-        address hyperProver2470Address;
-        bytes inboxConstructorArgs;
-=======
         bytes32 metaProverSalt;
         bytes32 layerZeroProverSalt;
         address portal;
         address hyperProver;
         address metaProver;
         address layerZeroProver;
->>>>>>> 779cd215
+        address hyperProverCreateXAddress;
+        address hyperProver2470Address;
         bytes hyperProverConstructorArgs;
         bytes metaProverConstructorArgs;
         bytes layerZeroProverConstructorArgs;
@@ -81,9 +73,6 @@
         ctx.salt = vm.envBytes32("SALT");
         ctx.hyperProverSalt = vm.envBytes32("HYPERPROVER_SALT");
         ctx.mailbox = vm.envOr("MAILBOX_CONTRACT", address(0));
-<<<<<<< HEAD
-        bool metaProver = vm.envOr("META_PROVER", false);
-=======
         ctx.router = vm.envOr("ROUTER_CONTRACT", address(0));
         ctx.layerZeroEndpoint = vm.envOr("LAYERZERO_ENDPOINT", address(0));
         ctx.layerZeroDelegate = vm.envOr("LAYERZERO_DELEGATE", ctx.deployer);
@@ -96,7 +85,6 @@
         } catch {
             ctx.crossVmProvers = new bytes32[](0);
         }
->>>>>>> 779cd215
         ctx.deployFilePath = vm.envString("DEPLOY_FILE");
         ctx.deployer = vm.rememberKey(vm.envUint("PRIVATE_KEY"));
         ctx.hyperProverCreateXAddress = vm.envOr(
@@ -108,13 +96,9 @@
             address(0)
         );
         bool hasMailbox = ctx.mailbox != address(0);
-<<<<<<< HEAD
-        // Compute salts for each contract
-        ctx.intentSourceSalt = getContractSalt(ctx.salt, "INTENT_SOURCE");
-        ctx.inboxSalt = getContractSalt(ctx.salt, "INBOX");
-=======
         bool hasRouter = ctx.router != address(0);
         bool hasLayerZero = ctx.layerZeroEndpoint != address(0);
+        bool metaProver = vm.envOr("META_PROVER", false);
         // Compute salts for each contract
         ctx.portalSalt = getContractSalt(ctx.salt, "PORTAL");
         if (hasMailbox) {
@@ -131,8 +115,6 @@
                 "LAYERZERO_PROVER"
             );
         }
-
->>>>>>> 779cd215
         vm.startBroadcast();
 
         // Deploy deployer if it hasn't been deployed
@@ -147,8 +129,10 @@
             deployHyperProver(ctx);
         }
 
-        // Deploy MetaProver or use hardcoded address
-        if (metaProver) {
+        // Deploy MetaProver
+        if (hasRouter) {
+            deployMetaProver(ctx);
+        } else if (metaProver) {
             ctx.metaProver = 0x3d529eFAEDb3B999A404c1B8543441aE616cB914;
             console.log("MetaProver (hardcoded) :", ctx.metaProver);
         }
@@ -168,17 +152,13 @@
     function writeDeploymentData(DeploymentContext memory ctx) internal {
         uint num = 1;
         bool hasMailbox = ctx.mailbox != address(0);
-<<<<<<< HEAD
+        bool hasRouter = ctx.router != address(0);
+        bool hasLayerZero = ctx.layerZeroEndpoint != address(0);
         bool hasMetaProver = ctx.metaProver != address(0);
         num = hasMailbox ? num + 1 : num;
+        num = hasRouter ? num + 1 : num;
         num = hasMetaProver ? num + 1 : num;
-=======
-        bool hasRouter = ctx.router != address(0);
-        bool hasLayerZero = ctx.layerZeroEndpoint != address(0);
-        num = hasMailbox ? num + 1 : num;
-        num = hasRouter ? num + 1 : num;
         num = hasLayerZero ? num + 1 : num;
->>>>>>> 779cd215
         VerificationData[] memory contracts = new VerificationData[](num);
         uint count = 0;
         contracts[count++] = VerificationData({
@@ -197,7 +177,14 @@
             });
         }
 
-        if (hasMetaProver) {
+        if (hasRouter) {
+            contracts[count++] = VerificationData({
+                contractAddress: ctx.metaProver,
+                contractPath: "contracts/prover/MetaProver.sol:MetaProver",
+                constructorArgs: ctx.metaProverConstructorArgs,
+                chainId: block.chainid
+            });
+        } else if (hasMetaProver) {
             contracts[count++] = VerificationData({
                 contractAddress: ctx.metaProver,
                 contractPath: "contracts/prover/MetaProver.sol:MetaProver",
@@ -237,19 +224,18 @@
             vm.toString(ctx.hyperProver2470Address)
         );
 
-<<<<<<< HEAD
-        // Initialize provers array properly with inbox address
-        address[] memory provers = new address[](2);
-        provers[0] = ctx.hyperProver2470Address;
-        provers[1] = ctx.hyperProverCreateXAddress;
-=======
+        address hyperProverPreviewAddr = create3Deployer.deployedAddress(
+            bytes(""), // Bytecode isn't used to determine the deployed address
+            ctx.deployer,
+            ctx.hyperProverSalt
+        );
+
         // Initialize provers array properly with inbox address (as bytes32 for cross-VM compatibility)
         bytes32[] memory provers = new bytes32[](1 + ctx.crossVmProvers.length);
         provers[0] = bytes32(bytes20(hyperProverPreviewAddr)); // Self-reference for EVM
         for (uint256 i = 0; i < ctx.crossVmProvers.length; i++) {
             provers[i + 1] = ctx.crossVmProvers[i]; // Cross-VM prover addresses
         }
->>>>>>> 779cd215
 
         ctx.hyperProverConstructorArgs = abi.encode(
             ctx.mailbox,
@@ -271,8 +257,6 @@
         console.log("HyperProver :", ctx.hyperProver);
     }
 
-<<<<<<< HEAD
-=======
     function deployMetaProver(
         DeploymentContext memory ctx
     ) internal returns (address metaProver) {
@@ -307,8 +291,7 @@
         bool deployed;
         (ctx.metaProver, deployed) = deployWithCreate3(
             metaProverBytecode,
-            ctx.deployer,
-            ctx.metaProverSalt
+            ctx
         );
 
         console.log("MetaProver :", ctx.metaProver);
@@ -349,14 +332,11 @@
         bool deployed;
         (ctx.layerZeroProver, deployed) = deployWithCreate3(
             layerZeroProverBytecode,
-            ctx.deployer,
-            ctx.layerZeroProverSalt
+            ctx
         );
 
         console.log("LayerZeroProver :", ctx.layerZeroProver);
     }
-
->>>>>>> 779cd215
     function isDeployed(address _addr) internal view returns (bool) {
         return _addr.code.length > 0;
     }
@@ -378,7 +358,12 @@
         bytes memory bytecode,
         bytes32 salt
     ) internal returns (address deployedContract) {
-<<<<<<< HEAD
+        // TRON support - use custom CREATE2 prefix for Tron chains
+        bytes1 create2Prefix = block.chainid == TRON_MAINNET_CHAIN_ID ||
+            block.chainid == TRON_TESTNET_CHAIN_ID
+            ? bytes1(0x41) // TRON chain custom CREATE2 prefix
+            : bytes1(0xff);
+
         // Calculate the predicted contract address based on deployment system
         if (useCreateXForChainID()) {
             deployedContract = createXContract.computeCreate2Address(
@@ -387,19 +372,9 @@
             );
             console.log("Predicted CreateX create2 address:", deployedContract);
         } else {
-            deployedContract = predictCreate2Address(bytecode, salt);
+            deployedContract = predictCreate2Address(bytecode, salt, create2Prefix);
             console.log("Predicted 2470 create2 address:", deployedContract);
         }
-=======
-        // TRON support - use custom CREATE2 prefix for Tron chains
-        bytes1 create2Prefix = block.chainid == TRON_MAINNET_CHAIN_ID ||
-            block.chainid == TRON_TESTNET_CHAIN_ID
-            ? bytes1(0x41) // TRON chain custom CREATE2 prefix
-            : bytes1(0xff);
-
-        // Calculate the contract address that will be deployed
-        deployedContract = predictCreate2Address(bytecode, salt, create2Prefix);
->>>>>>> 779cd215
 
         // Check if contract is already deployed
         if (isDeployed(deployedContract)) {
@@ -507,14 +482,13 @@
         DeploymentContext memory ctx
     ) internal returns (address deployAddress, bool deployed) {
         bytes32 salt = ctx.hyperProverSalt;
-        address sender = ctx.deployer; // Assuming ctx.sender should be ctx.deployer
+        address sender = ctx.deployer;
         address expectedAddress;
+        
         if (useCreateXForChainID()) {
-            // Use CreateX for World Chain (480)
-            expectedAddress = ctx.hyperProverCreateXAddress;
+            expectedAddress = createXContract.computeCreate3Address(salt);
         } else {
-            // Use Create3Deployer for other chains
-            expectedAddress = ctx.hyperProver2470Address;
+            expectedAddress = create3Deployer.deployedAddress(bytecode, sender, salt);
         }
 
         // Check if already deployed
