import * as dotenv from 'dotenv'
import { HardhatUserConfig } from 'hardhat/config'
<<<<<<< HEAD
import '@nomiclabs/hardhat-etherscan'
import '@nomiclabs/hardhat-waffle'
import '@typechain/hardhat'
import 'hardhat-gas-reporter'
import 'solidity-coverage'
import 'hardhat-change-network'

import '@nomiclabs/hardhat-ethers'
import '@openzeppelin/hardhat-upgrades'
import 'solidity-docgen'

=======
import '@nomicfoundation/hardhat-toolbox'
import '@nomicfoundation/hardhat-viem'
>>>>>>> 70514691
dotenv.config()
const DEPLOY_PRIVATE_KEY = process.env.PRIVATE_KEY || '0x' + '11'.repeat(32) // this is to avoid hardhat error
const ALCHEMY_API_KEY = process.env.ALCHEMY_API_KEY || ''

const config: HardhatUserConfig = {
  solidity: {
    compilers: [
      {
        version: '0.8.26',
        settings: {
          viaIR: true,
          optimizer: {
            enabled: true,
          },
        },
      },
    ],
    settings: {
      metadata: {
        bytecodeHash: 'none',
      },
      outputSelection: {
        '*': {
          '*': ['metadata', 'storageLayout'],
        },
      },
    },
  },
  networks: {
<<<<<<< HEAD
    hardhat: {
      // forking: {
      //   url: `https://mainnet.infura.io/v3/${apiKey}`,
      //   blockNumber: 18772535
      // }
=======
    optimismMainnet: {
      chainId: 10,
      url: `https://opt-mainnet.g.alchemy.com/v2/${ALCHEMY_API_KEY}`,
      gasPrice: 100000000,
      accounts: [DEPLOY_PRIVATE_KEY],
    },
    mainnetOptimismBlockscout: {
      chainId: 10,
      url: `https://opt-mainnet.g.alchemy.com/v2/${ALCHEMY_API_KEY}`,
      gasPrice: 100000000,
      accounts: [DEPLOY_PRIVATE_KEY],
    },
    optimismGoerli: {
      chainId: 420,
      url: `https://opt-goerli.g.alchemy.com/v2/${ALCHEMY_API_KEY}`,
      gasPrice: 500000000,
      accounts: [DEPLOY_PRIVATE_KEY],
    },
    optimismSepolia: {
      chainId: 11155420,
      url: `https://opt-sepolia.g.alchemy.com/v2/${ALCHEMY_API_KEY}`,
      gasPrice: 500000000,
      accounts: [DEPLOY_PRIVATE_KEY],
    },
    sepoliaOptimismBlockscout: {
      chainId: 11155420,
      url: `https://opt-sepolia.g.alchemy.com/v2/${ALCHEMY_API_KEY}`,
      gasPrice: 500000000,
      accounts: [DEPLOY_PRIVATE_KEY],
    },
    baseGoerli: {
      chainId: 84531,
      url: `https://base-goerli.g.alchemy.com/v2/${ALCHEMY_API_KEY}`,
      accounts: [DEPLOY_PRIVATE_KEY],
    },
    baseSepolia: {
      chainId: 84532,
      url: `https://base-sepolia.g.alchemy.com/v2/${ALCHEMY_API_KEY}`,
      accounts: [DEPLOY_PRIVATE_KEY],
>>>>>>> 70514691
    },
    baseMainnet: {
      chainId: 8453,
      url: `https://base-mainnet.g.alchemy.com/v2/${ALCHEMY_API_KEY}`,
      accounts: [DEPLOY_PRIVATE_KEY],
    },
    ethGoerli: {
      chainId: 5,
      url: `https://eth-goerli.g.alchemy.com/v2/${ALCHEMY_API_KEY}`,
      accounts: [DEPLOY_PRIVATE_KEY],
    },
    ethMainnet: {
      chainId: 1,
      url: `https://eth-mainnet.g.alchemy.com/v2/${ALCHEMY_API_KEY}`,
      accounts: [DEPLOY_PRIVATE_KEY],
    },
    sepoliaOptimism: {
      chainId: 11155420,
      url: `https://optimism-sepolia.infura.io/v3/${apiKey}`,
      accounts: [privateKey]
    },
    baseSepolia: {
      chainId: 84532,
      url: `https://base-sepolia.infura.io/v3/${apiKey}`,
      accounts: [privateKey]
    },
  },
  etherscan: {
    apiKey: {
      mainnet: process.env.ETHERSCAN_API_KEY || '',
      goerli: process.env.ETHERSCAN_API_KEY || '',
      optimism: process.env.OPTIMISM_ETHERSCAN_API_KEY || '',
      goerliOptimism: process.env.OPTIMISM_ETHERSCAN_API_KEY || '',
      mainnetOptimismBlockscout:
        process.env.MAINNET_OPTIMISM_BLOCKSCOUT_API_KEY || '',
      sepoliaOptimism: process.env.OPTIMISM_ETHERSCAN_API_KEY || '',
      sepoliaOptimismBlockscout:
        process.env.SEPOLIA_OPTIMISM_BLOCKSCOUT_API_KEY || '',
      baseMainnet: process.env.BASE_SCAN_API_KEY || '',
      baseGoerli: process.env.BASE_SCAN_API_KEY || '',
      baseSepolia: process.env.BASE_SCAN_API_KEY || '',
    },
    customChains: [
      {
        network: 'optimism',
        chainId: 10,
        urls: {
          apiURL: 'https://api-optimistic.etherscan.io/api',
          browserURL: 'https://optimism.etherscan.io',
        },
      },
      {
        network: 'goerliOptimism',
        chainId: 420,
        urls: {
          apiURL: 'https://api-goerli-optimism.etherscan.io/api',
          browserURL: 'https://goerli-optimism.etherscan.io',
        },
      },
      {
        network: 'sepoliaOptimism',
        chainId: 11155420,
        urls: {
          apiURL: 'https://api-sepolia-optimism.etherscan.io/api',
          browserURL: 'https://sepolia-optimism.etherscan.io',
        },
      },
      {
        network: 'sepoliaOptimismBlockscout',
        chainId: 11155420,
        urls: {
          apiURL: 'https://optimism-sepolia.blockscout.com/api',
          browserURL: 'https://optimism-sepolia.blockscout.com/',
        },
      },
      {
        network: 'mainnetOptimismBlockscout',
        chainId: 10,
        urls: {
          apiURL: 'https://optimism.blockscout.com/api',
          browserURL: 'https://optimism.blockscout.com/',
        },
      },
      {
        network: 'baseGoerli',
        chainId: 84531,
        urls: {
          apiURL: 'https://api-goerli.basescan.org/api',
          browserURL: 'https://goerli.basescan.org',
        },
      },
      {
        network: 'baseSepolia',
        chainId: 84532,
        urls: {
          apiURL: 'https://api-sepolia.basescan.org/api',
          browserURL: 'https://sepolia.basescan.org',
        },
      },
      {
        network: 'baseMainnet',
        chainId: 8453,
        urls: {
          apiURL: 'https://api.basescan.org/api',
          browserURL: 'https://sepolia.basescan.org',
        },
      },
    ],
  },
}

export default config<|MERGE_RESOLUTION|>--- conflicted
+++ resolved
@@ -1,21 +1,7 @@
 import * as dotenv from 'dotenv'
 import { HardhatUserConfig } from 'hardhat/config'
-<<<<<<< HEAD
-import '@nomiclabs/hardhat-etherscan'
-import '@nomiclabs/hardhat-waffle'
-import '@typechain/hardhat'
-import 'hardhat-gas-reporter'
-import 'solidity-coverage'
-import 'hardhat-change-network'
-
-import '@nomiclabs/hardhat-ethers'
-import '@openzeppelin/hardhat-upgrades'
-import 'solidity-docgen'
-
-=======
 import '@nomicfoundation/hardhat-toolbox'
 import '@nomicfoundation/hardhat-viem'
->>>>>>> 70514691
 dotenv.config()
 const DEPLOY_PRIVATE_KEY = process.env.PRIVATE_KEY || '0x' + '11'.repeat(32) // this is to avoid hardhat error
 const ALCHEMY_API_KEY = process.env.ALCHEMY_API_KEY || ''
@@ -45,13 +31,6 @@
     },
   },
   networks: {
-<<<<<<< HEAD
-    hardhat: {
-      // forking: {
-      //   url: `https://mainnet.infura.io/v3/${apiKey}`,
-      //   blockNumber: 18772535
-      // }
-=======
     optimismMainnet: {
       chainId: 10,
       url: `https://opt-mainnet.g.alchemy.com/v2/${ALCHEMY_API_KEY}`,
@@ -91,7 +70,6 @@
       chainId: 84532,
       url: `https://base-sepolia.g.alchemy.com/v2/${ALCHEMY_API_KEY}`,
       accounts: [DEPLOY_PRIVATE_KEY],
->>>>>>> 70514691
     },
     baseMainnet: {
       chainId: 8453,
@@ -107,17 +85,7 @@
       chainId: 1,
       url: `https://eth-mainnet.g.alchemy.com/v2/${ALCHEMY_API_KEY}`,
       accounts: [DEPLOY_PRIVATE_KEY],
-    },
-    sepoliaOptimism: {
-      chainId: 11155420,
-      url: `https://optimism-sepolia.infura.io/v3/${apiKey}`,
-      accounts: [privateKey]
-    },
-    baseSepolia: {
-      chainId: 84532,
-      url: `https://base-sepolia.infura.io/v3/${apiKey}`,
-      accounts: [privateKey]
-    },
+    }
   },
   etherscan: {
     apiKey: {
