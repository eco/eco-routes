--- conflicted
+++ resolved
@@ -58,17 +58,10 @@
     minimumDuration = networks.optimismSepolia.intentSource.counter
     deployNetwork = networks.optimismSepolia
     break
-<<<<<<< HEAD
-  case 'ecoTestNet':
-    counter = networks.ecoTestNet.intentSource.counter
-    minimumDuration = networks.ecoTestNet.intentSource.counter
-    deployNetwork = networks.ecoTestNet
-=======
   case 'ecoTestnet':
     counter = networks.ecoTestnet.intentSource.counter
     minimumDuration = networks.ecoTestnet.intentSource.counter
     deployNetwork = networks.ecoTestnet
->>>>>>> 15d9488e
     break
   default:
     counter = 0
