--- conflicted
+++ resolved
@@ -5,11 +5,7 @@
 import "@hyperlane-xyz/core/contracts/interfaces/IMailbox.sol";
 import "@hyperlane-xyz/core/contracts/libs/TypeCasts.sol";
 import "@openzeppelin/contracts/access/Ownable.sol";
-<<<<<<< HEAD
 import {ISemver} from "./interfaces/ISemVer.sol";
-=======
-import "hardhat/console.sol";
->>>>>>> 95dd6ff9
 
 /**
  * @title Inbox
@@ -20,11 +16,8 @@
 contract Inbox is IInbox, Ownable {
     using TypeCasts for address;
 
-<<<<<<< HEAD
-=======
     uint256 public constant MAX_BATCH_SIZE = 10;
 
->>>>>>> 95dd6ff9
     // Mapping of intent hash on the src chain to its fulfillment
     mapping(bytes32 => address) public fulfilled;
 
@@ -51,11 +44,8 @@
         }
     }
 
-<<<<<<< HEAD
     string public constant version = "0.3.0-beta.0";
 
-    constructor(address _owner, bool _isSolvingPublic, address[] memory _solvers, address _mailbox) Ownable(_owner) {
-=======
     /**
      * constructor
      * @param _owner the owner of the contract that gets access to privileged functions
@@ -63,15 +53,14 @@
      * @param _solvers the initial whitelist of solvers, only relevant if {_isSolvingPublic} is false
      * @dev privileged functions are made such that they can only make changes once
      */
-    constructor(address _owner, bool _isSolvingPublic, address[] memory _solvers) Ownable(_owner){
->>>>>>> 95dd6ff9
+    constructor(address _owner, bool _isSolvingPublic, address[] memory _solvers) Ownable(_owner) {
         isSolvingPublic = _isSolvingPublic;
         for (uint256 i = 0; i < _solvers.length; i++) {
             solverWhitelist[_solvers[i]] = true;
         }
     }
 
-    /** 
+    /**
      * @notice fulfills an intent to be proven via storage proofs
      * @param _sourceChainID the chainID of the source chain
      * @param _targets The addresses upon which {_data} will be executed, respectively
@@ -79,7 +68,7 @@
      * @param _expiryTime The timestamp at which the intent expires
      * @param _nonce The nonce of the calldata. Composed of the hash on the source chain of a global nonce & chainID
      * @param _claimant The address that will receive the reward on the source chain
-     * @param _expectedHash The hash of the intent as created on the source chain 
+     * @param _expectedHash The hash of the intent as created on the source chain
      */
     function fulfillStorage(
         uint256 _sourceChainID,
@@ -96,13 +85,8 @@
 
         return result;
     }
-<<<<<<< HEAD
-
-    // hyperprover fast path
-    function fulfill(
-=======
-    
-    /** 
+
+    /**
      * @notice fulfills an intent to be proven immediately via Hyperlane's mailbox
      * @param _sourceChainID the chainID of the source chain
      * @param _targets The addresses upon which {_data} will be executed, respectively
@@ -110,13 +94,12 @@
      * @param _expiryTime The timestamp at which the intent expires
      * @param _nonce The nonce of the calldata. Composed of the hash on the source chain of a global nonce & chainID
      * @param _claimant The address that will receive the reward on the source chain
-     * @param _expectedHash The hash of the intent as created on the source chain 
+     * @param _expectedHash The hash of the intent as created on the source chain
      * @param _prover The address of the hyperprover on the source chain
      * @dev solvers can expect this proof to be more expensive than hyperbatched, but it will be faster.
      * @dev a fee is required to be sent with the transaction, it pays for the use of Hyperlane's architecture
      */
     function fulfillHyperInstant(
->>>>>>> 95dd6ff9
         uint256 _sourceChainID,
         address[] calldata _targets,
         bytes[] calldata _data,
@@ -125,19 +108,9 @@
         address _claimant,
         bytes32 _expectedHash,
         address _prover
-<<<<<<< HEAD
-    ) external returns (bytes[] memory) {
+    ) external payable returns (bytes[] memory) {
         bytes[] memory results =
             _fulfill(_sourceChainID, _targets, _data, _expiryTime, _nonce, _claimant, _expectedHash);
-
-        emit FastFulfillment(_expectedHash, _sourceChainID, _claimant);
-        IMailbox(MAILBOX).dispatch(
-            uint32(_sourceChainID), _prover.addressToBytes32(), abi.encode(_expectedHash, _claimant)
-        );
-
-=======
-    ) external payable returns (bytes[] memory) {
-        bytes[] memory results =  _fulfill(_sourceChainID, _targets, _data, _expiryTime, _nonce, _claimant, _expectedHash);
         emit HyperInstantFulfillment(_expectedHash, _sourceChainID, _claimant);
         bytes32[] memory hashes = new bytes32[](1);
         address[] memory claimants = new address[](1);
@@ -151,16 +124,12 @@
             revert InsufficientFee(fee);
         }
 
-        IMailbox(mailbox).dispatch{value: fee}(
-            uint32(_sourceChainID),
-            _prover32,
-            messageBody)
-            ;
->>>>>>> 95dd6ff9
+        IMailbox(mailbox).dispatch{value: fee}(uint32(_sourceChainID), _prover32, messageBody);
+
         return results;
     }
 
-    /** 
+    /**
      * @notice fulfills an intent to be proven in a batch via Hyperlane's mailbox
      * @param _sourceChainID the chainID of the source chain
      * @param _targets The addresses upon which {_data} will be executed, respectively
@@ -168,9 +137,9 @@
      * @param _expiryTime The timestamp at which the intent expires
      * @param _nonce The nonce of the calldata. Composed of the hash on the source chain of a global nonce & chainID
      * @param _claimant The address that will receive the reward on the source chain
-     * @param _expectedHash The hash of the intent as created on the source chain 
+     * @param _expectedHash The hash of the intent as created on the source chain
      * @param _prover The address of the hyperprover on the source chain
-     * @dev solvers can expect this proof to be considerably less expensive than hyperinstant, but it will take longer. 
+     * @dev solvers can expect this proof to be considerably less expensive than hyperinstant, but it will take longer.
      * @dev the batch will only be dispatched when sendBatch is called
      */
     function fulfillHyperBatched(
@@ -182,8 +151,9 @@
         address _claimant,
         bytes32 _expectedHash,
         address _prover
-    ) external returns (bytes[] memory){
-        bytes[] memory results =  _fulfill(_sourceChainID, _targets, _data, _expiryTime, _nonce, _claimant, _expectedHash);
+    ) external returns (bytes[] memory) {
+        bytes[] memory results =
+            _fulfill(_sourceChainID, _targets, _data, _expiryTime, _nonce, _claimant, _expectedHash);
 
         emit AddToBatch(_expectedHash, _sourceChainID, _claimant, _prover);
 
@@ -220,11 +190,7 @@
             revert InsufficientFee(fee);
         }
 
-        IMailbox(mailbox).dispatch{value: fee}(
-            uint32(_sourceChainID),
-            _prover32,
-            messageBody)
-            ;
+        IMailbox(mailbox).dispatch{value: fee}(uint32(_sourceChainID), _prover32, messageBody);
     }
 
     /**
@@ -234,12 +200,12 @@
      * @param _prover the address of the hyperprover on the source chain
      * @dev this method is used to determine the fee required for fulfillHyperInstant or sendBatch
      */
-    function fetchFee(uint256 _sourceChainID, bytes memory _messageBody, bytes32 _prover) public view returns (uint256 fee) {
-        return IMailbox(mailbox).quoteDispatch(
-            uint32(_sourceChainID),
-            _prover,
-            _messageBody
-        );
+    function fetchFee(uint256 _sourceChainID, bytes memory _messageBody, bytes32 _prover)
+        public
+        view
+        returns (uint256 fee)
+    {
+        return IMailbox(mailbox).quoteDispatch(uint32(_sourceChainID), _prover, _messageBody);
     }
 
     /**
@@ -248,7 +214,7 @@
      * @dev this can only be called once, to initialize the mailbox, and should be called at time of deployment
      */
     function setMailbox(address _mailbox) public onlyOwner {
-        if(mailbox == address(0)) {
+        if (mailbox == address(0)) {
             mailbox = _mailbox;
         }
     }
@@ -357,6 +323,4 @@
             )
         );
     }
-
-    
 }