--- conflicted
+++ resolved
@@ -122,25 +122,8 @@
 
         emit BatchSent(_intentHashes, _sourceChainId);
 
-        // Decode any additional gas limit data from the _data parameter
-        uint256 gasLimit = DEFAULT_GAS_LIMIT;
-
-        // For Hyperlane, we expect data to include sourceChainProver(32) + metadata(var) + hookAddr(20)
-        // If data is long enough, the gas limit is packed at position 32-64
-        if (_data.length >= 96) {
-            // At least enough bytes for all required fields plus gas limit
-            uint256 customGasLimit = uint256(bytes32(_data[64:96]));
-            if (customGasLimit > 0) {
-                gasLimit = customGasLimit;
-            }
-        }
-
         // Declare dispatch parameters for cross-chain message delivery
-<<<<<<< HEAD
-        uint32 destinationDomain;
-=======
         uint32 sourceChainDomain;
->>>>>>> c04763c7
         bytes32 recipientAddress;
         bytes memory messageBody;
         bytes memory metadata;
@@ -148,11 +131,7 @@
 
         // Prepare parameters for cross-chain message dispatch
         (
-<<<<<<< HEAD
-            destinationDomain,
-=======
             sourceChainDomain,
->>>>>>> c04763c7
             recipientAddress,
             messageBody,
             metadata,
@@ -168,11 +147,7 @@
         // Note: Some Hyperlane versions have different dispatch signatures.
         // This matches the expected signature for testing.
         IMailbox(MAILBOX).dispatch{value: fee}(
-<<<<<<< HEAD
-            destinationDomain,
-=======
             sourceChainDomain,
->>>>>>> c04763c7
             recipientAddress,
             messageBody,
             metadata,
@@ -223,43 +198,27 @@
 
     /**
      * @notice Internal function to calculate the fee with pre-decoded data
-<<<<<<< HEAD
-     * @param _sourceChainId Chain ID of the source chain
-=======
      * @param _sourceChainID Chain ID of the source chain
->>>>>>> c04763c7
      * @param _intentHashes Array of intent hashes to prove
      * @param _claimants Array of claimant addresses
      * @param unpacked Struct containing decoded data from _data parameter
      * @return Fee amount required for message dispatch
      */
     function _fetchFee(
-<<<<<<< HEAD
-        uint256 _sourceChainId,
-=======
         uint256 _sourceChainID,
->>>>>>> c04763c7
         bytes32[] calldata _intentHashes,
         address[] calldata _claimants,
         UnpackedData memory unpacked
     ) internal view returns (uint256) {
         // Format and prepare message parameters for dispatch
         (
-<<<<<<< HEAD
-            uint32 destinationDomain,
-=======
             uint32 sourceChainDomain,
->>>>>>> c04763c7
             bytes32 recipientAddress,
             bytes memory messageBody,
             bytes memory metadata,
             IPostDispatchHook hook
         ) = _formatHyperlaneMessage(
-<<<<<<< HEAD
-                _sourceChainId,
-=======
                 _sourceChainID,
->>>>>>> c04763c7
                 _intentHashes,
                 _claimants,
                 unpacked
@@ -268,11 +227,7 @@
         // Query Hyperlane mailbox for accurate fee estimate
         return
             IMailbox(MAILBOX).quoteDispatch(
-<<<<<<< HEAD
-                destinationDomain,
-=======
                 sourceChainDomain,
->>>>>>> c04763c7
                 recipientAddress,
                 messageBody,
                 metadata,
@@ -291,11 +246,7 @@
     /**
      * @notice Formats data for Hyperlane message dispatch with pre-decoded values
      * @dev Prepares all parameters needed for the Mailbox dispatch call
-<<<<<<< HEAD
-     * @param _sourceChainId Chain ID of the source chain
-=======
      * @param _sourceChainID Chain ID of the source chain
->>>>>>> c04763c7
      * @param _hashes Array of intent hashes to prove
      * @param _claimants Array of claimant addresses
      * @param _unpacked Struct containing decoded data from _data parameter
@@ -306,11 +257,7 @@
      * @return hook Post-dispatch hook contract
      */
     function _formatHyperlaneMessage(
-<<<<<<< HEAD
-        uint256 _sourceChainId,
-=======
         uint256 _sourceChainID,
->>>>>>> c04763c7
         bytes32[] calldata _hashes,
         address[] calldata _claimants,
         UnpackedData memory _unpacked
@@ -333,13 +280,6 @@
         // Convert chain ID to domain
         domain = _convertChainID(_sourceChainID);
 
-        // Convert chain ID to Hyperlane domain ID format
-        // Validate the chain ID can fit in uint32 to prevent truncation issues
-        if (_sourceChainId > type(uint32).max) {
-            revert ChainIdTooLarge(_sourceChainId);
-        }
-        domain = uint32(_sourceChainId);
-
         // Use the source chain prover address as the message recipient
         recipient = _unpacked.sourceChainProver;
 
