// SPDX-License-Identifier: UNLICENSED
pragma solidity ^0.8.26;
/**
 * _____                    _____                   _______
 *          /\    \                  /\    \                 /::\    \
 *         /::\    \                /::\    \               /::::\    \
 *        /::::\    \              /::::\    \             /::::::\    \
 *       /::::::\    \            /::::::\    \           /::::::::\    \
 *      /:::/\:::\    \          /:::/\:::\    \         /:::/~~\:::\    \
 *     /:::/__\:::\    \        /:::/  \:::\    \       /:::/    \:::\    \
 *    /::::\   \:::\    \      /:::/    \:::\    \     /:::/    / \:::\    \
 *   /::::::\   \:::\    \    /:::/    / \:::\    \   /:::/____/   \:::\____\
 *  /:::/\:::\   \:::\    \  /:::/    /   \:::\    \ |:::|    |     |:::|    |
 * /:::/__\:::\   \:::\____\/:::/____/     \:::\____\|:::|____|     |:::|    |
 * \:::\   \:::\   \::/    /\:::\    \      \::/    / \:::\    \   /:::/    /
 *  \:::\   \:::\   \/____/  \:::\    \      \/____/   \:::\    \ /:::/    /
 *   \:::\   \:::\    \       \:::\    \                \:::\    /:::/    /
 *    \:::\   \:::\____\       \:::\    \                \:::\__/:::/    /
 *     \:::\   \::/    /        \:::\    \                \::::::::/    /
 *      \:::\   \/____/          \:::\    \                \::::::/    /
 *       \:::\    \               \:::\    \                \::::/    /
 *        \:::\____\               \:::\____\                \::/____/
 *         \::/    /                \::/    /                 ~~
 *          \/____/                  \/____/
 *
 */

import "./interfaces/IInbox.sol";
import "@hyperlane-xyz/core/contracts/interfaces/IMailbox.sol";
import "@hyperlane-xyz/core/contracts/libs/TypeCasts.sol";
import "@openzeppelin/contracts/access/Ownable.sol";
import {ISemver} from "./interfaces/ISemVer.sol";

/**
 * @title Inbox
 * @dev The Inbox contract is the main entry point for fulfilling an intent.
 * It validates that the hash is the hash of the other parameters, and then executes the calldata.
 * A prover can then claim the reward on the src chain by looking at the fulfilled mapping.
 */
contract Inbox is IInbox, Ownable {
    using TypeCasts for address;

    uint256 public constant MAX_BATCH_SIZE = 10;

    // Mapping of intent hash on the src chain to its fulfillment
    mapping(bytes32 => address) public fulfilled;

    address public immutable MAILBOX;

    // Mapping of solvers to if they are whitelisted
    mapping(address => bool) public solverWhitelist;

    // address of local hyperlane mailbox
    address public mailbox;

    // Is solving public
    bool public isSolvingPublic;

    // Check that the intent has not expired and that the sender is permitted to solve intents
    modifier validated(uint256 _expiryTime, address _solver) {
        if (!isSolvingPublic && !solverWhitelist[_solver]) {
            revert UnauthorizedSolveAttempt(_solver);
        }
        if (block.timestamp <= _expiryTime) {
            _;
        } else {
            revert IntentExpired();
        }
    }

    string public constant version = "0.3.0-beta.0";

    /**
     * constructor
     *  _owner the owner of the contract that gets access to privileged functions
     *  _isSolvingPublic whether or not solving is public at start
     *  _solvers the initial whitelist of solvers, only relevant if {_isSolvingPublic} is false
     * @dev privileged functions are made such that they can only make changes once
     */
    constructor(address _owner, bool _isSolvingPublic, address[] memory _solvers) Ownable(_owner) {
        isSolvingPublic = _isSolvingPublic;
        for (uint256 i = 0; i < _solvers.length; i++) {
            solverWhitelist[_solvers[i]] = true;
        }
    }

<<<<<<< HEAD
    /**
=======
    function version() external pure returns (string memory) { return "v0.0.3-beta"; }

    /** 
>>>>>>> 40000483
     * @notice fulfills an intent to be proven via storage proofs
     * @param _sourceChainID the chainID of the source chain
     * @param _targets The addresses upon which {_data} will be executed, respectively
     * @param _data The calldata to be executed on {_targets}, respectively
     * @param _expiryTime The timestamp at which the intent expires
     * @param _nonce The nonce of the calldata. Composed of the hash on the source chain of a global nonce & chainID
     * @param _claimant The address that will receive the reward on the source chain
     * @param _expectedHash The hash of the intent as created on the source chain
     */
    function fulfillStorage(
        uint256 _sourceChainID,
        address[] calldata _targets,
        bytes[] calldata _data,
        uint256 _expiryTime,
        bytes32 _nonce,
        address _claimant,
        bytes32 _expectedHash
    ) external returns (bytes[] memory) {
        bytes[] memory result = _fulfill(_sourceChainID, _targets, _data, _expiryTime, _nonce, _claimant, _expectedHash);

        emit ToBeProven(_expectedHash, _sourceChainID, _claimant);

        return result;
    }

    /**
     * @notice fulfills an intent to be proven immediately via Hyperlane's mailbox
     * @param _sourceChainID the chainID of the source chain
     * @param _targets The addresses upon which {_data} will be executed, respectively
     * @param _data The calldata to be executed on {_targets}, respectively
     * @param _expiryTime The timestamp at which the intent expires
     * @param _nonce The nonce of the calldata. Composed of the hash on the source chain of a global nonce & chainID
     * @param _claimant The address that will receive the reward on the source chain
     * @param _expectedHash The hash of the intent as created on the source chain
     * @param _prover The address of the hyperprover on the source chain
     * @dev solvers can expect this proof to be more expensive than hyperbatched, but it will be faster.
     * @dev a fee is required to be sent with the transaction, it pays for the use of Hyperlane's architecture
     */
    function fulfillHyperInstant(
        uint256 _sourceChainID,
        address[] calldata _targets,
        bytes[] calldata _data,
        uint256 _expiryTime,
        bytes32 _nonce,
        address _claimant,
        bytes32 _expectedHash,
        address _prover
    ) external payable returns (bytes[] memory) {
        bytes[] memory results =
            _fulfill(_sourceChainID, _targets, _data, _expiryTime, _nonce, _claimant, _expectedHash);
        emit HyperInstantFulfillment(_expectedHash, _sourceChainID, _claimant);
        bytes32[] memory hashes = new bytes32[](1);
        address[] memory claimants = new address[](1);
        hashes[0] = _expectedHash;
        claimants[0] = _claimant;

        bytes memory messageBody = abi.encode(hashes, claimants);
        bytes32 _prover32 = _prover.addressToBytes32();
        uint256 fee = fetchFee(_sourceChainID, messageBody, _prover32);
        if (msg.value < fee) {
            revert InsufficientFee(fee);
        }

        IMailbox(mailbox).dispatch{value: fee}(uint32(_sourceChainID), _prover32, messageBody);

        return results;
    }

    /**
     * @notice fulfills an intent to be proven in a batch via Hyperlane's mailbox
     * @param _sourceChainID the chainID of the source chain
     * @param _targets The addresses upon which {_data} will be executed, respectively
     * @param _data The calldata to be executed on {_targets}, respectively
     * @param _expiryTime The timestamp at which the intent expires
     * @param _nonce The nonce of the calldata. Composed of the hash on the source chain of a global nonce & chainID
     * @param _claimant The address that will receive the reward on the source chain
     * @param _expectedHash The hash of the intent as created on the source chain
     * @param _prover The address of the hyperprover on the source chain
     * @dev solvers can expect this proof to be considerably less expensive than hyperinstant, but it will take longer.
     * @dev the batch will only be dispatched when sendBatch is called
     */
    function fulfillHyperBatched(
        uint256 _sourceChainID,
        address[] calldata _targets,
        bytes[] calldata _data,
        uint256 _expiryTime,
        bytes32 _nonce,
        address _claimant,
        bytes32 _expectedHash,
        address _prover
    ) external returns (bytes[] memory) {
        bytes[] memory results =
            _fulfill(_sourceChainID, _targets, _data, _expiryTime, _nonce, _claimant, _expectedHash);

        emit AddToBatch(_expectedHash, _sourceChainID, _claimant, _prover);

        return results;
    }

    /**
     * @notice sends a batch of fulfilled intents to the mailbox
     * @param _sourceChainID the chainID of the source chain
     * @param _prover the address of the hyperprover on the source chain
     * @param _intentHashes the hashes of the intents to be proven
     * @dev it is imperative that the intent hashes correspond to fulfilled intents that originated on the chain with chainID {_sourceChainID}
     * @dev a fee is required to be sent with the transaction, it pays for the use of Hyperlane's architecture
     */
    function sendBatch(uint256 _sourceChainID, address _prover, bytes32[] calldata _intentHashes) external payable {
        uint256 size = _intentHashes.length;
        if (size > MAX_BATCH_SIZE) {
            revert BatchTooLarge();
        }
        bytes32[] memory hashes = new bytes32[](size);
        address[] memory claimants = new address[](size);
        for (uint256 i = 0; i < size; i++) {
            address claimant = fulfilled[_intentHashes[i]];
            if (claimant == address(0)) {
                revert IntentNotFulfilled(_intentHashes[i]);
            }
            hashes[i] = _intentHashes[i];
            claimants[i] = claimant;
        }
        bytes memory messageBody = abi.encode(hashes, claimants);
        bytes32 _prover32 = _prover.addressToBytes32();
        uint256 fee = fetchFee(_sourceChainID, messageBody, _prover32);
        if (msg.value < fee) {
            revert InsufficientFee(fee);
        }

        IMailbox(mailbox).dispatch{value: fee}(uint32(_sourceChainID), _prover32, messageBody);
    }

    /**
     * @notice wrapper method for the mailbox's quoteDispatch method
     * @param _sourceChainID the chainID of the source chain
     * @param _messageBody the message body
     * @param _prover the address of the hyperprover on the source chain
     * @dev this method is used to determine the fee required for fulfillHyperInstant or sendBatch
     */
    function fetchFee(uint256 _sourceChainID, bytes memory _messageBody, bytes32 _prover)
        public
        view
        returns (uint256 fee)
    {
        return IMailbox(mailbox).quoteDispatch(uint32(_sourceChainID), _prover, _messageBody);
    }

    /**
     * @notice allows the owner to set the mailbox
     * @param _mailbox the address of the mailbox
     * @dev this can only be called once, to initialize the mailbox, and should be called at time of deployment
     */
    function setMailbox(address _mailbox) public onlyOwner {
        if (mailbox == address(0)) {
            mailbox = _mailbox;
        }
    }

    /**
     * @notice makes solving public if it is restricted
     * @dev solving cannot be made private once it is made public
     */
    function makeSolvingPublic() public onlyOwner {
        if (!isSolvingPublic) {
            isSolvingPublic = true;
            emit SolvingIsPublic();
        }
    }

    /**
     * @notice allows the owner to make changes to the solver whitelist
     * @param _solver the address of the solver whose permissions are being changed
     * @param _canSolve whether or not the solver will be on the whitelist afterward
     * @dev the solver whitelist has no meaning if isSolvingPublic is true
     */
    function changeSolverWhitelist(address _solver, bool _canSolve) public onlyOwner {
        solverWhitelist[_solver] = _canSolve;
        emit SolverWhitelistChanged(_solver, _canSolve);
    }

    /**
     * @notice allows the owner to withdraw the contract's balance
     * @param _destination the address to which the balance will be sent
     * @dev this is a safety feature to be able to get stuck funds out of the contract
     * @dev mostly useful for reclaiming dust and excess fees
     */
    function drain(address _destination) public onlyOwner {
        payable(_destination).transfer(address(this).balance);
    }

    function _fulfill(
        uint256 _sourceChainID,
        address[] calldata _targets,
        bytes[] calldata _data,
        uint256 _expiryTime,
        bytes32 _nonce,
        address _claimant,
        bytes32 _expectedHash
    ) internal validated(_expiryTime, msg.sender) returns (bytes[] memory) {
        bytes32 intentHash =
            encodeHash(_sourceChainID, block.chainid, address(this), _targets, _data, _expiryTime, _nonce);

        // revert if locally calculated hash does not match expected hash
        if (intentHash != _expectedHash) {
            revert InvalidHash(_expectedHash);
        }

        // revert if intent has already been fulfilled
        if (fulfilled[intentHash] != address(0)) {
            revert IntentAlreadyFulfilled(intentHash);
        }
        // Store the results of the calls
        bytes[] memory results = new bytes[](_data.length);
        // Call the addresses with the calldata

        for (uint256 i = 0; i < _data.length; i++) {
            address target = _targets[i];
            if (target == mailbox) {
                // no executing calls on the mailbox
                revert CallToMailbox();
            }
            (bool success, bytes memory result) = _targets[i].call(_data[i]);
            if (!success) {
                revert IntentCallFailed(_targets[i], _data[i], result);
            }
            results[i] = result;
        }

        // Mark the intent as fulfilled
        fulfilled[intentHash] = _claimant;

        emit Fulfillment(_expectedHash, _sourceChainID, _claimant);

        return results;
    }

    /**
     * This function generates the intent hash
     * @param _sourceChainID the chainID of the source chain
     * @param _chainId the chainId of this chain
     * @param _inboxAddress the address of this contract
     * @param _targets The addresses to call
     * @param _data The calldata to call
     * @param _expiryTime The timestamp at which the intent expires
     * @param _nonce The nonce of the calldata. Composed of the hash on the src chain of a global nonce & chainID
     * @return hash The hash of the intent parameters
     */
    function encodeHash(
        uint256 _sourceChainID,
        uint256 _chainId,
        address _inboxAddress,
        address[] calldata _targets,
        bytes[] calldata _data,
        uint256 _expiryTime,
        bytes32 _nonce
    ) internal pure returns (bytes32) {
        return keccak256(
            abi.encode(
                _inboxAddress, keccak256(abi.encode(_sourceChainID, _chainId, _targets, _data, _expiryTime, _nonce))
            )
        );
    }
}<|MERGE_RESOLUTION|>--- conflicted
+++ resolved
@@ -1,5 +1,5 @@
 // SPDX-License-Identifier: UNLICENSED
-pragma solidity ^0.8.26;
+pragma solidity ^0.8.28;
 /**
  * _____                    _____                   _______
  *          /\    \                  /\    \                 /::\    \
@@ -29,7 +29,7 @@
 import "@hyperlane-xyz/core/contracts/interfaces/IMailbox.sol";
 import "@hyperlane-xyz/core/contracts/libs/TypeCasts.sol";
 import "@openzeppelin/contracts/access/Ownable.sol";
-import {ISemver} from "./interfaces/ISemVer.sol";
+// import "./libs/Semver.sol";
 
 /**
  * @title Inbox
@@ -68,7 +68,12 @@
         }
     }
 
-    string public constant version = "0.3.0-beta.0";
+    // function version() external pure returns (string memory) {
+    //     return Semver.version();
+    // }
+    function version() external pure returns (string memory) {
+        return "0.3.1-beta.0";
+    }
 
     /**
      * constructor
@@ -84,13 +89,7 @@
         }
     }
 
-<<<<<<< HEAD
-    /**
-=======
-    function version() external pure returns (string memory) { return "v0.0.3-beta"; }
-
-    /** 
->>>>>>> 40000483
+    /**
      * @notice fulfills an intent to be proven via storage proofs
      * @param _sourceChainID the chainID of the source chain
      * @param _targets The addresses upon which {_data} will be executed, respectively
