import { ethers, run, network } from 'hardhat'
import { IntentSource, Inbox } from '../../typechain-types'
import { setTimeout } from 'timers/promises'
// import { getAddress } from 'ethers'
// import c from '../config/testnet/config'
// import networks from '../config/testnet/config';
import { networks, actors } from '../../config/testnet/config'

const networkName = network.name
console.log('Deploying to Network: ', network.name)
const baseSepoliaChainConfiguration = {
  chainId: networks.baseSepolia.chainId, // chainId
  chainConfiguration: {
    provingMechanism: networks.baseSepolia.proving.mechanism, // provingMechanism
    settlementChainId: networks.baseSepolia.proving.settlementChain.id, // settlementChainId
    settlementContract: networks.baseSepolia.proving.settlementChain.contract, // settlementContract e.g DisputGameFactory or L2OutputOracle.
    blockhashOracle: networks.baseSepolia.proving.l1BlockAddress, // blockhashOracle
    outputRootVersionNumber:
      networks.baseSepolia.proving.outputRootVersionNumber, // outputRootVersionNumber
  },
}

const optimismSepoliaChainConfiguration = {
  chainId: networks.optimismSepolia.chainId, // chainId
  chainConfiguration: {
    provingMechanism: networks.optimismSepolia.proving.mechanism, // provingMechanism
    settlementChainId: networks.optimismSepolia.proving.settlementChain.id, // settlementChainId
    settlementContract:
      networks.optimismSepolia.proving.settlementChain.contract, // settlementContract e.g DisputGameFactory or L2OutputOracle.
    blockhashOracle: networks.optimismSepolia.proving.l1BlockAddress, // blockhashOracle
    outputRootVersionNumber:
      networks.optimismSepolia.proving.outputRootVersionNumber, // outputRootVersionNumber
  },
}

const ecoTestNetChainConfiguration = {
  chainId: networks.ecoTestNet.chainId, // chainId
  chainConfiguration: {
    provingMechanism: networks.ecoTestNet.proving.mechanism, // provingMechanism
    settlementChainId: networks.ecoTestNet.proving.settlementChain.id, // settlementChainId
    settlementContract: networks.ecoTestNet.proving.settlementChain.contract, // settlementContract e.g DisputGameFactory or L2OutputOracle.
    blockhashOracle: networks.ecoTestNet.proving.l1BlockAddress, // blockhashOracle
    outputRootVersionNumber:
      networks.ecoTestNet.proving.outputRootVersionNumber, // outputRootVersionNumber
  },
}
let counter: number = 0
let minimumDuration: number = 0
switch (networkName) {
  case 'baseSepolia':
    counter = networks.baseSepolia.intentSource.counter
    minimumDuration = networks.baseSepolia.intentSource.minimumDuration
    break
  case 'optimismSepolia':
    counter = networks.optimismSepolia.intentSource.counter
    minimumDuration = networks.optimismSepolia.intentSource.counter
    break
  case 'ecoTestNet':
    counter = networks.ecoTestNet.intentSource.counter
    minimumDuration = networks.ecoTestNet.intentSource.counter
    break
  default:
    counter = 0
    minimumDuration = 0
    break
}
console.log('Counter: ', counter)

console.log('Deploying to Network: ', network.name)

async function main() {
  const [deployer] = await ethers.getSigners()
  console.log('Deploying contracts with the account:', deployer.address)
<<<<<<< HEAD
  const proverFactory = await ethers.getContractFactory('Prover')
  const prover = await proverFactory.deploy([
    baseSepoliaChainConfiguration,
    optimismSepoliaChainConfiguration,
    ecoTestNetChainConfiguration,
  ])
  console.log('prover implementation deployed to: ', await prover.getAddress())
=======
  console.log(`**************************************************`)
  let prover
  if (network.name === 'ecoTestnet') {
    prover = await (
      await ethers.getContractFactory('ProverL3')
    ).deploy(deployer.address, [
      baseSepoliaChainConfiguration,
      optimismSepoliaChainConfiguration,
      ecoTestNetChainConfiguration,
    ])
  } else {
    prover = await (
      await ethers.getContractFactory('Prover')
    ).deploy([
      baseSepoliaChainConfiguration,
      optimismSepoliaChainConfiguration,
      ecoTestNetChainConfiguration,
    ])
  }

  console.log('prover implementation deployed to: ', await prover.getAddress())

  const intentSourceFactory = await ethers.getContractFactory('IntentSource')
  const intentSource: IntentSource = await intentSourceFactory.deploy(
    minimumDuration,
    counter,
  )
  console.log('intentSource deployed to:', await intentSource.getAddress())

  const inboxFactory = await ethers.getContractFactory('Inbox')

  const inbox: Inbox = await inboxFactory.deploy(deployer.address, true, [])
  console.log('Inbox deployed to:', await inbox.getAddress())
>>>>>>> a9becf2a

  // adding a try catch as if the contract has previously been deployed will get a
  // verification error when deploying the same bytecode to a new address
  if (network.name !== 'hardhat') {
    console.log('Waiting for 30 seconds for Bytecode to be on chain')
    await setTimeout(30000)
    let constructorArgs
    constructorArgs = [
      [
        baseSepoliaChainConfiguration,
        optimismSepoliaChainConfiguration,
        ecoTestNetChainConfiguration,
      ],
    ]
    if (network.name === 'ecoTestnet') {
      constructorArgs = [
        deployer.address,
        [
          baseSepoliaChainConfiguration,
          optimismSepoliaChainConfiguration,
          ecoTestNetChainConfiguration,
        ],
      ]
    }
    try {
      await run('verify:verify', {
        address: await prover.getAddress(),
        // constructorArguments: [l1BlockAddressSepolia, deployer.address],
<<<<<<< HEAD
        constructorArguments: [
          [
            baseSepoliaChainConfiguration,
            optimismSepoliaChainConfiguration,
            ecoTestNetChainConfiguration,
          ],
        ],
      })
      console.log('prover  verified at:', await prover.getAddress())
    }
  } catch (e) {
    console.log(`Error verifying prover`, e)
  }

  const intentSourceFactory = await ethers.getContractFactory('IntentSource')
  const intentSource: IntentSource = await intentSourceFactory.deploy(
    minimumDuration,
    counter,
  )
  console.log('intentSource deployed to:', await intentSource.getAddress())

  // adding a try catch as if the contract has previously been deployed will get a
  // verification error when deploying the same bytecode to a new address
  try {
    if (network.name !== 'hardhat') {
      console.log('Waiting for 30 seconds for Bytecode to be on chain')
      await setTimeout(30000)
=======
        constructorArguments: constructorArgs,
      })
    } catch (e) {
      console.log(`Error verifying prover`, e)
    }
    try {
>>>>>>> a9becf2a
      await run('verify:verify', {
        address: await intentSource.getAddress(),
        constructorArguments: [minimumDuration, counter],
      })
      console.log('intentSource verified at:', await intentSource.getAddress())
    } catch (e) {
      console.log(`Error verifying intentSource`, e)
    }
    try {
      await run('verify:verify', {
        address: await inbox.getAddress(),
        constructorArguments: [deployer.address, false, [actors.solver]],
      })
      console.log('Inbox verified at:', await inbox.getAddress())
    } catch (e) {
      console.log(`Error verifying inbox`, e)
    }
  }
}

main().catch((error) => {
  console.error(error)
  process.exitCode = 1
})<|MERGE_RESOLUTION|>--- conflicted
+++ resolved
@@ -71,15 +71,6 @@
 async function main() {
   const [deployer] = await ethers.getSigners()
   console.log('Deploying contracts with the account:', deployer.address)
-<<<<<<< HEAD
-  const proverFactory = await ethers.getContractFactory('Prover')
-  const prover = await proverFactory.deploy([
-    baseSepoliaChainConfiguration,
-    optimismSepoliaChainConfiguration,
-    ecoTestNetChainConfiguration,
-  ])
-  console.log('prover implementation deployed to: ', await prover.getAddress())
-=======
   console.log(`**************************************************`)
   let prover
   if (network.name === 'ecoTestnet') {
@@ -113,7 +104,6 @@
 
   const inbox: Inbox = await inboxFactory.deploy(deployer.address, true, [])
   console.log('Inbox deployed to:', await inbox.getAddress())
->>>>>>> a9becf2a
 
   // adding a try catch as if the contract has previously been deployed will get a
   // verification error when deploying the same bytecode to a new address
@@ -142,42 +132,12 @@
       await run('verify:verify', {
         address: await prover.getAddress(),
         // constructorArguments: [l1BlockAddressSepolia, deployer.address],
-<<<<<<< HEAD
-        constructorArguments: [
-          [
-            baseSepoliaChainConfiguration,
-            optimismSepoliaChainConfiguration,
-            ecoTestNetChainConfiguration,
-          ],
-        ],
-      })
-      console.log('prover  verified at:', await prover.getAddress())
-    }
-  } catch (e) {
-    console.log(`Error verifying prover`, e)
-  }
-
-  const intentSourceFactory = await ethers.getContractFactory('IntentSource')
-  const intentSource: IntentSource = await intentSourceFactory.deploy(
-    minimumDuration,
-    counter,
-  )
-  console.log('intentSource deployed to:', await intentSource.getAddress())
-
-  // adding a try catch as if the contract has previously been deployed will get a
-  // verification error when deploying the same bytecode to a new address
-  try {
-    if (network.name !== 'hardhat') {
-      console.log('Waiting for 30 seconds for Bytecode to be on chain')
-      await setTimeout(30000)
-=======
         constructorArguments: constructorArgs,
       })
     } catch (e) {
       console.log(`Error verifying prover`, e)
     }
     try {
->>>>>>> a9becf2a
       await run('verify:verify', {
         address: await intentSource.getAddress(),
         constructorArguments: [minimumDuration, counter],
