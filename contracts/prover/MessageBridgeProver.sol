/* -*- c-basic-offset: 4 -*- */
// SPDX-License-Identifier: MIT
pragma solidity ^0.8.26;

import {BaseProver} from "./BaseProver.sol";
import {IMessageBridgeProver} from "../interfaces/IMessageBridgeProver.sol";
import {Whitelist} from "../tools/Whitelist.sol";
import {Intent} from "../types/Intent.sol";
<<<<<<< HEAD
import {SafeCast} from "@openzeppelin/contracts/utils/math/SafeCast.sol";
=======
>>>>>>> 5425cbfc

/**
 * @title MessageBridgeProver
 * @notice Abstract contract for cross-chain message-based proving mechanisms
 * @notice the terms "source" and "destination" are used in reference to a given intent: created on source chain, fulfilled on destination chain
 * @dev Extends BaseProver with functionality for message bridge provers like Hyperlane and Metalayer
 */
abstract contract MessageBridgeProver is
    BaseProver,
    IMessageBridgeProver,
    Whitelist
{
    using SafeCast for uint256;

    uint256 public constant RARICHAIN_CHAIN_ID = 1380012617;
    uint256 public constant RARICHAIN_DOMAIN_ID = 1000012617;
    /**
     * @notice Default gas limit for cross-chain message dispatch
     * @dev Set at deployment and cannot be changed afterward
     */
    uint256 public immutable DEFAULT_GAS_LIMIT;

    /**
     * @notice Initializes the MessageBridgeProver contract
     * @param _inbox Address of the Inbox contract
     * @param _provers Array of trusted prover addresses
     * @param _defaultGasLimit Default gas limit for cross-chain messages (200k if not specified)
     */
    constructor(
        address _inbox,
        address[] memory _provers,
        uint256 _defaultGasLimit
    ) BaseProver(_inbox) Whitelist(_provers) {
        if (_inbox == address(0)) revert InboxCannotBeZeroAddress();

        DEFAULT_GAS_LIMIT = _defaultGasLimit > 0 ? _defaultGasLimit : 200_000;
    }

    /**
     * @notice Challenges a recorded proof
     * @param _intent Intent to challenge
     * @dev Clears the proof if the destination chain ID in the intent does not match the one in the proof
     * @dev even if not challenged, an incorrect proof cannot be used to claim rewards.
     * @dev does nothing if chainID is correct.
     */
    function challengeIntentProof(Intent calldata _intent) public {
        bytes32 intentHash = keccak256(
            abi.encodePacked(
                keccak256(abi.encode(_intent.route)),
                keccak256(abi.encode(_intent.reward))
            )
        );
        uint96 trueDestinationChainID = uint96(_intent.route.destination);

        ProofData storage proofData = _provenIntents[intentHash];

        if (trueDestinationChainID != proofData.destinationChainID) {
            if (proofData.destinationChainID != 0) {
                proofData.claimant = address(0);
                emit BadProofCleared(intentHash);
            }

            proofData.destinationChainID = trueDestinationChainID;
        }
    }

    /**
<<<<<<< HEAD
     * @notice Converts a chain ID to a domain ID
     * @dev Used for compatibility with different chain ID formats
     * @param _chainID Chain ID to convert
     * @dev placeholder that works, but will be replaced in future versions
     * @dev 1380012617 is the chain ID for Rarichain, but the domainID is 1000012617.
     * @dev all other chains that will be supported in the immediate future will have the same chain ID and domain ID
     * @return domain ID
     */
    function _convertChainID(uint256 _chainID) internal pure returns (uint32) {
        if (_chainID == RARICHAIN_CHAIN_ID) {
            return uint32(RARICHAIN_DOMAIN_ID);
        }
        return _chainID.toUint32();
    }

    /**
     * @notice Converts a domain ID to a chian ID
     * @dev Used for compatibility with different chain ID formats
     * @param _domainID domain ID to convert
     * @dev placeholder that works, but will be replaced in future versions
     * @dev 1000012617 is the domain ID for Rarichain, but the chainID is 1380012617.
     * @dev all other chains that will be supported in the immediate future will have the same chain ID and domain ID
     * @return chain ID
     */
    function _convertDomainID(uint32 _domainID) internal pure returns (uint96) {
        if (_domainID == uint32(RARICHAIN_DOMAIN_ID)) {
            return uint96(RARICHAIN_CHAIN_ID);
        }
        return uint96(_domainID);
    }

    /**
=======
>>>>>>> 5425cbfc
     * @notice Validates that the message sender is authorized
     * @dev Template method for authorization check
     * @param _messageSender Address attempting to call handle()
     * @param _expectedSender Address that should be authorized
     */
    function _validateMessageSender(
        address _messageSender,
        address _expectedSender
    ) internal pure {
        if (_expectedSender != _messageSender) {
            revert UnauthorizedHandle(_messageSender);
        }
    }

    /**
     * @notice Validates that the proving request is authorized
     * @param _sender Address that sent the proving request
     */
    function _validateProvingRequest(address _sender) internal view {
        if (_sender != INBOX) {
            revert UnauthorizedProve(_sender);
        }
    }

    /**
     * @notice Send refund to the user if they've overpaid
     * @param _recipient Address to send the refund to
     * @param _amount Amount to refund
     */
    function _sendRefund(address _recipient, uint256 _amount) internal {
        if (_amount > 0 && _recipient != address(0)) {
            (bool success, ) = payable(_recipient).call{
                value: _amount,
                gas: 3000
            }("");
            if (!success) {
                revert NativeTransferFailed();
            }
        }
    }

    /**
     * @notice Handles cross-chain messages containing proof data
     * @dev Common implementation to validate and process cross-chain messages
     * @param _destinationDomainID Domain ID of the destination chain
     * @param _messageSender Address that dispatched the message on destination chain
     * @param _message Encoded array of intent hashes and claimants
     */
    function _handleCrossChainMessage(
        uint32 _destinationDomainID,
        address _messageSender,
        bytes calldata _message
    ) internal {
        // Verify dispatch originated from a whitelisted prover address
        if (!isWhitelisted(_messageSender)) {
            revert UnauthorizedIncomingProof(_messageSender);
        }

<<<<<<< HEAD
        uint96 destinationChainID = _convertDomainID(_destinationDomainID);

=======
        uint96 destinationChainID = uint96(_destinationDomainID);
>>>>>>> 5425cbfc
        // Decode message containing intent hashes and claimants
        (bytes32[] memory hashes, address[] memory claimants) = abi.decode(
            _message,
            (bytes32[], address[])
        );

        // Process the intent proofs using shared implementation - array validation happens there
        _processIntentProofs(destinationChainID, hashes, claimants);
    }
}<|MERGE_RESOLUTION|>--- conflicted
+++ resolved
@@ -6,10 +6,6 @@
 import {IMessageBridgeProver} from "../interfaces/IMessageBridgeProver.sol";
 import {Whitelist} from "../tools/Whitelist.sol";
 import {Intent} from "../types/Intent.sol";
-<<<<<<< HEAD
-import {SafeCast} from "@openzeppelin/contracts/utils/math/SafeCast.sol";
-=======
->>>>>>> 5425cbfc
 
 /**
  * @title MessageBridgeProver
@@ -22,10 +18,6 @@
     IMessageBridgeProver,
     Whitelist
 {
-    using SafeCast for uint256;
-
-    uint256 public constant RARICHAIN_CHAIN_ID = 1380012617;
-    uint256 public constant RARICHAIN_DOMAIN_ID = 1000012617;
     /**
      * @notice Default gas limit for cross-chain message dispatch
      * @dev Set at deployment and cannot be changed afterward
@@ -77,41 +69,6 @@
     }
 
     /**
-<<<<<<< HEAD
-     * @notice Converts a chain ID to a domain ID
-     * @dev Used for compatibility with different chain ID formats
-     * @param _chainID Chain ID to convert
-     * @dev placeholder that works, but will be replaced in future versions
-     * @dev 1380012617 is the chain ID for Rarichain, but the domainID is 1000012617.
-     * @dev all other chains that will be supported in the immediate future will have the same chain ID and domain ID
-     * @return domain ID
-     */
-    function _convertChainID(uint256 _chainID) internal pure returns (uint32) {
-        if (_chainID == RARICHAIN_CHAIN_ID) {
-            return uint32(RARICHAIN_DOMAIN_ID);
-        }
-        return _chainID.toUint32();
-    }
-
-    /**
-     * @notice Converts a domain ID to a chian ID
-     * @dev Used for compatibility with different chain ID formats
-     * @param _domainID domain ID to convert
-     * @dev placeholder that works, but will be replaced in future versions
-     * @dev 1000012617 is the domain ID for Rarichain, but the chainID is 1380012617.
-     * @dev all other chains that will be supported in the immediate future will have the same chain ID and domain ID
-     * @return chain ID
-     */
-    function _convertDomainID(uint32 _domainID) internal pure returns (uint96) {
-        if (_domainID == uint32(RARICHAIN_DOMAIN_ID)) {
-            return uint96(RARICHAIN_CHAIN_ID);
-        }
-        return uint96(_domainID);
-    }
-
-    /**
-=======
->>>>>>> 5425cbfc
      * @notice Validates that the message sender is authorized
      * @dev Template method for authorization check
      * @param _messageSender Address attempting to call handle()
@@ -170,12 +127,7 @@
             revert UnauthorizedIncomingProof(_messageSender);
         }
 
-<<<<<<< HEAD
-        uint96 destinationChainID = _convertDomainID(_destinationDomainID);
-
-=======
         uint96 destinationChainID = uint96(_destinationDomainID);
->>>>>>> 5425cbfc
         // Decode message containing intent hashes and claimants
         (bytes32[] memory hashes, address[] memory claimants) = abi.decode(
             _message,
