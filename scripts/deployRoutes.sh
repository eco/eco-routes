#!/usr/bin/env bash
#
# deployRoutes.sh
#
# This script handles the deployment of Eco Routes contracts to multiple chains.
# It uses Foundry's forge script to deploy contracts with a specified SALT value
# for deterministic deployment, ensuring the same addresses across chains.
#
# Features:
# - Deploys to multiple chains defined in chain data JSON
# - Uses deterministic deployment with CREATE2/CREATE3 via provided SALT
# - Outputs deployment results as a CSV file for verification and tracking
# - Supports environment variable placeholders in RPC URLs
# - Records contract addresses, paths, and constructor arguments
#
# Environment variables:
# - SALT: Deterministic deployment salt (hex value)
# - PRIVATE_KEY: Private key for deployment
# - ALCHEMY_API_KEY: API key for Alchemy RPC endpoints
# - RESULTS_FILE: Path to write deployment results
# - CHAIN_DATA_URL: URL to chain configuration JSON
# - APPEND_RESULTS: If "true", append to existing results file
<<<<<<< HEAD
# - HYPERPROVER_SALT: Salt for HyperProver contract
# - HYPERPROVER_CREATEX_ADDRESS: CreateX address for HyperProver contract
# - HYPERPROVER_2470_ADDRESS: 2470 address for HyperProver contract

=======
# - CROSS_VM_PROVERS: Optional comma-separated list of cross-VM prover addresses (bytes32)
>>>>>>> 779cd215

# Load environment variables from .env, prioritizing existing env vars
SCRIPT_DIR="$(cd "$(dirname "${BASH_SOURCE[0]}")" && pwd)"
source "$SCRIPT_DIR/utils/load_env.sh"
load_env

# Load the chain data utility function
SCRIPT_DIR="$(cd "$(dirname "${BASH_SOURCE[0]}")" && pwd)"
source "$SCRIPT_DIR/utils/load_chain_data.sh"

# Ensure RESULTS_FILE is set
if [ -z "$RESULTS_FILE" ]; then
    echo "❌ Error: RESULTS_FILE is not set in .env!"
    exit 1
fi

# Ensure CHAIN_DATA_URL is set,
if [ -z "$CHAIN_DATA_URL" ]; then
    echo "❌ Error: CHAIN_DATA_URL is not set in .env!"
    exit 1
fi

# Load the chain data using the utility function
DEPLOY_JSON=$(load_chain_data "$CHAIN_DATA_URL")
if [ $? -ne 0 ]; then
    # Error messages are already displayed by the function
    exit 1
fi

# Only remove the results file if we're not in append mode
if [ -z "$APPEND_RESULTS" ] || [ "$APPEND_RESULTS" != "true" ]; then
    # Remove existing deploy file before starting
    if [ -f "$RESULTS_FILE" ]; then
        echo "🗑️  Deleting previous deploy file: $RESULTS_FILE"
        rm "$RESULTS_FILE"
        touch "$RESULTS_FILE"
    fi
    # Create header for CSV file
    echo "ChainID,ContractAddress,ContractPath,ContractArguments" > $RESULTS_FILE
else
    echo "📝 Appending to existing results file: $RESULTS_FILE"
    # Create the file if it doesn't exist yet
    if [ ! -f "$RESULTS_FILE" ]; then
        touch "$RESULTS_FILE"
    fi
fi

PUBLIC_ADDRESS=$(cast wallet address --private-key "$PRIVATE_KEY")
echo "Wallet Public Address: $PUBLIC_ADDRESS"
echo "Using SALT: $SALT"
# Process each chain from the JSON data
echo "$DEPLOY_JSON" | jq -c 'to_entries[]' | while IFS= read -r entry; do
    CHAIN_ID=$(echo "$entry" | jq -r '.key')
    value=$(echo "$entry" | jq -c '.value')

    RPC_URL=$(echo "$value" | jq -r '.url')
    MAILBOX_CONTRACT=$(echo "$value" | jq -r '.mailbox')
    META_PROVER=$(echo "$value" | jq -r '.metaProver // false')
    GAS_MULTIPLIER=$(echo "$value" | jq -r '.gasMultiplier // ""')

    if [[ "$RPC_URL" == "null" || -z "$RPC_URL" ]]; then
        echo "⚠️  Warning: Missing required data for Chain ID $CHAIN_ID. Skipping..."
        continue
    fi

    # Replace environment variable placeholders if necessary
    RPC_URL=$(eval echo "$RPC_URL")

    # Check for API keys in URL
    if [[ "$RPC_URL" == *"${ALCHEMY_API_KEY}"* && -z "$ALCHEMY_API_KEY" ]]; then
        echo "❌ Error: ALCHEMY_API_KEY is required but not set."
        exit 1
    fi

    echo "🔄 Deploying contracts for Chain ID: $CHAIN_ID"
    echo "📬 Mailbox Contract: $MAILBOX_CONTRACT"
    echo "📬 SALT: $SALT"
    echo "📬 SALT: $HYPERPROVER_SALT"
    echo "📬 Meta Prover: $META_PROVER"
    echo "📬 HyperProver CreateX Address: $HYPERPROVER_CREATEX_ADDRESS"
    echo "📬 HyperProver 2470 Address: $HYPERPROVER_2470_ADDRESS"

    # Construct Foundry command
<<<<<<< HEAD
    FOUNDRY_CMD="MAILBOX_CONTRACT=\"$MAILBOX_CONTRACT\" DEPLOY_FILE=\"$RESULTS_FILE\" META_PROVER=\"$META_PROVER\" SALT=\"$SALT\" HYPERPROVER_SALT=\"$HYPERPROVER_SALT\" HYPERPROVER_CREATEX_ADDRESS=\"$HYPERPROVER_CREATEX_ADDRESS\" HYPERPROVER_2470_ADDRESS=\"$HYPERPROVER_2470_ADDRESS\" forge script scripts/Deploy.s.sol \
            --rpc-url \"$RPC_URL\" \
            --slow \
            --broadcast \
            --private-key \"$PRIVATE_KEY\""
            # --verify \
            # --verifier blockscout"
=======
    if [ -n "$CROSS_VM_PROVERS" ]; then
        echo "🌐 Cross-VM Provers: $CROSS_VM_PROVERS"
        FOUNDRY_CMD="MAILBOX_CONTRACT=\"$MAILBOX_CONTRACT\" ROUTER_CONTRACT=\"$ROUTER_CONTRACT\" SALT=\"$SALT\" DEPLOY_FILE=\"$RESULTS_FILE\" CROSS_VM_PROVERS=\"$CROSS_VM_PROVERS\" forge script scripts/Deploy.s.sol \
                --rpc-url \"$RPC_URL\" \
                --slow \
                --broadcast \
                --private-key \"$PRIVATE_KEY\""
    else
        echo "🔗 EVM-only deployment (no cross-VM provers)"
        FOUNDRY_CMD="MAILBOX_CONTRACT=\"$MAILBOX_CONTRACT\" ROUTER_CONTRACT=\"$ROUTER_CONTRACT\" SALT=\"$SALT\" DEPLOY_FILE=\"$RESULTS_FILE\" forge script scripts/Deploy.s.sol \
                --rpc-url \"$RPC_URL\" \
                --slow \
                --broadcast \
                --private-key \"$PRIVATE_KEY\""
    fi
>>>>>>> 779cd215

    # Only add --gas-estimate-multiplier if GAS_MULTIPLIER is defined and not empty
    if [[ -n "$GAS_MULTIPLIER" && "$GAS_MULTIPLIER" != "null" ]]; then
        echo "⛽ Gas Multiplier: $GAS_MULTIPLIER x"
        FOUNDRY_CMD+=" --gas-estimate-multiplier \"$GAS_MULTIPLIER\""
    fi

    # Run the command and capture exit code
    eval $FOUNDRY_CMD
    DEPLOY_EXIT_CODE=$?

    if [ $DEPLOY_EXIT_CODE -ne 0 ]; then
        echo "❌ Deployment on Chain ID: $CHAIN_ID failed with exit code $DEPLOY_EXIT_CODE"
        continue  # Skip to next chain instead of exiting entirely
    fi

    echo "✅ Deployment on Chain ID: $CHAIN_ID completed!"
done<|MERGE_RESOLUTION|>--- conflicted
+++ resolved
@@ -20,14 +20,10 @@
 # - RESULTS_FILE: Path to write deployment results
 # - CHAIN_DATA_URL: URL to chain configuration JSON
 # - APPEND_RESULTS: If "true", append to existing results file
-<<<<<<< HEAD
 # - HYPERPROVER_SALT: Salt for HyperProver contract
 # - HYPERPROVER_CREATEX_ADDRESS: CreateX address for HyperProver contract
 # - HYPERPROVER_2470_ADDRESS: 2470 address for HyperProver contract
-
-=======
 # - CROSS_VM_PROVERS: Optional comma-separated list of cross-VM prover addresses (bytes32)
->>>>>>> 779cd215
 
 # Load environment variables from .env, prioritizing existing env vars
 SCRIPT_DIR="$(cd "$(dirname "${BASH_SOURCE[0]}")" && pwd)"
@@ -85,6 +81,8 @@
 
     RPC_URL=$(echo "$value" | jq -r '.url')
     MAILBOX_CONTRACT=$(echo "$value" | jq -r '.mailbox')
+    ROUTER_CONTRACT=$(echo "$value" | jq -r '.router // ""')
+    LAYERZERO_ENDPOINT=$(echo "$value" | jq -r '.layerzero // ""')
     META_PROVER=$(echo "$value" | jq -r '.metaProver // false')
     GAS_MULTIPLIER=$(echo "$value" | jq -r '.gasMultiplier // ""')
 
@@ -104,38 +102,30 @@
 
     echo "🔄 Deploying contracts for Chain ID: $CHAIN_ID"
     echo "📬 Mailbox Contract: $MAILBOX_CONTRACT"
+    echo "📬 Router Contract: $ROUTER_CONTRACT"
+    echo "📬 LayerZero Endpoint: $LAYERZERO_ENDPOINT"
     echo "📬 SALT: $SALT"
-    echo "📬 SALT: $HYPERPROVER_SALT"
+    echo "📬 HYPERPROVER_SALT: $HYPERPROVER_SALT"
     echo "📬 Meta Prover: $META_PROVER"
     echo "📬 HyperProver CreateX Address: $HYPERPROVER_CREATEX_ADDRESS"
     echo "📬 HyperProver 2470 Address: $HYPERPROVER_2470_ADDRESS"
 
     # Construct Foundry command
-<<<<<<< HEAD
-    FOUNDRY_CMD="MAILBOX_CONTRACT=\"$MAILBOX_CONTRACT\" DEPLOY_FILE=\"$RESULTS_FILE\" META_PROVER=\"$META_PROVER\" SALT=\"$SALT\" HYPERPROVER_SALT=\"$HYPERPROVER_SALT\" HYPERPROVER_CREATEX_ADDRESS=\"$HYPERPROVER_CREATEX_ADDRESS\" HYPERPROVER_2470_ADDRESS=\"$HYPERPROVER_2470_ADDRESS\" forge script scripts/Deploy.s.sol \
-            --rpc-url \"$RPC_URL\" \
-            --slow \
-            --broadcast \
-            --private-key \"$PRIVATE_KEY\""
-            # --verify \
-            # --verifier blockscout"
-=======
     if [ -n "$CROSS_VM_PROVERS" ]; then
         echo "🌐 Cross-VM Provers: $CROSS_VM_PROVERS"
-        FOUNDRY_CMD="MAILBOX_CONTRACT=\"$MAILBOX_CONTRACT\" ROUTER_CONTRACT=\"$ROUTER_CONTRACT\" SALT=\"$SALT\" DEPLOY_FILE=\"$RESULTS_FILE\" CROSS_VM_PROVERS=\"$CROSS_VM_PROVERS\" forge script scripts/Deploy.s.sol \
+        FOUNDRY_CMD="MAILBOX_CONTRACT=\"$MAILBOX_CONTRACT\" ROUTER_CONTRACT=\"$ROUTER_CONTRACT\" LAYERZERO_ENDPOINT=\"$LAYERZERO_ENDPOINT\" DEPLOY_FILE=\"$RESULTS_FILE\" META_PROVER=\"$META_PROVER\" SALT=\"$SALT\" HYPERPROVER_SALT=\"$HYPERPROVER_SALT\" HYPERPROVER_CREATEX_ADDRESS=\"$HYPERPROVER_CREATEX_ADDRESS\" HYPERPROVER_2470_ADDRESS=\"$HYPERPROVER_2470_ADDRESS\" CROSS_VM_PROVERS=\"$CROSS_VM_PROVERS\" forge script scripts/Deploy.s.sol \
                 --rpc-url \"$RPC_URL\" \
                 --slow \
                 --broadcast \
                 --private-key \"$PRIVATE_KEY\""
     else
         echo "🔗 EVM-only deployment (no cross-VM provers)"
-        FOUNDRY_CMD="MAILBOX_CONTRACT=\"$MAILBOX_CONTRACT\" ROUTER_CONTRACT=\"$ROUTER_CONTRACT\" SALT=\"$SALT\" DEPLOY_FILE=\"$RESULTS_FILE\" forge script scripts/Deploy.s.sol \
+        FOUNDRY_CMD="MAILBOX_CONTRACT=\"$MAILBOX_CONTRACT\" ROUTER_CONTRACT=\"$ROUTER_CONTRACT\" LAYERZERO_ENDPOINT=\"$LAYERZERO_ENDPOINT\" DEPLOY_FILE=\"$RESULTS_FILE\" META_PROVER=\"$META_PROVER\" SALT=\"$SALT\" HYPERPROVER_SALT=\"$HYPERPROVER_SALT\" HYPERPROVER_CREATEX_ADDRESS=\"$HYPERPROVER_CREATEX_ADDRESS\" HYPERPROVER_2470_ADDRESS=\"$HYPERPROVER_2470_ADDRESS\" forge script scripts/Deploy.s.sol \
                 --rpc-url \"$RPC_URL\" \
                 --slow \
                 --broadcast \
                 --private-key \"$PRIVATE_KEY\""
     fi
->>>>>>> 779cd215
 
     # Only add --gas-estimate-multiplier if GAS_MULTIPLIER is defined and not empty
     if [[ -n "$GAS_MULTIPLIER" && "$GAS_MULTIPLIER" != "null" ]]; then
