--- conflicted
+++ resolved
@@ -84,19 +84,12 @@
   optimism: {
     network: networkIds[10],
     chainId: networkIds.optimism,
-<<<<<<< HEAD
     alchemyNetwork: 'optimism',
     sourceChains: ['base', 'eco'],
     proverContract: {
       address: '',
       deploymentBlock: 16795390n, // '0x10046Fe'
     },
-=======
-    proverContractAddress: '0x8cc57bd73C4d634D16db7830b55Cca1B219fCF5a',
-    hyperProverContractAddress: '0x003C67392AF5BA1477F47C31a4f5CBdc6200CE28',
-    intentSourceAddress: '0x5E73FC878dEf41C41d01591ea72d6Cac00Bd5cb1',
-    inboxAddress: '0x985fb1693caa7447A8a685DC17c67416808443A4',
->>>>>>> 95dd6ff9
     intentSource: {
       address: '',
       deploymentBlock: 16795394n, // '0x1004702
@@ -121,28 +114,17 @@
       },
     },
     usdcAddress: '0x0b2c639c533813f4aa9d7837caf62653d097ff85',
-<<<<<<< HEAD
-    hyperlaneMailboxAddress: '',
-=======
     hyperlaneMailboxAddress: '0xd4C1905BB1D26BC93DAC913e13CaCC278CdCC80D',
->>>>>>> 95dd6ff9
   },
   base: {
     network: networkIds[8453],
     chainId: networkIds.base,
-<<<<<<< HEAD
     alchemyNetwork: 'base',
     sourceChains: ['optimism', 'eco'],
     proverContract: {
       address: '',
       deploymentBlock: 14812482n, // '0xe20542',
     },
-=======
-    proverContractAddress: '0x8cc57bd73C4d634D16db7830b55Cca1B219fCF5a',
-    hyperProverContractAddress: '0xb656d06d3d0c87C5C35d1565665D01BA2Deffa77',
-    intentSourceAddress: '0x5E73FC878dEf41C41d01591ea72d6Cac00Bd5cb1',
-    inboxAddress: '0x985fb1693caa7447A8a685DC17c67416808443A4',
->>>>>>> 95dd6ff9
     intentSource: {
       address: '',
       deploymentBlock: 14812485n, // '0xe20545',
@@ -173,49 +155,7 @@
       eco: '0xf3B21c72BFd684eC459697c48f995CDeb5E5DB9d', // eco L2 Output Oracle
     },
     usdcAddress: '0x833589fCD6eDb6E08f4c7C32D4f71b54bdA02913',
-<<<<<<< HEAD
-    hyperlaneMailboxAddress: '',
-  },
-  ecos: {
-    network: networkIds[8921733],
-    chainId: networkIds.eco,
-    alchemyNetwork: 'eco',
-    sourceChains: ['base', 'optimism'],
-    rpcUrl: 'https://helix-test.calderachain.xyz/http',
-    settlementNetwork: 'base',
-    proverContract: {
-      address: '',
-      deploymentBlock: '0x35dc32', // 3529778n
-    },
-    intentSource: {
-      address: '',
-      deploymentBlock: 3529780n, // '0x35dc34',
-      minimumDuration: 1000,
-      counter: 0,
-    },
-    inbox: {
-      address: '',
-      deploymentBlock: 3529786n, // '0x35dc3a',
-    },
-    hyperproverContractAddress: '',
-    proving: {
-      mechanism: 1,
-      l1BlockAddress: '0x4200000000000000000000000000000000000015',
-      l2l1MessageParserAddress: '0x4200000000000000000000000000000000000016',
-      l2OutputOracleSlotNumber: 3,
-      outputRootVersionNumber: 0,
-      l1BlockSlotNumber: 2,
-      settlementChain: {
-        network: 'base',
-        id: 8453,
-        contract: '0xf3B21c72BFd684eC459697c48f995CDeb5E5DB9d',
-      },
-    },
-    usdcAddress: '',
-    hyperlaneMailboxAddress: '',
-=======
     hyperlaneMailboxAddress: '0xeA87ae93Fa0019a82A727bfd3eBd1cFCa8f64f1D',
->>>>>>> 95dd6ff9
   },
 }
 
