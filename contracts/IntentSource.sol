/* -*- c-basic-offset: 4 -*- */
// SPDX-License-Identifier: MIT
pragma solidity ^0.8.26;

import {IERC20} from "@openzeppelin/contracts/token/ERC20/IERC20.sol";
import {SafeERC20} from "@openzeppelin/contracts/token/ERC20/utils/SafeERC20.sol";

import {IIntentSource} from "./interfaces/IIntentSource.sol";
import {BaseProver} from "./prover/BaseProver.sol";
import {Intent, Route, Reward, Call} from "./types/Intent.sol";
import {Semver} from "./libs/Semver.sol";

import {Vault} from "./Vault.sol";

/**
 * @title IntentSource
 * @notice Source chain contract for the Eco Protocol's intent system
 * @dev Used to create intents and withdraw associated rewards. Works in conjunction with
 *      an inbox contract on the destination chain. Verifies intent fulfillment through
 *      a prover contract on the source chain
 * @dev This contract should not hold any funds or hold any roles for other contracts,
 *      as it executes arbitrary calls to other contracts when funding intents.
 */
contract IntentSource is IIntentSource, Semver {
    using SafeERC20 for IERC20;

<<<<<<< HEAD
    /// The mapping of an intent's hash to the state of claim to its rewards
    mapping(bytes32 intentHash => ClaimState) public claims;

    /**
     * @notice The address of the funding source for a given IntentFunder
     * @dev This field has no persistent value - it is set and reset over the course of a single transaction
     */
    address public fundingSource;

    /**
     * @notice The address of a token to refund from a vault in case of accidental or excess deposits
     * @dev This field has no persistent value - it is set and reset over the course of a single transaction
     */
    address public refundToken;
=======
    mapping(bytes32 intentHash => VaultStorage) public vaults;
>>>>>>> 2ac6b7fc

    constructor() {}

    /**
     * @notice Retrieves reward status for a given intent hash
     * @param intentHash Hash of the intent to query
     * @return status Current status of the intent
     */
    function getRewardStatus(
        bytes32 intentHash
    ) external view returns (RewardStatus status) {
        return RewardStatus(vaults[intentHash].state.status);
    }

    /**
     * @notice Retrieves vault state for a given intent hash
     * @param intentHash Hash of the intent to query
     * @return VaultState struct containing vault information
     */
    function getVaultState(
        bytes32 intentHash
    ) external view returns (VaultState memory) {
        return vaults[intentHash].state;
    }

    /**
     * @notice Retrieves the permitContact address funding an intent
     */
    function getPermitContract(
        bytes32 intentHash
    ) external view returns (address) {
        return vaults[intentHash].permitContract;
    }

    /**
     * @notice Calculates the hash of an intent and its components
     * @param intent The intent to hash
     * @return intentHash Combined hash of route and reward
     * @return routeHash Hash of the route component
     * @return rewardHash Hash of the reward component
     */
    function getIntentHash(
        Intent calldata intent
    )
        public
        pure
        returns (bytes32 intentHash, bytes32 routeHash, bytes32 rewardHash)
    {
        routeHash = keccak256(abi.encode(intent.route));
        rewardHash = keccak256(abi.encode(intent.reward));
        intentHash = keccak256(abi.encodePacked(routeHash, rewardHash));
    }

    /**
     * @notice Calculates the deterministic address of the intent vault
     * @param intent Intent to calculate vault address for
     * @return Address of the intent vault
     */
    function intentVaultAddress(
        Intent calldata intent
    ) external view returns (address) {
        (bytes32 intentHash, bytes32 routeHash, ) = getIntentHash(intent);
        return _getIntentVaultAddress(intentHash, routeHash, intent.reward);
    }

    /**
     * @notice Creates an intent without funding
     * @param intent The complete intent struct to be published
     * @return intentHash Hash of the created intent
     */
    function publish(
        Intent calldata intent
    ) external returns (bytes32 intentHash) {
        (intentHash, , ) = getIntentHash(intent);
        VaultState memory state = vaults[intentHash].state;

        _validateAndPublishIntent(intent, intentHash, state);
    }

    /**
     * @notice Creates and funds an intent in a single transaction
     * @param intent The complete intent struct to be published and funded
     * @return intentHash Hash of the created and funded intent
     */
    function publishAndFund(
        Intent calldata intent
    ) external payable returns (bytes32 intentHash) {
        bytes32 routeHash;
        (intentHash, routeHash, ) = getIntentHash(intent);
        VaultState memory state = vaults[intentHash].state;

        _validateInitialFundingState(state, intentHash);
        _validateSourceChain(intent.route.source, intentHash);
        _validateAndPublishIntent(intent, intentHash, state);

        address vault = _getIntentVaultAddress(
            intentHash,
            routeHash,
            intent.reward
        );
        _fundIntent(intentHash, intent.reward, vault, msg.sender);

        _returnExcessEth(intentHash, address(this).balance);
    }

    /**
     * @notice Funds an existing intent
     * @param routeHash Hash of the route component
     * @param reward Reward structure containing distribution details
     * @return intentHash Hash of the funded intent
     */
    function fund(
        bytes32 routeHash,
        Reward calldata reward
    ) external payable returns (bytes32 intentHash) {
        bytes32 rewardHash = keccak256(abi.encode(reward));
        intentHash = keccak256(abi.encodePacked(routeHash, rewardHash));
        VaultState memory state = vaults[intentHash].state;

        _validateInitialFundingState(state, intentHash);

        address vault = _getIntentVaultAddress(intentHash, routeHash, reward);
        _fundIntent(intentHash, reward, vault, msg.sender);
    }

    /**
     * @notice Funds an intent for a user with allowance/permit
     * @param routeHash Hash of the route component
     * @param reward Reward structure containing distribution details
     * @param funder Address to fund the intent from
     * @param permitContact Address of the permitContact instance
     * @param allowPartial Whether to allow partial funding
     * @return intentHash Hash of the funded intent
     */
    function fundFor(
        bytes32 routeHash,
        Reward calldata reward,
        address funder,
        address permitContact,
        bool allowPartial
    ) external returns (bytes32 intentHash) {
        bytes32 rewardHash = keccak256(abi.encode(reward));
        intentHash = keccak256(abi.encodePacked(routeHash, rewardHash));
        VaultState memory state = vaults[intentHash].state;

        address vault = _getIntentVaultAddress(intentHash, routeHash, reward);

        _fundIntentFor(
            state,
            reward,
            intentHash,
            routeHash,
            vault,
            funder,
            permitContact,
            allowPartial
        );
    }

    /**
     * @notice Creates and funds an intent using permit/allowance
     * @param intent The complete intent struct
     * @return intentHash Hash of the created and funded intent
     */
    function publishAndFundFor(
        Intent calldata intent,
        address funder,
        address permitContact,
        bool allowPartial
    ) external returns (bytes32 intentHash) {
        bytes32 routeHash;
        (intentHash, routeHash, ) = getIntentHash(intent);
        VaultState memory state = vaults[intentHash].state;

        _validateAndPublishIntent(intent, intentHash, state);
        _validateSourceChain(intent.route.source, intentHash);

        address vault = _getIntentVaultAddress(
            intentHash,
            routeHash,
            intent.reward
        );

        _fundIntentFor(
            state,
            intent.reward,
            intentHash,
            routeHash,
            vault,
            funder,
            permitContact,
            allowPartial
        );
    }

    /**
     * @notice Checks if an intent is properly funded
     * @param intent Intent to validate
     * @return True if intent is properly funded, false otherwise
     */
    function isIntentFunded(
        Intent calldata intent
    ) external view returns (bool) {
        if (intent.route.source != block.chainid) return false;

        (bytes32 intentHash, bytes32 routeHash, ) = getIntentHash(intent);
        address vault = _getIntentVaultAddress(
            intentHash,
            routeHash,
            intent.reward
        );

        return _isRewardFunded(intent.reward, vault);
    }

    /**
     * @notice Withdraws rewards associated with an intent to its claimant
     * @param routeHash Hash of the intent's route
     * @param reward Reward structure of the intent
     */
    function withdrawRewards(bytes32 routeHash, Reward calldata reward) public {
        bytes32 rewardHash = keccak256(abi.encode(reward));
        bytes32 intentHash = keccak256(abi.encodePacked(routeHash, rewardHash));

        address claimant = BaseProver(reward.prover).provenIntents(intentHash);
        VaultState memory state = vaults[intentHash].state;

        // Claim the rewards if the intent has not been claimed
        if (
            claimant != address(0) &&
            state.status != uint8(RewardStatus.Claimed) &&
            state.status != uint8(RewardStatus.Refunded)
        ) {
            state.status = uint8(RewardStatus.Claimed);
            state.mode = uint8(VaultMode.Claim);
            state.allowPartialFunding = 0;
            state.usePermit = 0;
            state.target = claimant;
            vaults[intentHash].state = state;

            emit Withdrawal(intentHash, claimant);

            new Vault{salt: routeHash}(intentHash, reward);

            return;
        }

        if (claimant == address(0)) {
            revert UnauthorizedWithdrawal(intentHash);
        } else {
            revert RewardsAlreadyWithdrawn(intentHash);
        }
    }

    /**
     * @notice Batch withdraws multiple intents
     * @param routeHashes Array of route hashes for the intents
     * @param rewards Array of reward structures for the intents
     */
    function batchWithdraw(
        bytes32[] calldata routeHashes,
        Reward[] calldata rewards
    ) external {
        uint256 length = routeHashes.length;

        if (length != rewards.length) {
            revert ArrayLengthMismatch();
        }

        for (uint256 i = 0; i < length; ++i) {
            withdrawRewards(routeHashes[i], rewards[i]);
        }
    }

    /**
     * @notice Refunds rewards to the intent creator
     * @param routeHash Hash of the intent's route
     * @param reward Reward structure of the intent
     */
    function refund(bytes32 routeHash, Reward calldata reward) external {
        bytes32 rewardHash = keccak256(abi.encode(reward));
        bytes32 intentHash = keccak256(abi.encodePacked(routeHash, rewardHash));

        VaultState memory state = vaults[intentHash].state;

        if (
            state.status != uint8(RewardStatus.Claimed) &&
            state.status != uint8(RewardStatus.Refunded) &&
            block.timestamp <= reward.deadline
        ) {
            revert IntentNotExpired(intentHash);
        }

        if (state.status != uint8(RewardStatus.Claimed)) {
            state.status = uint8(RewardStatus.Refunded);
        }

        state.mode = uint8(VaultMode.Refund);
        state.allowPartialFunding = 0;
        state.usePermit = 0;
        state.target = address(0);
        vaults[intentHash].state = state;

        emit Refund(intentHash, reward.creator);

        new Vault{salt: routeHash}(intentHash, reward);
    }

    /**
     * @notice Recover tokens that were sent to the intent vault by mistake
     * @dev Must not be among the intent's rewards
     * @param routeHash Hash of the intent's route
     * @param reward Reward structure of the intent
     * @param token Optional token address for handling incorrect vault transfers
     */
    function recoverToken(
        bytes32 routeHash,
        Reward calldata reward,
        address token
    ) external {
        if (token == address(0)) {
            revert InvalidRefundToken();
        }

        bytes32 rewardHash = keccak256(abi.encode(reward));
        bytes32 intentHash = keccak256(abi.encodePacked(routeHash, rewardHash));

        VaultState memory state = vaults[intentHash].state;

        // selfdestruct() will refund all native tokens to the creator
        // we can't refund native intents before the claim/refund happens
        // because deploying and destructing the vault will refund the native reward prematurely
        if (
            state.status != uint8(RewardStatus.Claimed) &&
            state.status != uint8(RewardStatus.Refunded) &&
            reward.nativeValue > 0
        ) {
            revert IntentNotClaimed(intentHash);
        }

        // Check if the token is part of the reward
        for (uint256 i = 0; i < reward.tokens.length; ++i) {
            if (reward.tokens[i].token == token) {
                revert InvalidRefundToken();
            }
        }

        state.mode = uint8(VaultMode.RecoverToken);
        state.allowPartialFunding = 0;
        state.usePermit = 0;
        state.target = token;
        vaults[intentHash].state = state;

        emit Refund(intentHash, reward.creator);

        new Vault{salt: routeHash}(intentHash, reward);
    }

    /**
     * @notice Validates that an intent's vault holds sufficient rewards
     * @dev Checks both native token and ERC20 token balances
     * @param reward Reward to validate
     * @param vault Address of the intent's vault
     * @return True if vault has sufficient funds, false otherwise
     */
    function _isRewardFunded(
        Reward calldata reward,
        address vault
    ) internal view returns (bool) {
        uint256 rewardsLength = reward.tokens.length;

        if (vault.balance < reward.nativeValue) return false;

        for (uint256 i = 0; i < rewardsLength; ++i) {
            address token = reward.tokens[i].token;
            uint256 amount = reward.tokens[i].amount;
            uint256 balance = IERC20(token).balanceOf(vault);

            if (balance < amount) return false;
        }

        return true;
    }

    /**
     * @notice Calculates the deterministic address of an intent vault using CREATE2
     * @dev Follows EIP-1014 for address calculation
     * @param intentHash Hash of the full intent
     * @param routeHash Hash of the route component
     * @param reward Reward structure
     * @return The calculated vault address
     */
    function _getIntentVaultAddress(
        bytes32 intentHash,
        bytes32 routeHash,
        Reward calldata reward
    ) internal view returns (address) {
        /* Convert a hash which is bytes32 to an address which is 20-byte long
        according to https://docs.soliditylang.org/en/v0.8.9/control-structures.html?highlight=create2#salted-contract-creations-create2 */
        return
            address(
                uint160(
                    uint256(
                        keccak256(
                            abi.encodePacked(
                                hex"ff",
                                address(this),
                                routeHash,
                                keccak256(
                                    abi.encodePacked(
                                        type(Vault).creationCode,
                                        abi.encode(intentHash, reward)
                                    )
                                )
                            )
                        )
                    )
                )
            );
    }

    /**
     * @notice Validates and publishes a new intent
     * @param intent The intent to validate and publish
     * @param intentHash Hash of the intent
     * @param state Current vault state
     */
    function _validateAndPublishIntent(
        Intent calldata intent,
        bytes32 intentHash,
        VaultState memory state
    ) internal {
        if (
            state.status == uint8(RewardStatus.Claimed) ||
            state.status == uint8(RewardStatus.Refunded)
        ) {
            revert IntentAlreadyExists(intentHash);
        }

        emit IntentCreated(
            intentHash,
            intent.route.salt,
            intent.route.source,
            intent.route.destination,
            intent.route.inbox,
            intent.route.tokens,
            intent.route.calls,
            intent.reward.creator,
            intent.reward.prover,
            intent.reward.deadline,
            intent.reward.nativeValue,
            intent.reward.tokens
        );
    }

    /**
     * @notice Disabling fundFor for native intents
     * @dev Deploying vault in Fund mode might cause a loss of native reward
     * @param reward Reward structure to validate
     * @param vault Address of the intent vault
     * @param intentHash Hash of the intent
     */
    function _disableNativeReward(
        Reward calldata reward,
        address vault,
        bytes32 intentHash
    ) internal view {
        // selfdestruct() will refund all native tokens to the creator
        // we can't use Fund mode for intents with native value
        // because deploying and destructing the vault will refund the native reward prematurely
        if (reward.nativeValue > 0 && vault.balance > 0) {
            revert CannotFundForWithNativeReward(intentHash);
        }
    }

    /**
     * @notice Validates the initial funding state
     * @param state Current vault state
     * @param intentHash Hash of the intent
     */
    function _validateInitialFundingState(
        VaultState memory state,
        bytes32 intentHash
    ) internal pure {
        if (state.status != uint8(RewardStatus.Initial)) {
            revert IntentAlreadyFunded(intentHash);
        }
    }

    /**
     * @notice Validates the funding state for partial funding
     * @param state Current vault state
     * @param intentHash Hash of the intent
     */
    function _validateFundingState(
        VaultState memory state,
        bytes32 intentHash
    ) internal pure {
        if (
            state.status != uint8(RewardStatus.Initial) &&
            state.status != uint8(RewardStatus.PartiallyFunded)
        ) {
            revert IntentAlreadyFunded(intentHash);
        }
    }

    /**
     * @notice Handles the funding of an intent
     * @param intentHash Hash of the intent
     * @param reward Reward structure to fund
     * @param vault Address of the intent vault
     * @param funder Address providing the funds
     */
    function _fundIntent(
        bytes32 intentHash,
        Reward calldata reward,
        address vault,
        address funder
    ) internal {
        emit IntentFunded(intentHash, msg.sender);

        if (reward.nativeValue > 0) {
            if (msg.value < reward.nativeValue) {
                revert InsufficientNativeReward(intentHash);
            }
            payable(vault).transfer(reward.nativeValue);
        }

        for (uint256 i = 0; i < reward.tokens.length; ++i) {
            IERC20(reward.tokens[i].token).safeTransferFrom(
                funder,
                vault,
                reward.tokens[i].amount
            );
        }
    }

    function _fundIntentFor(
        VaultState memory state,
        Reward calldata reward,
        bytes32 intentHash,
        bytes32 routeHash,
        address vault,
        address funder,
        address permitContact,
        bool allowPartial
    ) internal {
        _disableNativeReward(reward, vault, intentHash);
        _validateFundingState(state, intentHash);

        if (state.status == uint8(RewardStatus.Initial)) {
            state.status = allowPartial
                ? uint8(RewardStatus.PartiallyFunded)
                : uint8(RewardStatus.Funded);
        }

        state.mode = uint8(VaultMode.Fund);
        state.allowPartialFunding = allowPartial ? 1 : 0;
        state.usePermit = permitContact != address(0) ? 1 : 0;
        state.target = funder;

        if (permitContact != address(0)) {
            vaults[intentHash].permitContract = permitContact;
        }

        vaults[intentHash].state = state;

        new Vault{salt: routeHash}(intentHash, reward);

        if (state.status == uint8(RewardStatus.Funded)) {
            emit IntentFunded(intentHash, funder);
        } else if (
            state.status == uint8(RewardStatus.PartiallyFunded) &&
            _isRewardFunded(reward, vault)
        ) {
            state.status = uint8(RewardStatus.Funded);
            vaults[intentHash].state = state;

            emit IntentFunded(intentHash, funder);
        } else {
            emit IntentPartiallyFunded(intentHash, funder);
        }
    }

    /**
     * @notice Validates that the intent is being published on correct chain
     * @param sourceChain Chain ID specified in the intent
     * @param intentHash Hash of the intent
     */
    function _validateSourceChain(
        uint256 sourceChain,
        bytes32 intentHash
    ) internal view {
        if (sourceChain != block.chainid) {
            revert WrongSourceChain(intentHash);
        }
    }

    /**
     * @notice Returns excess ETH to the sender
     * @param intentHash Hash of the intent
     * @param amount Amount of ETH to return
     */
    function _returnExcessEth(bytes32 intentHash, uint256 amount) internal {
        if (amount > 0) {
            (bool success, ) = payable(msg.sender).call{value: amount}("");
            if (!success) revert NativeRewardTransferFailed(intentHash);
        }
    }
}<|MERGE_RESOLUTION|>--- conflicted
+++ resolved
@@ -24,24 +24,7 @@
 contract IntentSource is IIntentSource, Semver {
     using SafeERC20 for IERC20;
 
-<<<<<<< HEAD
-    /// The mapping of an intent's hash to the state of claim to its rewards
-    mapping(bytes32 intentHash => ClaimState) public claims;
-
-    /**
-     * @notice The address of the funding source for a given IntentFunder
-     * @dev This field has no persistent value - it is set and reset over the course of a single transaction
-     */
-    address public fundingSource;
-
-    /**
-     * @notice The address of a token to refund from a vault in case of accidental or excess deposits
-     * @dev This field has no persistent value - it is set and reset over the course of a single transaction
-     */
-    address public refundToken;
-=======
     mapping(bytes32 intentHash => VaultStorage) public vaults;
->>>>>>> 2ac6b7fc
 
     constructor() {}
 
