import { SignerWithAddress } from '@nomicfoundation/hardhat-ethers/signers'
import {
  time,
  loadFixture,
} from '@nomicfoundation/hardhat-toolbox/network-helpers'
import { expect } from 'chai'
import { ethers } from 'hardhat'
import {
  MetaProver,
  Inbox,
  TestERC20,
  TestMetaRouter,
} from '../typechain-types'
import { encodeTransfer } from '../utils/encode'
import { hashIntent, Intent, TokenAmount } from '../utils/intent'

/**
 * TEST SCENARIOS:
 *
 * 1. Constructor
 *   - Test initialization with correct router and inbox addresses
 *   - Test whitelisting of constructor-provided provers
 *   - Verify correct proof type reporting
 *   - Verify default gas limit setting
 *
 * 2. Message Handling (handle())
 *   - Test authorization checks for message senders
 *   - Test handling of single intent proof
 *   - Test handling of duplicate intent proofs
 *   - Test batch proving of multiple intents
 *   - Test validation of message data format
 *
 * 3. Proof Initiation (prove())
 *   - Test authorization checks for proof initiators
 *   - Test fee calculation and handling
 *   - Test underpayment rejection
 *   - Test overpayment refund
 *   - Test exact payment processing
 *   - Test gas limit specification through data parameter
 *   - Verify proper message encoding and router interaction
 *
 * 4. Edge Cases
 *   - Test handling of empty arrays
 *   - Test handling of large arrays without gas issues
 *   - Test handling of large chain IDs
 *   - Test with mismatched array lengths
 *
 * 5. End-to-End Integration
 *   - Test complete flow with TestMessageBridgeProver
 *   - Test batch proving across multiple contracts
 *   - Verify correct token handling in complete intent execution
 */

describe('MetaProver Test', (): void => {
  let inbox: Inbox
  let metaProver: MetaProver
  let testRouter: TestMetaRouter
  let token: TestERC20
  let owner: SignerWithAddress
  let solver: SignerWithAddress
  let claimant: SignerWithAddress
  let intent: Intent
  const amount: number = 1234567890
  const abiCoder = ethers.AbiCoder.defaultAbiCoder()

  async function deployMetaProverFixture(): Promise<{
    inbox: Inbox
    metaProver: MetaProver
    testRouter: TestMetaRouter
    token: TestERC20
    owner: SignerWithAddress
    solver: SignerWithAddress
    claimant: SignerWithAddress
  }> {
    const [owner, solver, claimant] = await ethers.getSigners()

    // Deploy TestMetaRouter
    const testRouter = await (
      await ethers.getContractFactory('TestMetaRouter')
    ).deploy(ethers.ZeroAddress)

    // Deploy Inbox
    const inbox = await (await ethers.getContractFactory('Inbox')).deploy()

    // Deploy Test ERC20 token
    const token = await (
      await ethers.getContractFactory('TestERC20')
    ).deploy('token', 'tkn')

    // Deploy MetaProver with required dependencies
    const metaProver = await (
      await ethers.getContractFactory('MetaProver')
    ).deploy(
      await testRouter.getAddress(),
      await inbox.getAddress(),
      [],
      200000,
    ) // 200k gas limit

    return {
      inbox,
      metaProver,
      testRouter,
      token,
      owner,
      solver,
      claimant,
    }
  }

  beforeEach(async (): Promise<void> => {
    ;({ inbox, metaProver, testRouter, token, owner, solver, claimant } =
      await loadFixture(deployMetaProverFixture))
  })

  describe('1. Constructor', () => {
    it('should initialize with the correct router and inbox addresses', async () => {
      // Verify ROUTER and INBOX are set correctly
      expect(await metaProver.ROUTER()).to.equal(await testRouter.getAddress())
      expect(await metaProver.INBOX()).to.equal(await inbox.getAddress())
    })

    it('should add constructor-provided provers to the whitelist', async () => {
      // Test with additional whitelisted provers
      const additionalProver = await owner.getAddress()
      const newMetaProver = await (
        await ethers.getContractFactory('MetaProver')
      ).deploy(
        await testRouter.getAddress(),
        await inbox.getAddress(),
        [additionalProver],
        200000,
      ) // 200k gas limit

      // Check if the prover address is in the whitelist
      expect(await newMetaProver.isWhitelisted(additionalProver)).to.be.true
    })

    it('should have the correct default gas limit', async () => {
      // Verify the default gas limit was set correctly
      expect(await metaProver.DEFAULT_GAS_LIMIT()).to.equal(200000)

      // Deploy a prover with custom gas limit
      const customGasLimit = 300000 // 300k
      const customMetaProver = await (
        await ethers.getContractFactory('MetaProver')
      ).deploy(
        await testRouter.getAddress(),
        await inbox.getAddress(),
        [],
        customGasLimit,
      )

      // Verify custom gas limit was set
      expect(await customMetaProver.DEFAULT_GAS_LIMIT()).to.equal(
        customGasLimit,
      )
    })

    it('should return the correct proof type', async () => {
      expect(await metaProver.getProofType()).to.equal('Metalayer')
    })
  })

  describe('2. Handle', () => {
    beforeEach(async () => {
      // Set up a new MetaProver with owner as router for direct testing
      metaProver = await (
        await ethers.getContractFactory('MetaProver')
      ).deploy(
        owner.address,
        await inbox.getAddress(),
        [await inbox.getAddress()],
        200000,
      )
    })

    it('should revert when msg.sender is not the router', async () => {
      await expect(
        metaProver
          .connect(claimant)
          .handle(
            12345,
            ethers.zeroPadValue('0x', 32),
            ethers.zeroPadValue('0x', 32),
            [],
            [],
          ),
      ).to.be.revertedWithCustomError(metaProver, 'UnauthorizedHandle')
    })

    it('should revert when sender field is not authorized', async () => {
      const validAddress = await solver.getAddress()
      await expect(
        metaProver.connect(owner).handle(
          12345,
          ethers.zeroPadValue(validAddress, 32), // Use a valid but unauthorized address
          ethers.zeroPadValue('0x', 32),
          [],
          [],
        ),
      ).to.be.revertedWithCustomError(metaProver, 'UnauthorizedIncomingProof')
    })

    it('should record a single proven intent when called correctly', async () => {
      const intentHash = ethers.sha256('0x')
      const claimantAddress = await claimant.getAddress()
      const msgBody = abiCoder.encode(
        ['bytes32[]', 'address[]'],
        [[intentHash], [claimantAddress]],
      )

      expect((await metaProver.provenIntents(intentHash)).claimant).to.eq(
        ethers.ZeroAddress,
      )

      await expect(
        metaProver
          .connect(owner)
          .handle(
            12345,
            ethers.zeroPadValue(await inbox.getAddress(), 32),
            msgBody,
            [],
            [],
          ),
      )
        .to.emit(metaProver, 'IntentProven')
        .withArgs(intentHash, claimantAddress)

      expect((await metaProver.provenIntents(intentHash)).claimant).to.eq(
        claimantAddress,
      )
      expect(
        (await metaProver.provenIntents(intentHash)).destinationChainID,
      ).to.eq(12345)
    })

    it('should emit an event when intent is already proven', async () => {
      const intentHash = ethers.sha256('0x')
      const claimantAddress = await claimant.getAddress()
      const msgBody = abiCoder.encode(
        ['bytes32[]', 'address[]'],
        [[intentHash], [claimantAddress]],
      )

      // First handle call proves the intent
      await metaProver
        .connect(owner)
        .handle(
          12345,
          ethers.zeroPadValue(await inbox.getAddress(), 32),
          msgBody,
          [],
          [],
        )

      // Second handle call should emit IntentAlreadyProven
      await expect(
        metaProver
          .connect(owner)
          .handle(
            12345,
            ethers.zeroPadValue(await inbox.getAddress(), 32),
            msgBody,
            [],
            [],
          ),
      )
        .to.emit(metaProver, 'IntentAlreadyProven')
        .withArgs(intentHash)
    })

    it('should handle batch proving of multiple intents', async () => {
      const intentHash = ethers.sha256('0x')
      const otherHash = ethers.sha256('0x1337')
      const claimantAddress = await claimant.getAddress()
      const otherAddress = await solver.getAddress()

      const msgBody = abiCoder.encode(
        ['bytes32[]', 'address[]'],
        [
          [intentHash, otherHash],
          [claimantAddress, otherAddress],
        ],
      )

      await expect(
        metaProver
          .connect(owner)
          .handle(
            12345,
            ethers.zeroPadValue(await inbox.getAddress(), 32),
            msgBody,
            [],
            [],
          ),
      )
        .to.emit(metaProver, 'IntentProven')
        .withArgs(intentHash, claimantAddress)
        .to.emit(metaProver, 'IntentProven')
        .withArgs(otherHash, otherAddress)

      expect((await metaProver.provenIntents(intentHash)).claimant).to.eq(
        claimantAddress,
      )
      expect((await metaProver.provenIntents(otherHash)).claimant).to.eq(
        otherAddress,
      )
<<<<<<< HEAD
    })
    it('accounts for Rari edgecase', async () => {
      const intentHash = ethers.sha256('0x')
      const claimantAddress = await claimant.getAddress()
      const msgBody = abiCoder.encode(
        ['bytes32[]', 'address[]'],
        [[intentHash], [claimantAddress]],
      )
      expect(await metaProver.RARICHAIN_DOMAIN_ID()).to.not.eq(
        await metaProver.RARICHAIN_CHAIN_ID(),
      )

      expect((await metaProver.provenIntents(intentHash)).claimant).to.eq(
        ethers.ZeroAddress,
      )

      await expect(
        metaProver
          .connect(owner)
          .handle(
            await metaProver.RARICHAIN_DOMAIN_ID(),
            ethers.zeroPadValue(await inbox.getAddress(), 32),
            msgBody,
            [],
            [],
          ),
      )
        .to.emit(metaProver, 'IntentProven')
        .withArgs(intentHash, claimantAddress)

      expect((await metaProver.provenIntents(intentHash)).claimant).to.eq(
        claimantAddress,
      )
      expect(
        (await metaProver.provenIntents(intentHash)).destinationChainID,
      ).to.eq(await metaProver.RARICHAIN_CHAIN_ID())
    })
  })

  describe('edge case: challengeIntentProof', () => {
    beforeEach(async () => {
      metaProver = await (
        await ethers.getContractFactory('HyperProver')
      ).deploy(
        owner.address,
        await inbox.getAddress(),
        [await inbox.getAddress()],
        0,
      )

      const sourceChainID = 12345
      const calldata = await encodeTransfer(await claimant.getAddress(), amount)
      const timeStamp = (await time.latest()) + 1000
      const metadata = '0x1234'
      const data = ethers.AbiCoder.defaultAbiCoder().encode(
        ['bytes32', 'bytes', 'address'],
        [
          ethers.zeroPadValue(await metaProver.getAddress(), 32),
          metadata,
          ethers.ZeroAddress,
        ],
      )

      let salt = ethers.encodeBytes32String('0x987')
      const routeTokens: TokenAmount[] = [
        { token: await token.getAddress(), amount: amount },
      ]
      const route = {
        salt: salt,
        source: sourceChainID,
        destination: 54321,
        inbox: await inbox.getAddress(),
        tokens: routeTokens,
        calls: [
          {
            target: await token.getAddress(),
            data: calldata,
            value: 0,
          },
        ],
      }
      const reward = {
        creator: await owner.getAddress(),
        prover: await metaProver.getAddress(),
        deadline: timeStamp + 1000,
        nativeValue: 1n,
        tokens: [] as TokenAmount[],
      }
      intent = { route, reward }
    })
    it('deletes claimant and sets chainID for a bad proof, emits, and cant prove again incorrectly after that', async () => {
      const { intentHash, routeHash } = hashIntent(intent)
      const msgBody = abiCoder.encode(
        ['bytes32[]', 'address[]'],
        [[intentHash], [claimant.address]],
      )
      const badChainID = 666
      await metaProver.handle(
        badChainID,
        ethers.zeroPadValue(await inbox.getAddress(), 32),
        msgBody,
      )

      expect((await metaProver.provenIntents(intentHash)).claimant).to.eq(
        claimant.address,
      )
      expect(
        (await metaProver.provenIntents(intentHash)).destinationChainID,
      ).to.eq(badChainID)

      expect(await metaProver.challengeIntentProof(intent))
        .to.emit(metaProver, 'BadProofCleared')
        .withArgs(intentHash)

      expect((await metaProver.provenIntents(intentHash)).claimant).to.eq(
        ethers.ZeroAddress,
      )
      expect(
        (await metaProver.provenIntents(intentHash)).destinationChainID,
      ).to.eq(intent.route.destination)

      const badderChainID = 777
      await expect(
        metaProver.handle(
          badderChainID,
          ethers.zeroPadValue(await inbox.getAddress(), 32),
          msgBody,
        ),
      )
        .to.be.revertedWithCustomError(metaProver, 'BadDestinationChainID')
        .withArgs(intentHash, intent.route.destination, badderChainID)

      expect((await metaProver.provenIntents(intentHash)).claimant).to.eq(
        ethers.ZeroAddress,
      )

      await expect(
        metaProver.handle(
          intent.route.destination,
          ethers.zeroPadValue(await inbox.getAddress(), 32),
          msgBody,
        ),
      ).to.not.be.reverted

      expect((await metaProver.provenIntents(intentHash)).claimant).to.eq(
        claimant.address,
      )
    })
    it('lets you protect intents from being maliciously proven in the future', async () => {
      const { intentHash, routeHash } = hashIntent(intent)
      const msgBody = abiCoder.encode(
        ['bytes32[]', 'address[]'],
        [[intentHash], [claimant.address]],
      )
      const badChainID = 666

      await metaProver.challengeIntentProof(intent)

      expect(
        (await metaProver.provenIntents(intentHash)).destinationChainID,
      ).to.eq(intent.route.destination)

      await expect(
        metaProver.handle(
          badChainID,
          ethers.zeroPadValue(await inbox.getAddress(), 32),
          msgBody,
        ),
      )
        .to.be.revertedWithCustomError(metaProver, 'BadDestinationChainID')
        .withArgs(intentHash, intent.route.destination, badChainID)

      await metaProver.handle(
        intent.route.destination,
        ethers.zeroPadValue(await inbox.getAddress(), 32),
        msgBody,
      )
      expect((await metaProver.provenIntents(intentHash)).claimant).to.eq(
        claimant.address,
      )
    })
    it('doesnt do anything if chainID is correct', async () => {
      const { intentHash, routeHash } = hashIntent(intent)
      const msgBody = abiCoder.encode(
        ['bytes32[]', 'address[]'],
        [[intentHash], [claimant.address]],
      )
      const badChainID = 666

      await metaProver.handle(
        intent.route.destination,
        ethers.zeroPadValue(await inbox.getAddress(), 32),
        msgBody,
      )

      expect((await metaProver.provenIntents(intentHash)).claimant).to.eq(
        claimant.address,
      )
      expect(
        (await metaProver.provenIntents(intentHash)).destinationChainID,
      ).to.eq(intent.route.destination)

      await metaProver.challengeIntentProof(intent)

      expect((await metaProver.provenIntents(intentHash)).claimant).to.eq(
        claimant.address,
      )
      expect(
        (await metaProver.provenIntents(intentHash)).destinationChainID,
      ).to.eq(intent.route.destination)
    })
  })

  describe('3. initiateProving', () => {
    beforeEach(async () => {
=======
    })
  })

  describe('edge case: challengeIntentProof', () => {
    beforeEach(async () => {
      metaProver = await (
        await ethers.getContractFactory('HyperProver')
      ).deploy(owner.address, await inbox.getAddress(), [
        await inbox.getAddress(),
      ])

      const sourceChainID = 12345
      const calldata = await encodeTransfer(await claimant.getAddress(), amount)
      const timeStamp = (await time.latest()) + 1000
      const metadata = '0x1234'
      const data = ethers.AbiCoder.defaultAbiCoder().encode(
        ['bytes32', 'bytes', 'address'],
        [
          ethers.zeroPadValue(await metaProver.getAddress(), 32),
          metadata,
          ethers.ZeroAddress,
        ],
      )

      let salt = ethers.encodeBytes32String('0x987')
      const routeTokens: TokenAmount[] = [
        { token: await token.getAddress(), amount: amount },
      ]
      const route = {
        salt: salt,
        source: sourceChainID,
        destination: 54321,
        inbox: await inbox.getAddress(),
        tokens: routeTokens,
        calls: [
          {
            target: await token.getAddress(),
            data: calldata,
            value: 0,
          },
        ],
      }
      const reward = {
        creator: await owner.getAddress(),
        prover: await metaProver.getAddress(),
        deadline: timeStamp + 1000,
        nativeValue: 1n,
        tokens: [] as TokenAmount[],
      }
      intent = { route, reward }
    })
    it('deletes claimant and sets chainID for a bad proof, emits, and cant prove again incorrectly after that', async () => {
      const { intentHash, routeHash } = hashIntent(intent)
      const msgBody = abiCoder.encode(
        ['bytes32[]', 'address[]'],
        [[intentHash], [claimant.address]],
      )
      const badChainID = 666
      await metaProver.handle(
        badChainID,
        ethers.zeroPadValue(await inbox.getAddress(), 32),
        msgBody,
      )

      expect((await metaProver.provenIntents(intentHash)).claimant).to.eq(
        claimant.address,
      )
      expect(
        (await metaProver.provenIntents(intentHash)).destinationChainID,
      ).to.eq(badChainID)

      expect(await metaProver.challengeIntentProof(intent))
        .to.emit(metaProver, 'BadProofCleared')
        .withArgs(intentHash)

      expect((await metaProver.provenIntents(intentHash)).claimant).to.eq(
        ethers.ZeroAddress,
      )
      expect(
        (await metaProver.provenIntents(intentHash)).destinationChainID,
      ).to.eq(intent.route.destination)

      const badderChainID = 777
      await expect(
        metaProver.handle(
          badderChainID,
          ethers.zeroPadValue(await inbox.getAddress(), 32),
          msgBody,
        ),
      )
        .to.be.revertedWithCustomError(metaProver, 'BadDestinationChainID')
        .withArgs(intentHash, intent.route.destination, badderChainID)

      expect((await metaProver.provenIntents(intentHash)).claimant).to.eq(
        ethers.ZeroAddress,
      )

      await expect(
        metaProver.handle(
          intent.route.destination,
          ethers.zeroPadValue(await inbox.getAddress(), 32),
          msgBody,
        ),
      ).to.not.be.reverted

      expect((await metaProver.provenIntents(intentHash)).claimant).to.eq(
        claimant.address,
      )
    })
    it('lets you protect intents from being maliciously proven in the future', async () => {
      const { intentHash, routeHash } = hashIntent(intent)
      const msgBody = abiCoder.encode(
        ['bytes32[]', 'address[]'],
        [[intentHash], [claimant.address]],
      )
      const badChainID = 666

      await metaProver.challengeIntentProof(intent)

      expect(
        (await metaProver.provenIntents(intentHash)).destinationChainID,
      ).to.eq(intent.route.destination)

      await expect(
        metaProver.handle(
          badChainID,
          ethers.zeroPadValue(await inbox.getAddress(), 32),
          msgBody,
        ),
      )
        .to.be.revertedWithCustomError(metaProver, 'BadDestinationChainID')
        .withArgs(intentHash, intent.route.destination, badChainID)

      await metaProver.handle(
        intent.route.destination,
        ethers.zeroPadValue(await inbox.getAddress(), 32),
        msgBody,
      )
      expect((await metaProver.provenIntents(intentHash)).claimant).to.eq(
        claimant.address,
      )
    })
    it('doesnt do anything if chainID is correct', async () => {
      const { intentHash, routeHash } = hashIntent(intent)
      const msgBody = abiCoder.encode(
        ['bytes32[]', 'address[]'],
        [[intentHash], [claimant.address]],
      )
      const badChainID = 666

      await metaProver.handle(
        intent.route.destination,
        ethers.zeroPadValue(await inbox.getAddress(), 32),
        msgBody,
      )

      expect((await metaProver.provenIntents(intentHash)).claimant).to.eq(
        claimant.address,
      )
      expect(
        (await metaProver.provenIntents(intentHash)).destinationChainID,
      ).to.eq(intent.route.destination)

      await metaProver.challengeIntentProof(intent)

      expect((await metaProver.provenIntents(intentHash)).claimant).to.eq(
        claimant.address,
      )
      expect(
        (await metaProver.provenIntents(intentHash)).destinationChainID,
      ).to.eq(intent.route.destination)
    })
  })

  describe('3. initiateProving', () => {
    beforeEach(async () => {
>>>>>>> 5425cbfc
      // Use owner as inbox so we can test initiateProving
      metaProver = await (
        await ethers.getContractFactory('MetaProver')
      ).deploy(
        await testRouter.getAddress(),
        owner.address,
        [await inbox.getAddress()],
        200000,
      )
    })

    it('should revert on underpayment', async () => {
      // Set up test data
      const sourceChainId = 123
      const intentHashes = [ethers.keccak256('0x1234')]
      const claimants = [await claimant.getAddress()]
      const sourceChainProver = await solver.getAddress()
      const data = abiCoder.encode(
        ['bytes32'],
        [await ethers.zeroPadValue(sourceChainProver, 32)],
      )

      // Before initiateProving, make sure the router hasn't been called
      expect(await testRouter.dispatched()).to.be.false

      const fee = await metaProver.fetchFee(
        sourceChainId,
        intentHashes,
        claimants,
        data,
      )
      const initBalance = await solver.provider.getBalance(solver.address)

      await expect(
        metaProver.connect(owner).prove(
          solver.address,
          sourceChainId,
          intentHashes,
          claimants,
          data,
          { value: fee - BigInt(1) }, // Send TestMetaRouter.FEE amount
        ),
      ).to.be.reverted
    })

    it('should correctly call dispatch in the initiateProving method', async () => {
      // Set up test data
      const sourceChainId = 123
      const intentHashes = [ethers.keccak256('0x1234')]
      const claimants = [await claimant.getAddress()]
      const sourceChainProver = await solver.getAddress()
      const data = abiCoder.encode(
        ['bytes32'],
        [await ethers.zeroPadValue(sourceChainProver, 32)],
      )

      // Before initiateProving, make sure the router hasn't been called
      expect(await testRouter.dispatched()).to.be.false

      await expect(
        metaProver.connect(owner).prove(
          solver.address,
          sourceChainId,
          intentHashes,
          claimants,
          data,
          { value: await testRouter.FEE() }, // Send TestMetaRouter.FEE amount
        ),
      )
        .to.emit(metaProver, 'BatchSent')
        .withArgs(intentHashes[0], sourceChainId)

      // Verify the router was called with correct parameters
      expect(await testRouter.dispatched()).to.be.true
      expect(await testRouter.destinationDomain()).to.eq(sourceChainId)

      // Verify recipient address (now bytes32) - TestMetaRouter stores it as bytes32
      const expectedRecipientBytes32 = ethers.zeroPadValue(
        sourceChainProver,
        32,
      )
      expect(await testRouter.recipientAddress()).to.eq(
        expectedRecipientBytes32,
      )

      // Verify message encoding is correct
      const expectedBody = abiCoder.encode(
        ['bytes32[]', 'address[]'],
        [intentHashes, claimants],
      )
      expect(await testRouter.messageBody()).to.eq(expectedBody)
    })

<<<<<<< HEAD
    it('handles rari edgecase correctly', async () => {
      const sourceChainId = await metaProver.RARICHAIN_CHAIN_ID()
      const intentHashes = [ethers.keccak256('0x1234')]
      const claimants = [await claimant.getAddress()]
      const sourceChainProver = await solver.getAddress()
      const data = abiCoder.encode(
        ['bytes32'],
        [await ethers.zeroPadValue(sourceChainProver, 32)],
      )

      await metaProver.connect(owner).prove(
        solver.address,
        sourceChainId,
        intentHashes,
        claimants,
        data,
        { value: await testRouter.FEE() }, // Send TestMetaRouter.FEE amount
      )
      expect(await testRouter.destinationDomain()).to.eq(
        await metaProver.RARICHAIN_DOMAIN_ID(),
      )
    })

=======
>>>>>>> 5425cbfc
    it('should reject initiateProving from unauthorized source', async () => {
      const intentHashes = [ethers.keccak256('0x1234')]
      const claimants = [await claimant.getAddress()]
      const sourceChainProver = await solver.getAddress()
      const data = abiCoder.encode(
        ['bytes32'],
        [await ethers.zeroPadValue(sourceChainProver, 32)],
      )

      await expect(
        metaProver
          .connect(solver)
          .prove(owner.address, 123, intentHashes, claimants, data),
      )
        .to.be.revertedWithCustomError(metaProver, 'UnauthorizedProve')
        .withArgs(await solver.getAddress())
    })

    it('should correctly get fee via fetchFee', async () => {
      const sourceChainId = 123
      const intentHashes = [ethers.keccak256('0x1234')]
      const claimants = [await claimant.getAddress()]
      const sourceChainProver = await solver.getAddress()
      const data = abiCoder.encode(
        ['bytes32'],
        [await ethers.zeroPadValue(sourceChainProver, 32)],
      )

      // Call fetchFee
      const fee = await metaProver.fetchFee(
        sourceChainId,
        intentHashes,
        claimants,
        data,
      )

      // Verify we get the expected fee amount
      expect(fee).to.equal(await testRouter.FEE())
    })

    it('should correctly call dispatch in the initiateProving method with no gas parameter', async () => {
      // Set up test data
      const sourceChainId = 123
      const intentHashes = [ethers.keccak256('0x1234')]
      const claimants = [await claimant.getAddress()]
      const sourceChainProver = await solver.getAddress()
      const data = abiCoder.encode(
        ['bytes32'],
        [await ethers.zeroPadValue(sourceChainProver, 32)],
      )

      // Before initiateProving, make sure the router hasn't been called
      expect(await testRouter.dispatched()).to.be.false

      await expect(
        metaProver.connect(owner).prove(
          solver.address,
          sourceChainId,
          intentHashes,
          claimants,
          data,
          { value: await testRouter.FEE() }, // Send TestMetaRouter.FEE amount
        ),
      )
        .to.emit(metaProver, 'BatchSent')
        .withArgs(intentHashes[0], sourceChainId)

      // Verify the router was called with correct parameters
      expect(await testRouter.dispatched()).to.be.true
      expect(await testRouter.destinationDomain()).to.eq(sourceChainId)
      expect(await testRouter.gasLimit()).to.eq(
        await metaProver.DEFAULT_GAS_LIMIT(),
      )

      // Verify recipient address (now bytes32) - TestMetaRouter stores it as bytes32
      const expectedRecipientBytes32 = ethers.zeroPadValue(
        sourceChainProver,
        32,
      )
      expect(await testRouter.recipientAddress()).to.eq(
        expectedRecipientBytes32,
      )

      // Verify message encoding is correct
      const expectedBody = abiCoder.encode(
        ['bytes32[]', 'address[]'],
        [intentHashes, claimants],
      )
      expect(await testRouter.messageBody()).to.eq(expectedBody)
    })
    it('should correctly call dispatch in the initiateProving method with too-low gas parameter', async () => {
      // Set up test data
      const sourceChainID = 123
      const intentHashes = [ethers.keccak256('0x1234')]
      const claimants = [await claimant.getAddress()]
      const sourceChainProver = await solver.getAddress()
      const data = abiCoder.encode(
        ['bytes32', 'uint256'],
        [
          await ethers.zeroPadValue(sourceChainProver, 32),
          (await metaProver.DEFAULT_GAS_LIMIT()) - BigInt(1),
        ],
      )

      // Before initiateProving, make sure the router hasn't been called
      expect(await testRouter.dispatched()).to.be.false

      await expect(
        metaProver.connect(owner).prove(
          solver.address,
          sourceChainID,
          intentHashes,
          claimants,
          data,
          { value: await testRouter.FEE() }, // Send TestMetaRouter.FEE amount
        ),
      )
        .to.emit(metaProver, 'BatchSent')
        .withArgs(intentHashes[0], sourceChainID)

      // Verify the router was called with correct parameters
      expect(await testRouter.dispatched()).to.be.true
      expect(await testRouter.destinationDomain()).to.eq(sourceChainID)
      expect(await testRouter.gasLimit()).to.eq(
        await metaProver.DEFAULT_GAS_LIMIT(),
      )

      // Verify recipient address (now bytes32) - TestMetaRouter stores it as bytes32
      const expectedRecipientBytes32 = ethers.zeroPadValue(
        sourceChainProver,
        32,
      )
      expect(await testRouter.recipientAddress()).to.eq(
        expectedRecipientBytes32,
      )

      // Verify message encoding is correct
      const expectedBody = abiCoder.encode(
        ['bytes32[]', 'address[]'],
        [intentHashes, claimants],
      )
      expect(await testRouter.messageBody()).to.eq(expectedBody)
    })

    it('should correctly call dispatch in the initiateProving method with sufficiently high gas parameter', async () => {
      // Set up test data
      const sourceChainID = 123
      const intentHashes = [ethers.keccak256('0x1234')]
      const claimants = [await claimant.getAddress()]
      const sourceChainProver = await solver.getAddress()
      const data = abiCoder.encode(
        ['bytes32', 'uint256'],
        [
          await ethers.zeroPadValue(sourceChainProver, 32),
          (await metaProver.DEFAULT_GAS_LIMIT()) + BigInt(1),
        ],
      )

      // Before initiateProving, make sure the router hasn't been called
      expect(await testRouter.dispatched()).to.be.false

      await expect(
        metaProver.connect(owner).prove(
          solver.address,
          sourceChainID,
          intentHashes,
          claimants,
          data,
          { value: await testRouter.FEE() }, // Send TestMetaRouter.FEE amount
        ),
      )
        .to.emit(metaProver, 'BatchSent')
        .withArgs(intentHashes[0], sourceChainID)

      // Verify the router was called with correct parameters
      expect(await testRouter.dispatched()).to.be.true
      expect(await testRouter.destinationDomain()).to.eq(sourceChainID)
      expect(await testRouter.gasLimit()).to.eq(
        (await metaProver.DEFAULT_GAS_LIMIT()) + BigInt(1),
      )

      // Verify recipient address (now bytes32) - TestMetaRouter stores it as bytes32
      const expectedRecipientBytes32 = ethers.zeroPadValue(
        sourceChainProver,
        32,
      )
      expect(await testRouter.recipientAddress()).to.eq(
        expectedRecipientBytes32,
      )

      // Verify message encoding is correct
      const expectedBody = abiCoder.encode(
        ['bytes32[]', 'address[]'],
        [intentHashes, claimants],
      )
      expect(await testRouter.messageBody()).to.eq(expectedBody)
    })

    it('should gracefully return funds to sender if they overpay', async () => {
      // Set up test data
      const sourceChainId = 123
      const intentHashes = [ethers.keccak256('0x1234')]
      const claimants = [await claimant.getAddress()]
      const sourceChainProver = await solver.getAddress()
      const data = abiCoder.encode(
        ['bytes32'],
        [await ethers.zeroPadValue(sourceChainProver, 32)],
      )

      // Before initiateProving, make sure the router hasn't been called
      expect(await testRouter.dispatched()).to.be.false

      const fee = await metaProver.fetchFee(
        sourceChainId,
        intentHashes,
        claimants,
        data,
      )
      const initBalance = await solver.provider.getBalance(solver.address)

      await expect(
        metaProver.connect(owner).prove(
          solver.address,
          sourceChainId,
          intentHashes,
          claimants,
          data,
          { value: fee * BigInt(2) }, // Send TestMetaRouter.FEE amount
        ),
      ).to.not.be.reverted
      expect(
        (await owner.provider.getBalance(solver.address)) >
          initBalance - fee * BigInt(10),
      ).to.be.true
    })

    it('should handle exact fee payment with no refund needed', async () => {
      // Set up test data
      const sourceChainId = 123
      const intentHashes = [ethers.keccak256('0x1234')]
      const claimants = [await claimant.getAddress()]
      const sourceChainProver = await solver.getAddress()
      const data = abiCoder.encode(
        ['bytes32'],
        [await ethers.zeroPadValue(sourceChainProver, 32)],
      )

      const fee = await metaProver.fetchFee(
        sourceChainId,
        intentHashes,
        claimants,
        data,
      )

      // Track balances before and after
      const solverBalanceBefore = await solver.provider.getBalance(
        solver.address,
      )

      // Call with exact fee (no refund needed)
      await metaProver.connect(owner).prove(
        solver.address,
        sourceChainId,
        intentHashes,
        claimants,
        data,
        { value: fee }, // Exact fee amount
      )

      // Should dispatch successfully without refund
      expect(await testRouter.dispatched()).to.be.true

      // Balance should be unchanged since no refund was needed
      const solverBalanceAfter = await solver.provider.getBalance(
        solver.address,
      )
      expect(solverBalanceBefore).to.equal(solverBalanceAfter)
    })

    it('should handle empty arrays gracefully', async () => {
      // Set up test data with empty arrays
      const sourceChainId = 123
      const intentHashes: string[] = []
      const claimants: string[] = []
      const sourceChainProver = await solver.getAddress()
      const data = abiCoder.encode(
        ['bytes32'],
        [await ethers.zeroPadValue(sourceChainProver, 32)],
      )

      const fee = await metaProver.fetchFee(
        sourceChainId,
        intentHashes,
        claimants,
        data,
      )

      // Should process empty arrays without error
      await expect(
        metaProver
          .connect(owner)
          .prove(solver.address, sourceChainId, intentHashes, claimants, data, {
            value: fee,
          }),
      ).to.not.be.reverted

      // Should dispatch successfully
      expect(await testRouter.dispatched()).to.be.true
    })

    it('should handle non-empty parameters in handle function', async () => {
      // Set up a new MetaProver with owner as router for direct testing
      metaProver = await (
        await ethers.getContractFactory('MetaProver')
      ).deploy(
        owner.address,
        await inbox.getAddress(),
        [await inbox.getAddress()],
        200000,
      )

      const intentHash = ethers.sha256('0x')
      const claimantAddress = await claimant.getAddress()
      const msgBody = abiCoder.encode(
        ['bytes32[]', 'address[]'],
        [[intentHash], [claimantAddress]],
      )

      // Since ReadOperation type isn't exposed directly in tests,
      // we'll just test that the handle function works without those params
      await expect(
        metaProver.connect(owner).handle(
          12345,
          ethers.zeroPadValue(await inbox.getAddress(), 32),
          msgBody,
          [], // empty ReadOperation array
          [], // empty bytes array
        ),
      )
        .to.emit(metaProver, 'IntentProven')
        .withArgs(intentHash, claimantAddress)

      expect((await metaProver.provenIntents(intentHash)).claimant).to.eq(
        claimantAddress,
      )
    })

    it('should check that array lengths are consistent', async () => {
      // Set up test data with mismatched array lengths
      const sourceChainId = 123
      const intentHashes = [ethers.keccak256('0x1234')]
      const claimants: string[] = [] // Empty array to mismatch with intentHashes
      const sourceChainProver = await solver.getAddress()
      const data = abiCoder.encode(
        ['bytes32'],
        [await ethers.zeroPadValue(sourceChainProver, 32)],
      )

      // Our implementation correctly checks for array length mismatch
      await expect(
        metaProver
          .connect(owner)
          .prove(solver.address, sourceChainId, intentHashes, claimants, data, {
            value: await testRouter.FEE(),
          }),
      ).to.be.revertedWithCustomError(metaProver, 'ArrayLengthMismatch')

      // This test confirms the validation that arrays must have
      // consistent lengths, which is a security best practice
    })

    it('should handle zero-length arrays safely', async () => {
      // Set up test data with empty arrays (but matched lengths)
      const sourceChainId = 123
      const intentHashes: string[] = []
      const claimants: string[] = []
      const sourceChainProver = await solver.getAddress()
      const data = abiCoder.encode(
        ['bytes32'],
        [await ethers.zeroPadValue(sourceChainProver, 32)],
      )

      // Empty arrays should process without error
      await expect(
        metaProver
          .connect(owner)
          .prove(solver.address, sourceChainId, intentHashes, claimants, data, {
            value: await testRouter.FEE(),
          }),
      ).to.not.be.reverted

      // Verify the dispatch was called (event should be emitted)
      expect(await testRouter.dispatched()).to.be.true
    })

    it('should handle large arrays without gas issues', async () => {
      // Create large arrays (100 elements - which is reasonably large for gas testing)
      const sourceChainId = 123
      const intentHashes: string[] = []
      const claimants: string[] = []

      // Generate 100 random intent hashes and corresponding claimant addresses
      for (let i = 0; i < 100; i++) {
        intentHashes.push(ethers.keccak256(ethers.toUtf8Bytes(`intent-${i}`)))
        claimants.push(await solver.getAddress()) // Use solver as claimant for all
      }

      const sourceChainProver = await solver.getAddress()
      const data = abiCoder.encode(
        ['bytes32'],
        [await ethers.zeroPadValue(sourceChainProver, 32)],
      )

      // Get fee for this large batch
      const fee = await metaProver.fetchFee(
        sourceChainId,
        intentHashes,
        claimants,
        data,
      )

      // Large arrays should still process without gas errors
      // Note: In real networks, this might actually hit gas limits
      // This test is more to verify the code logic handles large arrays
      await expect(
        metaProver
          .connect(owner)
          .prove(solver.address, sourceChainId, intentHashes, claimants, data, {
            value: fee,
          }),
      ).to.not.be.reverted

      // Verify dispatch was called
      expect(await testRouter.dispatched()).to.be.true
    })

    it('should reject excessively large chain IDs', async () => {
      // Test with a very large chain ID (near uint256 max)
      const veryLargeChainId = ethers.MaxUint256 - 1n
      const intentHashes = [ethers.keccak256('0x1234')]
      const claimants = [await claimant.getAddress()]
      const sourceChainProver = await solver.getAddress()
      const data = abiCoder.encode(
        ['bytes32'],
        [await ethers.zeroPadValue(sourceChainProver, 32)],
      )

      // Should revert with SafeCast error
      await expect(
        metaProver
          .connect(owner)
          .prove(
            solver.address,
            veryLargeChainId,
            intentHashes,
            claimants,
            data,
            { value: await testRouter.FEE() },
          ),
      )
        .to.be.revertedWithCustomError(
          metaProver,
          'SafeCastOverflowedUintDowncast',
        )
        .withArgs(32, veryLargeChainId)
    })
  })

  // Create a mock TestMessageBridgeProver for testing end-to-end
  // interactions with Inbox without dealing with the actual cross-chain mechanisms
  async function createTestProvers() {
    // Deploy a TestMessageBridgeProver for use with the inbox
    // Since whitelist is immutable, we need to include both addresses from the start
    const whitelistedAddresses = [
      await inbox.getAddress(),
      await metaProver.getAddress(),
    ]
    const testMsgProver = await (
      await ethers.getContractFactory('TestMessageBridgeProver')
    ).deploy(await inbox.getAddress(), whitelistedAddresses, 200000) // Add default gas limit

    return { testMsgProver }
  }

  describe('4. End-to-End', () => {
    let testMsgProver: any

    beforeEach(async () => {
      // For the end-to-end test, deploy contracts that will work with the inbox
      const { testMsgProver: msgProver } = await createTestProvers()
      testMsgProver = msgProver

      // Create a MetaProver with a processor set
      const metaTestRouter = await (
        await ethers.getContractFactory('TestMetaRouter')
      ).deploy(await metaProver.getAddress())

      // Update metaProver to use the new router
      metaProver = await (
        await ethers.getContractFactory('MetaProver')
      ).deploy(
        await metaTestRouter.getAddress(),
        await inbox.getAddress(),
        [await inbox.getAddress()],
        200000,
      ) // Add default gas limit

      // Update the router reference
      testRouter = metaTestRouter
    })

    it('works end to end with message bridge', async () => {
      await token.mint(solver.address, amount)

      // Set up intent data
      const sourceChainID = 12345
      const calldata = await encodeTransfer(await claimant.getAddress(), amount)
      const timeStamp = (await time.latest()) + 1000
      const salt = ethers.encodeBytes32String('0x987')
      const routeTokens = [{ token: await token.getAddress(), amount: amount }]
      const route = {
        salt: salt,
        source: sourceChainID,
        destination: Number(
          await ethers.provider.getNetwork().then((n) => n.chainId),
        ),
        inbox: await inbox.getAddress(),
        tokens: routeTokens,
        calls: [
          {
            target: await token.getAddress(),
            data: calldata,
            value: 0,
          },
        ],
      }
      const reward = {
        creator: await owner.getAddress(),
        prover: await testMsgProver.getAddress(),
        deadline: timeStamp + 1000,
        nativeValue: 1n,
        tokens: [] as TokenAmount[],
      }

      const { intentHash, rewardHash } = hashIntent({ route, reward })
      const data = abiCoder.encode(
        ['bytes32'],
        [ethers.zeroPadValue(await metaProver.getAddress(), 32)],
      )

      await token.connect(solver).approve(await inbox.getAddress(), amount)

      expect((await testMsgProver.provenIntents(intentHash)).claimant).to.eq(
        ethers.ZeroAddress,
      )
      expect(
        (await testMsgProver.provenIntents(intentHash)).destinationChainID,
      ).to.eq(0)

      // Get fee for fulfillment - using TestMessageBridgeProver
      const fee = await testMsgProver.fetchFee(
        sourceChainID,
        [intentHash],
        [await claimant.getAddress()],
        data,
      )

      // Fulfill the intent using message bridge
      await inbox.connect(solver).fulfillAndProve(
        route,
        rewardHash,
        await claimant.getAddress(),
        intentHash,
        await testMsgProver.getAddress(), // Use TestMessageBridgeProver
        data,
        { value: fee },
      )

      // TestMessageBridgeProver should have been called
      expect(await testMsgProver.dispatched()).to.be.true

      // Manually set the proven intent in TestMessageBridgeProver to simulate proving
      await testMsgProver.addProvenIntent(
        intentHash,
        12345,
        await claimant.getAddress(),
      )

      // Verify the intent is now proven
      expect((await testMsgProver.provenIntents(intentHash)).claimant).to.eq(
        await claimant.getAddress(),
      )
      expect((await testMsgProver.provenIntents(intentHash)).claimant).to.eq(
        await claimant.getAddress(),
      )
      expect(
        (await testMsgProver.provenIntents(intentHash)).destinationChainID,
      ).to.eq(12345)

      // Meanwhile, our TestMetaRouter with auto-processing should also prove intents
      // Test that our MetaProver works correctly with TestMetaRouter

      // Set up message data
      const metaMsgBody = abiCoder.encode(
        ['bytes32[]', 'address[]'],
        [[intentHash], [await claimant.getAddress()]],
      )

      // Reset the metaProver's proven intents for testing
      metaProver = await (
        await ethers.getContractFactory('MetaProver')
      ).deploy(
        owner.address,
        await inbox.getAddress(),
        [await inbox.getAddress()],
        200000,
      )

      // Call handle directly to verify that MetaProver's intent proving works
      await metaProver
        .connect(owner)
        .handle(
          12345,
          ethers.zeroPadValue(await inbox.getAddress(), 32),
          metaMsgBody,
          [],
          [],
        )

      // Verify that MetaProver marked the intent as proven
      expect((await metaProver.provenIntents(intentHash)).claimant).to.eq(
        await claimant.getAddress(),
      )
    })

    it('should work with batched message bridge fulfillment end-to-end', async () => {
      await token.mint(solver.address, 2 * amount)

      // Set up common data
      const sourceChainID = 12345
      const calldata = await encodeTransfer(await claimant.getAddress(), amount)
      const timeStamp = (await time.latest()) + 1000
      const data = abiCoder.encode(
        ['bytes32'],
        [ethers.zeroPadValue(await metaProver.getAddress(), 32)],
      )

      // Create first intent
      let salt = ethers.encodeBytes32String('0x987')
      const routeTokens: TokenAmount[] = [
        { token: await token.getAddress(), amount: amount },
      ]
      const route = {
        salt: salt,
        source: sourceChainID,
        destination: Number(
          await ethers.provider.getNetwork().then((n) => n.chainId),
        ),
        inbox: await inbox.getAddress(),
        tokens: routeTokens,
        calls: [
          {
            target: await token.getAddress(),
            data: calldata,
            value: 0,
          },
        ],
      }
      const reward = {
        creator: await owner.getAddress(),
        prover: await testMsgProver.getAddress(), // Use TestMessageBridgeProver
        deadline: timeStamp + 1000,
        nativeValue: 1n,
        tokens: [] as TokenAmount[],
      }

      const { intentHash: intentHash0, rewardHash: rewardHash0 } = hashIntent({
        route,
        reward,
      })

      // Approve tokens and check initial state
      await token.connect(solver).approve(await inbox.getAddress(), amount)
      expect((await testMsgProver.provenIntents(intentHash0)).claimant).to.eq(
        ethers.ZeroAddress,
      )

      // Fulfill first intent in batch
      await inbox.connect(solver).fulfill(
        route,
        rewardHash0,
        await claimant.getAddress(),
        intentHash0,
        await testMsgProver.getAddress(), // Use TestMessageBridgeProver
      )

      // Create second intent with different salt
      salt = ethers.encodeBytes32String('0x1234')
      const route1 = {
        salt: salt,
        source: sourceChainID,
        destination: Number(
          await ethers.provider.getNetwork().then((n) => n.chainId),
        ),
        inbox: await inbox.getAddress(),
        tokens: routeTokens,
        calls: [
          {
            target: await token.getAddress(),
            data: calldata,
            value: 0,
          },
        ],
      }
      const reward1 = {
        creator: await owner.getAddress(),
        prover: await testMsgProver.getAddress(), // Use TestMessageBridgeProver
        deadline: timeStamp + 1000,
        nativeValue: 1n,
        tokens: [],
      }
      const { intentHash: intentHash1, rewardHash: rewardHash1 } = hashIntent({
        route: route1,
        reward: reward1,
      })

      // Approve tokens and fulfill second intent in batch
      await token.connect(solver).approve(await inbox.getAddress(), amount)
      await inbox.connect(solver).fulfill(
        route1,
        rewardHash1,
        await claimant.getAddress(),
        intentHash1,
        await testMsgProver.getAddress(), // Use TestMessageBridgeProver
      )

      // Check intent hasn't been proven yet
      expect((await testMsgProver.provenIntents(intentHash1)).claimant).to.eq(
        ethers.ZeroAddress,
      )

      // Get fee for batch
      const fee = await testMsgProver.fetchFee(
        sourceChainID,
        [intentHash0, intentHash1],
        [await claimant.getAddress(), await claimant.getAddress()],
        data,
      )

      // Send batch to message bridge
      await inbox.connect(solver).initiateProving(
        sourceChainID,
        [intentHash0, intentHash1],
        await testMsgProver.getAddress(), // Use TestMessageBridgeProver
        data,
        { value: fee },
      )

      // TestMessageBridgeProver should have the batch data
      expect(await testMsgProver.dispatched()).to.be.true

      // Check the TestMessageBridgeProver's stored batch info
      expect(await testMsgProver.lastSourceChainId()).to.equal(sourceChainID)
      expect(await testMsgProver.lastIntentHashes(0)).to.equal(intentHash0)
      expect(await testMsgProver.lastIntentHashes(1)).to.equal(intentHash1)
      expect(await testMsgProver.lastClaimants(0)).to.equal(
        await claimant.getAddress(),
      )
      expect(await testMsgProver.lastClaimants(1)).to.equal(
        await claimant.getAddress(),
      )

      // Manually add the proven intents to simulate the cross-chain mechanism
      await testMsgProver.addProvenIntent(
        intentHash0,
        123,
        await claimant.getAddress(),
      )
      await testMsgProver.addProvenIntent(
        intentHash1,
        456,
        await claimant.getAddress(),
      )

      // Verify both intents were marked as proven
      expect((await testMsgProver.provenIntents(intentHash0)).claimant).to.eq(
        await claimant.getAddress(),
      )
      expect(
        (await testMsgProver.provenIntents(intentHash0)).destinationChainID,
      ).to.eq(123)
      expect((await testMsgProver.provenIntents(intentHash1)).claimant).to.eq(
        await claimant.getAddress(),
      )
      expect(
        (await testMsgProver.provenIntents(intentHash1)).destinationChainID,
      ).to.eq(456)
    })
  })
})<|MERGE_RESOLUTION|>--- conflicted
+++ resolved
@@ -307,43 +307,6 @@
       expect((await metaProver.provenIntents(otherHash)).claimant).to.eq(
         otherAddress,
       )
-<<<<<<< HEAD
-    })
-    it('accounts for Rari edgecase', async () => {
-      const intentHash = ethers.sha256('0x')
-      const claimantAddress = await claimant.getAddress()
-      const msgBody = abiCoder.encode(
-        ['bytes32[]', 'address[]'],
-        [[intentHash], [claimantAddress]],
-      )
-      expect(await metaProver.RARICHAIN_DOMAIN_ID()).to.not.eq(
-        await metaProver.RARICHAIN_CHAIN_ID(),
-      )
-
-      expect((await metaProver.provenIntents(intentHash)).claimant).to.eq(
-        ethers.ZeroAddress,
-      )
-
-      await expect(
-        metaProver
-          .connect(owner)
-          .handle(
-            await metaProver.RARICHAIN_DOMAIN_ID(),
-            ethers.zeroPadValue(await inbox.getAddress(), 32),
-            msgBody,
-            [],
-            [],
-          ),
-      )
-        .to.emit(metaProver, 'IntentProven')
-        .withArgs(intentHash, claimantAddress)
-
-      expect((await metaProver.provenIntents(intentHash)).claimant).to.eq(
-        claimantAddress,
-      )
-      expect(
-        (await metaProver.provenIntents(intentHash)).destinationChainID,
-      ).to.eq(await metaProver.RARICHAIN_CHAIN_ID())
     })
   })
 
@@ -351,12 +314,9 @@
     beforeEach(async () => {
       metaProver = await (
         await ethers.getContractFactory('HyperProver')
-      ).deploy(
-        owner.address,
+      ).deploy(owner.address, await inbox.getAddress(), [
         await inbox.getAddress(),
-        [await inbox.getAddress()],
-        0,
-      )
+      ])
 
       const sourceChainID = 12345
       const calldata = await encodeTransfer(await claimant.getAddress(), amount)
@@ -523,184 +483,6 @@
 
   describe('3. initiateProving', () => {
     beforeEach(async () => {
-=======
-    })
-  })
-
-  describe('edge case: challengeIntentProof', () => {
-    beforeEach(async () => {
-      metaProver = await (
-        await ethers.getContractFactory('HyperProver')
-      ).deploy(owner.address, await inbox.getAddress(), [
-        await inbox.getAddress(),
-      ])
-
-      const sourceChainID = 12345
-      const calldata = await encodeTransfer(await claimant.getAddress(), amount)
-      const timeStamp = (await time.latest()) + 1000
-      const metadata = '0x1234'
-      const data = ethers.AbiCoder.defaultAbiCoder().encode(
-        ['bytes32', 'bytes', 'address'],
-        [
-          ethers.zeroPadValue(await metaProver.getAddress(), 32),
-          metadata,
-          ethers.ZeroAddress,
-        ],
-      )
-
-      let salt = ethers.encodeBytes32String('0x987')
-      const routeTokens: TokenAmount[] = [
-        { token: await token.getAddress(), amount: amount },
-      ]
-      const route = {
-        salt: salt,
-        source: sourceChainID,
-        destination: 54321,
-        inbox: await inbox.getAddress(),
-        tokens: routeTokens,
-        calls: [
-          {
-            target: await token.getAddress(),
-            data: calldata,
-            value: 0,
-          },
-        ],
-      }
-      const reward = {
-        creator: await owner.getAddress(),
-        prover: await metaProver.getAddress(),
-        deadline: timeStamp + 1000,
-        nativeValue: 1n,
-        tokens: [] as TokenAmount[],
-      }
-      intent = { route, reward }
-    })
-    it('deletes claimant and sets chainID for a bad proof, emits, and cant prove again incorrectly after that', async () => {
-      const { intentHash, routeHash } = hashIntent(intent)
-      const msgBody = abiCoder.encode(
-        ['bytes32[]', 'address[]'],
-        [[intentHash], [claimant.address]],
-      )
-      const badChainID = 666
-      await metaProver.handle(
-        badChainID,
-        ethers.zeroPadValue(await inbox.getAddress(), 32),
-        msgBody,
-      )
-
-      expect((await metaProver.provenIntents(intentHash)).claimant).to.eq(
-        claimant.address,
-      )
-      expect(
-        (await metaProver.provenIntents(intentHash)).destinationChainID,
-      ).to.eq(badChainID)
-
-      expect(await metaProver.challengeIntentProof(intent))
-        .to.emit(metaProver, 'BadProofCleared')
-        .withArgs(intentHash)
-
-      expect((await metaProver.provenIntents(intentHash)).claimant).to.eq(
-        ethers.ZeroAddress,
-      )
-      expect(
-        (await metaProver.provenIntents(intentHash)).destinationChainID,
-      ).to.eq(intent.route.destination)
-
-      const badderChainID = 777
-      await expect(
-        metaProver.handle(
-          badderChainID,
-          ethers.zeroPadValue(await inbox.getAddress(), 32),
-          msgBody,
-        ),
-      )
-        .to.be.revertedWithCustomError(metaProver, 'BadDestinationChainID')
-        .withArgs(intentHash, intent.route.destination, badderChainID)
-
-      expect((await metaProver.provenIntents(intentHash)).claimant).to.eq(
-        ethers.ZeroAddress,
-      )
-
-      await expect(
-        metaProver.handle(
-          intent.route.destination,
-          ethers.zeroPadValue(await inbox.getAddress(), 32),
-          msgBody,
-        ),
-      ).to.not.be.reverted
-
-      expect((await metaProver.provenIntents(intentHash)).claimant).to.eq(
-        claimant.address,
-      )
-    })
-    it('lets you protect intents from being maliciously proven in the future', async () => {
-      const { intentHash, routeHash } = hashIntent(intent)
-      const msgBody = abiCoder.encode(
-        ['bytes32[]', 'address[]'],
-        [[intentHash], [claimant.address]],
-      )
-      const badChainID = 666
-
-      await metaProver.challengeIntentProof(intent)
-
-      expect(
-        (await metaProver.provenIntents(intentHash)).destinationChainID,
-      ).to.eq(intent.route.destination)
-
-      await expect(
-        metaProver.handle(
-          badChainID,
-          ethers.zeroPadValue(await inbox.getAddress(), 32),
-          msgBody,
-        ),
-      )
-        .to.be.revertedWithCustomError(metaProver, 'BadDestinationChainID')
-        .withArgs(intentHash, intent.route.destination, badChainID)
-
-      await metaProver.handle(
-        intent.route.destination,
-        ethers.zeroPadValue(await inbox.getAddress(), 32),
-        msgBody,
-      )
-      expect((await metaProver.provenIntents(intentHash)).claimant).to.eq(
-        claimant.address,
-      )
-    })
-    it('doesnt do anything if chainID is correct', async () => {
-      const { intentHash, routeHash } = hashIntent(intent)
-      const msgBody = abiCoder.encode(
-        ['bytes32[]', 'address[]'],
-        [[intentHash], [claimant.address]],
-      )
-      const badChainID = 666
-
-      await metaProver.handle(
-        intent.route.destination,
-        ethers.zeroPadValue(await inbox.getAddress(), 32),
-        msgBody,
-      )
-
-      expect((await metaProver.provenIntents(intentHash)).claimant).to.eq(
-        claimant.address,
-      )
-      expect(
-        (await metaProver.provenIntents(intentHash)).destinationChainID,
-      ).to.eq(intent.route.destination)
-
-      await metaProver.challengeIntentProof(intent)
-
-      expect((await metaProver.provenIntents(intentHash)).claimant).to.eq(
-        claimant.address,
-      )
-      expect(
-        (await metaProver.provenIntents(intentHash)).destinationChainID,
-      ).to.eq(intent.route.destination)
-    })
-  })
-
-  describe('3. initiateProving', () => {
-    beforeEach(async () => {
->>>>>>> 5425cbfc
       // Use owner as inbox so we can test initiateProving
       metaProver = await (
         await ethers.getContractFactory('MetaProver')
@@ -794,32 +576,6 @@
       expect(await testRouter.messageBody()).to.eq(expectedBody)
     })
 
-<<<<<<< HEAD
-    it('handles rari edgecase correctly', async () => {
-      const sourceChainId = await metaProver.RARICHAIN_CHAIN_ID()
-      const intentHashes = [ethers.keccak256('0x1234')]
-      const claimants = [await claimant.getAddress()]
-      const sourceChainProver = await solver.getAddress()
-      const data = abiCoder.encode(
-        ['bytes32'],
-        [await ethers.zeroPadValue(sourceChainProver, 32)],
-      )
-
-      await metaProver.connect(owner).prove(
-        solver.address,
-        sourceChainId,
-        intentHashes,
-        claimants,
-        data,
-        { value: await testRouter.FEE() }, // Send TestMetaRouter.FEE amount
-      )
-      expect(await testRouter.destinationDomain()).to.eq(
-        await metaProver.RARICHAIN_DOMAIN_ID(),
-      )
-    })
-
-=======
->>>>>>> 5425cbfc
     it('should reject initiateProving from unauthorized source', async () => {
       const intentHashes = [ethers.keccak256('0x1234')]
       const claimants = [await claimant.getAddress()]
