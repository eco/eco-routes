--- conflicted
+++ resolved
@@ -120,20 +120,15 @@
         );
     }
 
-<<<<<<< HEAD
     function withdrawTo(bytes32 _hash, address _destination) external {
         Intent memory intent = intents[_hash];
-        address claimant = PROVER.provenIntents(_hash);
-=======
-    function withdrawRewards(bytes32 _hash) external {
-        Intent storage intent = intents[_hash];
-        address claimant = BaseProver(intent.prover).provenIntents(_hash);
->>>>>>> 1ac3cd04
+        address prover = intent.prover;
+        address claimant = BaseProver(prover).provenIntents(_hash);
         if (!intent.hasBeenWithdrawn) {
-            if (msg.sender == claimant || msg.sender == PROVER)
             if (
-                claimant == _destination
-                    || claimant == address(0) && _destination == intent.creator && block.timestamp > intent.expiryTime
+                msg.sender == claimant
+                || msg.sender == prover // claimant-gated prove and claim is the only way that the prover can call this, but i guess in the wild west prover model that isnt necessarily the case
+                || claimant == address(0) && msg.sender == intent.creator && block.timestamp > intent.expiryTime
             ) {
                 uint256 len = intent.rewardTokens.length;
                 for (uint256 i = 0; i < len; i++) {
