<div id="top"></div>
<h1>Eco Routes</h1>

</div>

- [Abstract](#Abstract)
- [Components](#Components)
- [Usage](#usage)
  - [Installation](#installation)
  - [Testing](#testing)
  - [Deployment](#deployment)
  - [End-to-End Testing](#end-to-end-testing)
- [Contributing](#contributing)
- [License](#license)
- [Contact](#contact)

## Abstract

An intents-driven, permissionless, trust-neutral protocol for facilitating the creation, incentivized execution, and proof of cross-L2 transactions.

- [Intent Publishing](#intent-publishing)
- [Intent Funding](#intent-funding)
- [Intent Fulfillment](#intent-fulfillment)
- [Intent Proving](#intent-proving)
- [Reward Settlement](#intent-reward-settlement)

We identify three main user profiles:

- `Users`: Individuals who want to transact across different L2s.
- `Solvers`: Individuals interested in performing transactions on behalf of others for a fee.
- `Provers`: Individuals interested in proving on the source chain that an intent was fulfilled on the destination chain.

### How it works

A `User` wants to initiate a cross-chain transaction by creating an intent. Put simply, an intent represents a `User`'s end goals on the destination chain. It contains the calls they'd want to make, those calls' corresponding addresses, the resources a `Solver` would need to perform those calls, and the rewards the `User` would be willing to pay a `Solver` to execute this call on their behalf, along with other metadata. A `User` can publish this directly on our system or otherwise disseminate that information to a `Solver`. A `User` also must fund this intent - escrow the reward tokens corresponding to the intent. A `Solver`, upon seeing this intent and determining based on the inputs and outputs that it is profitable and ensuring that the `User` has funded the intent, marshalls the required resources and fulfills the intent transaction on the destination chain that corresponds to the user's intent, storing the fulfilled intent's hash on the destination chain. A `Prover` - perhaps the `Solver` themselves or a service they subscribe to - sees this fulfillment transaction and performs a proof that the hash of the fulfilled transaction on the destination chain matches that of the intent on the source chain. After the intent is marked as proven,the `Solver` can withdraw their reward.

We also implement ERC-7683 and enable the creation and fulfillment of intents in our system via that interface.

## Components

Within the following sections, the terms 'source chain' and 'destination chain' will be relative to any given intent. Each supported chain will have its own `IntentSource`, `Inbox` and a set of `Prover`s.

### Cross-Chain Support

Eco Routes now supports both EVM chains and non-EVM chains like Solana through a dual-type system:

1. **EVM Chains**: Use the original `Intent.sol` types with Ethereum's native `address` format
2. **Universal Format**: Use the `UniversalIntent.sol` types with `bytes32` identifiers for cross-chain compatibility

The protocol provides seamless conversion between these formats through the `IntentConverter` utility.
For detailed information about cross-chain implementation, see [CROSS_CHAIN.md](./CROSS_CHAIN.md).

### Intent Publishing

The `IntentSource` contract provides functionality for publishing intents. Intents can be published in this way on any chain, regardless of where the input and output tokens live. An intent need not be published via the `IntentSource` at all - a user can disseminate intent information directly to solvers if they so choose.

### Intent Funding

A funded intent effectively has its reward tokens stored in a `Vault`. An intent can be funded on the `IntentSource` contract during publishing, after the fact via permit2 signatures, or a user may directly transfer tokens to the `Vault`.

### Intent Fulfillment

Intent fulfillment happens on the `Inbox`, which lives on the destination chain. Solvers approve the `Inbox` to pull the required tokens and then call upon the `Inbox` to fulfill the intent. Fulfillment may also trigger some proving-related post-processing, for example relaying a message indicating fulfillment back to the source chain.

### Intent Proving

Intent proving lives on `Prover` contracts, which are on the source chain. `Prover`s are effectively the source chain's oracle for whether an intent was fulfilled on the destination chain. A User chooses ahead of time which `Prover` their intent will query for fulfillment status. There are currently two types of provers: StorageProvers (`Prover.sol`), which use storage proofs to verify the fulfillment of an intent, and HyperProvers(`HyperProver.sol`), which utilize a <a href="https://hyperlane.xyz/" target="_blank">Hyperlane</a> bridge in verifying intent fulfillment.

### Intent Reward Settlement

Intent reward settlement occurs on the `IntentSource` on the destination chain. The withdrawal flow checks that an intent has been fulfilled on the `Prover` and then transfers reward tokens to the address provided by the solver. In the event that an intent was not fulfilled before the deadline, the user can trigger a refund of their reward tokens through the same flow. Other edge cases like overfunding an intent are also handled by the `IntentSource`.

### ERC-7683

Eco's implementation of ERC-7683 allows users to create and fulfill intents on Eco's ecosystem through ERC-7683's rails. `EcoERC7683OriginSettler` is the entrypoint to our system, while `EcoERC7683DestinationSettler` is where they are fulfilled. While `EcoERC7683OriginSettler` is a separate contract, `EcoERC7683DestinationSettler` is an abstract contract inherited by Eco's `Inbox`.

## Contract Addresses

| **Mainnet Chains** | IntentSource                               | Inbox                                      | StorageProver                              | HyperProver                                |
| :----------------- | :----------------------------------------- | :----------------------------------------- | :----------------------------------------- | :----------------------------------------- |
| Optimism           | 0xa6B316239015DFceAC5bc9c19092A9B6f59ed905 | 0xfB853672cE99D9ff0a7DE444bEE1FB2C212D65c0 | 0xE00c8FD8b50Fed6b652A5cC66c1d0C090fde037f | 0xAfD3029f582455ed0f06F22AcD916B27bc9b3a55 |
| Base               | 0xa6B316239015DFceAC5bc9c19092A9B6f59ed905 | 0xfB853672cE99D9ff0a7DE444bEE1FB2C212D65c0 | 0xE00c8FD8b50Fed6b652A5cC66c1d0C090fde037f | 0xc8E7060Cd790A030164aCbE2Bd125A6c06C06f69 |
| Mantle             | 0xa6B316239015DFceAC5bc9c19092A9B6f59ed905 | 0xfB853672cE99D9ff0a7DE444bEE1FB2C212D65c0 | 0xE00c8FD8b50Fed6b652A5cC66c1d0C090fde037f | 0xaf034DD5eaeBB49Dc476402C6650e85Cc22a0f1a |
| Arbitrum           | 0xa6B316239015DFceAC5bc9c19092A9B6f59ed905 | 0xfB853672cE99D9ff0a7DE444bEE1FB2C212D65c0 | WIP                                        | 0xB1017F865c6306319C65266158979278F7f50118 |

| **Testnet Chains** | IntentSource                               | Inbox                                      | StorageProver                              | HyperProver                                |
| :----------------- | :----------------------------------------- | :----------------------------------------- | :----------------------------------------- | :----------------------------------------- |
| OptimismSepolia    | 0x734a3d5a8D691d9b911674E682De5f06517c79ec | 0xB73fD43C293b250Cb354c4631292A318248FB33E | 0xDcbe9977821a2565a153b5c3622a999F7BeDcdD9 | 0x39cBD6e1C0E6a30dF33428a54Ac3940cF33B23D6 |
| BaseSepolia        | 0x734a3d5a8D691d9b911674E682De5f06517c79ec | 0xB73fD43C293b250Cb354c4631292A318248FB33E | 0xDcbe9977821a2565a153b5c3622a999F7BeDcdD9 | 0x39cBD6e1C0E6a30dF33428a54Ac3940cF33B23D6 |
| MantleSepolia      | 0x734a3d5a8D691d9b911674E682De5f06517c79ec | 0xB73fD43C293b250Cb354c4631292A318248FB33E | 0xDcbe9977821a2565a153b5c3622a999F7BeDcdD9 | WIP                                        |
| ArbitrumSepolia    | 0x734a3d5a8D691d9b911674E682De5f06517c79ec | 0xB73fD43C293b250Cb354c4631292A318248FB33E | WIP                                        | 0x6D6556B3a199cbbdcFE4E7Ba3FA6330D066A31a9 |

## Future Work

Fully-operational end-to-end tests are currently under development. We are also working on services for streamlining and batching prover and solver functionalities. Additionally, we intend to build out support for additional chains.

## Usage

To get a local copy up and running follow these simple steps.

### Prerequisites

Running this project locally requires the following:

- [NodeJS v18.20.3](https://nodejs.org/en/blog/release/v18.20.3) - using nvm (instructions below)
- [Yarn v1.22.19](https://www.npmjs.com/package/yarn/v/1.22.19)

It is recommended to use `nvm` to install Node. This is a Node version manager so your computer can easily handle multiple versions of Node:

1. Install `nvm` using the following command in your terminal:

```sh
curl -o- https://raw.githubusercontent.com/nvm-sh/nvm/v0.39.5/install.sh | bash
```

2. If you're not on an M1 Mac, skip to step 3. For Node < v15, `nvm` will need to be run in a Rosetta terminal since those versions are not supported by the M1 chip for installation. To do that, in the terminal simply run either:

If running bash:

```sh
arch -x86_64 bash
```

If running zsh:

```sh
arch -x86_64 zsh
```

More information about this can be found in [this thread](https://github.com/nvm-sh/nvm/issues/2350).

3. Install our Node version using the following command:

```sh
nvm install v18.20.3
```

4. Once the installation is complete you can use it by running:

```bash
nvm use v18.20.3
```

You should see it as the active Node version by running:

```bash
nvm ls
```

### Installation

1. Clone the repo

```bash
 git clone git@github.com:the-eco-foundation/eco-routes.git
```

2. Install and build using yarn

```bash
 yarn install
```

```bash
 yarn build
```

### Lint

```bash
yarn lint
```

### Testing

```bash
# tests
$ yarn  test

# test coverage
$ yarn coverage
```

### Deployment

<<<<<<< HEAD
Deploy using the deployment scripts in the `scripts` directory. The deployment system supports both EVM-only and cross-VM deployments (Solana, Cosmos, Sui, etc.).

For production releases, use the semantic release system:

=======
Deploy using the deployment scripts in the `scripts` directory. The deployment system supports both EVM-only and cross-VM deployments (Solana, Cosmos, Sui, etc.). 

For production releases, use the semantic release system:
>>>>>>> b3eb6b93
```bash
yarn semantic:pub  # Local testing
# Or trigger via GitHub Actions for production
```

For direct deployment, use the shell scripts:
<<<<<<< HEAD

=======
>>>>>>> b3eb6b93
```bash
# Standard EVM deployment
./scripts/deployRoutes.sh

<<<<<<< HEAD
# Cross-VM deployment with Solana support
=======
# Cross-VM deployment with Solana support  
>>>>>>> b3eb6b93
CROSS_VM_PROVERS="0x1234567890abcdef1234567890abcdef1234567890abcdef1234567890abcdef" ./scripts/deployRoutes.sh

# Multiple cross-VM chains (Solana + Cosmos)
CROSS_VM_PROVERS="0x1234...solana,0x5678...cosmos" ./scripts/deployRoutes.sh
```

See `.env.example` and `scripts/README.md` for comprehensive deployment documentation.

### End-To-End Testing

This section is under development. While the tests are not yet operational, the scripts are available in the `scripts` directory

## Contributing

1. Fork the Project
2. Create your Branch (`git checkout -b feature/AmazingFeature`)
3. Commit your Changes (`git commit -m 'Add some AmazingFeature'`)
4. Push to the Branch (`git push origin feature/AmazingFeature`)
5. Open a Pull Request

<p align="right">(<a href="#top">back to top</a>)</p>

<!-- LICENSE -->

## License

[MIT License](./LICENSE)

<p align="right">(<a href="#top">back to top</a>)</p>

<!-- CONTACT -->

## Contact

Project Link: [https://github.com/eco/eco-routes](https://github.com/eco/eco-routes)

<p align="right">(<a href="#top">back to top</a>)</p><|MERGE_RESOLUTION|>--- conflicted
+++ resolved
@@ -183,35 +183,20 @@
 
 ### Deployment
 
-<<<<<<< HEAD
-Deploy using the deployment scripts in the `scripts` directory. The deployment system supports both EVM-only and cross-VM deployments (Solana, Cosmos, Sui, etc.).
+Deploy using the deployment scripts in the `scripts` directory. The deployment system supports both EVM-only and cross-VM deployments (Solana, Cosmos, Sui, etc.). 
 
 For production releases, use the semantic release system:
-
-=======
-Deploy using the deployment scripts in the `scripts` directory. The deployment system supports both EVM-only and cross-VM deployments (Solana, Cosmos, Sui, etc.). 
-
-For production releases, use the semantic release system:
->>>>>>> b3eb6b93
 ```bash
 yarn semantic:pub  # Local testing
 # Or trigger via GitHub Actions for production
 ```
 
 For direct deployment, use the shell scripts:
-<<<<<<< HEAD
-
-=======
->>>>>>> b3eb6b93
 ```bash
 # Standard EVM deployment
 ./scripts/deployRoutes.sh
 
-<<<<<<< HEAD
-# Cross-VM deployment with Solana support
-=======
 # Cross-VM deployment with Solana support  
->>>>>>> b3eb6b93
 CROSS_VM_PROVERS="0x1234567890abcdef1234567890abcdef1234567890abcdef1234567890abcdef" ./scripts/deployRoutes.sh
 
 # Multiple cross-VM chains (Solana + Cosmos)
