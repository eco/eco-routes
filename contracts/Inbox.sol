--- conflicted
+++ resolved
@@ -79,10 +79,6 @@
         address _claimant,
         bytes32 _expectedHash
     ) external payable returns (bytes[] memory) {
-<<<<<<< HEAD
-
-=======
->>>>>>> b4ad4168
         bytes[] memory result = _fulfill(_sourceChainID, _targets, _data, _expiryTime, _nonce, _claimant, _expectedHash);
 
         emit ToBeProven(_expectedHash, _sourceChainID, _claimant);
@@ -113,12 +109,6 @@
         bytes32 _expectedHash,
         address _prover
     ) external payable returns (bytes[] memory) {
-<<<<<<< HEAD
-        return fulfillHyperInstantWithRelayer(_sourceChainID, _targets, _data, _expiryTime, _nonce, _claimant, _expectedHash, _prover, bytes(""), address(0));
-    }
-
-        /** 
-=======
         return fulfillHyperInstantWithRelayer(
             _sourceChainID,
             _targets,
@@ -134,7 +124,6 @@
     }
 
     /**
->>>>>>> b4ad4168
      * @notice fulfills an intent to be proven immediately via Hyperlane's mailbox
      * @param _sourceChainID the chainID of the source chain
      * @param _targets The addresses upon which {_data} will be executed, respectively
@@ -142,11 +131,7 @@
      * @param _expiryTime The timestamp at which the intent expires
      * @param _nonce The nonce of the calldata. Composed of the hash on the source chain of a global nonce & chainID
      * @param _claimant The address that will receive the reward on the source chain
-<<<<<<< HEAD
-     * @param _expectedHash The hash of the intent as created on the source chain 
-=======
      * @param _expectedHash The hash of the intent as created on the source chain
->>>>>>> b4ad4168
      * @param _prover The address of the hyperprover on the source chain
      * @param _metadata the metadata required for the postDispatchHook on the source chain, set to empty bytes if not applicable
      * @param _postDispatchHook the address of the postDispatchHook on the source chain, set to zero address if not applicable
@@ -174,35 +159,11 @@
         bytes32 _prover32 = _prover.addressToBytes32();
 
         emit HyperInstantFulfillment(_expectedHash, _sourceChainID, _claimant);
-<<<<<<< HEAD
-        
-=======
-
->>>>>>> b4ad4168
+
         uint256 fee = fetchFee(_sourceChainID, _prover32, messageBody, _metadata, _postDispatchHook);
         if (msg.value < fee) {
             revert InsufficientFee(fee);
         }
-<<<<<<< HEAD
-        bytes[] memory results =  _fulfill(_sourceChainID, _targets, _data, _expiryTime, _nonce, _claimant, _expectedHash);
-        if (msg.value > fee) {
-            (bool success, ) = payable(msg.sender).call{value: msg.value - fee}("");
-            require(success, "Native transfer failed.");
-        }
-        if (_postDispatchHook == address(0)) {
-            IMailbox(mailbox).dispatch{value: fee}(
-                uint32(_sourceChainID), 
-                _prover32,
-                messageBody
-            );
-        } else { 
-            IMailbox(mailbox).dispatch{value: fee}(
-                uint32(_sourceChainID),
-                _prover32,
-                messageBody,
-                _metadata,
-                IPostDispatchHook(_postDispatchHook)
-=======
         bytes[] memory results =
             _fulfill(_sourceChainID, _targets, _data, _expiryTime, _nonce, _claimant, _expectedHash);
         if (msg.value > fee) {
@@ -214,7 +175,6 @@
         } else {
             IMailbox(mailbox).dispatch{value: fee}(
                 uint32(_sourceChainID), _prover32, messageBody, _metadata, IPostDispatchHook(_postDispatchHook)
->>>>>>> b4ad4168
             );
         }
         return results;
@@ -243,18 +203,11 @@
         address _claimant,
         bytes32 _expectedHash,
         address _prover
-<<<<<<< HEAD
-    ) external payable returns (bytes[] memory){
-        emit AddToBatch(_expectedHash, _sourceChainID, _claimant, _prover);
-
-        bytes[] memory results =  _fulfill(_sourceChainID, _targets, _data, _expiryTime, _nonce, _claimant, _expectedHash);
-=======
     ) external payable returns (bytes[] memory) {
         emit AddToBatch(_expectedHash, _sourceChainID, _claimant, _prover);
 
         bytes[] memory results =
             _fulfill(_sourceChainID, _targets, _data, _expiryTime, _nonce, _claimant, _expectedHash);
->>>>>>> b4ad4168
 
         return results;
     }
@@ -279,9 +232,6 @@
      * @dev it is imperative that the intent hashes correspond to fulfilled intents that originated on the chain with chainID {_sourceChainID}
      * @dev a fee is required to be sent with the transaction, it pays for the use of Hyperlane's architecture
      */
-<<<<<<< HEAD
-    function sendBatchWithRelayer(uint256 _sourceChainID, address _prover,  bytes32[] calldata _intentHashes, bytes memory _metadata, address _postDispatchHook) public payable {
-=======
     function sendBatchWithRelayer(
         uint256 _sourceChainID,
         address _prover,
@@ -289,7 +239,6 @@
         bytes memory _metadata,
         address _postDispatchHook
     ) public payable {
->>>>>>> b4ad4168
         uint256 size = _intentHashes.length;
         if (size > MAX_BATCH_SIZE) {
             revert BatchTooLarge();
@@ -309,24 +258,6 @@
             revert InsufficientFee(fee);
         }
         if (msg.value > fee) {
-<<<<<<< HEAD
-            (bool success, ) = payable(msg.sender).call{value: msg.value - fee}("");
-            require(success, "Native transfer failed.");
-        }
-        if (_postDispatchHook == address(0)) { 
-            IMailbox(mailbox).dispatch{value: fee}(
-                uint32(_sourceChainID), 
-                _prover32,
-                messageBody
-            );
-        } else { 
-            IMailbox(mailbox).dispatch{value: fee}(
-                uint32(_sourceChainID),
-                _prover32,
-                messageBody,
-                _metadata,
-                IPostDispatchHook(_postDispatchHook)
-=======
             (bool success,) = payable(msg.sender).call{value: msg.value - fee}("");
             require(success, "Native transfer failed.");
         }
@@ -335,7 +266,6 @@
         } else {
             IMailbox(mailbox).dispatch{value: fee}(
                 uint32(_sourceChainID), _prover32, messageBody, _metadata, IPostDispatchHook(_postDispatchHook)
->>>>>>> b4ad4168
             );
         }
     }
@@ -349,22 +279,6 @@
      * @param _postDispatchHook the address of the postDispatchHook on the source chain, set to zero address if not applicable
      * @dev this method is used to determine the fee required for fulfillHyperInstant or sendBatch
      */
-<<<<<<< HEAD
-    function fetchFee(uint256 _sourceChainID, bytes32 _prover, bytes memory _messageBody, bytes memory _metadata, address _postDispatchHook) public view returns (uint256 fee) {
-        return(_postDispatchHook == address(0) ? 
-            IMailbox(mailbox).quoteDispatch(
-                uint32(_sourceChainID), 
-                _prover,
-                _messageBody
-            ) : 
-            IMailbox(mailbox).quoteDispatch(
-                uint32(_sourceChainID),
-                _prover,
-                _messageBody,
-                _metadata,
-                IPostDispatchHook(_postDispatchHook)
-            )
-=======
     function fetchFee(
         uint256 _sourceChainID,
         bytes32 _prover,
@@ -378,7 +292,6 @@
                 : IMailbox(mailbox).quoteDispatch(
                     uint32(_sourceChainID), _prover, _messageBody, _metadata, IPostDispatchHook(_postDispatchHook)
                 )
->>>>>>> b4ad4168
         );
     }
 
@@ -393,11 +306,7 @@
         if (msg.sender != address(this)) {
             revert UnauthorizedTransferNative();
         }
-<<<<<<< HEAD
-        (bool success, ) = _to.call{value: _amount}("");
-=======
         (bool success,) = _to.call{value: _amount}("");
->>>>>>> b4ad4168
         require(success, "Native transfer failed.");
     }
 
@@ -434,11 +343,7 @@
         solverWhitelist[_solver] = _canSolve;
         emit SolverWhitelistChanged(_solver, _canSolve);
     }
-<<<<<<< HEAD
-    
-=======
-
->>>>>>> b4ad4168
+
     function _fulfill(
         uint256 _sourceChainID,
         address[] calldata _targets,
