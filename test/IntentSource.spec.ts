--- conflicted
+++ resolved
@@ -1079,13 +1079,9 @@
       // Fund the intent
       await intentSource
         .connect(creator)
-<<<<<<< HEAD
-        .fundIntent(intent, creator.address, [], ZeroAddress)
-=======
-        .fundIntent(routeHash, reward, creator.address, [], ZeroAddress, {
+        .fundIntent(intent, creator.address, [], ZeroAddress, {
           value: rewardNativeEth,
         })
->>>>>>> bb8be714
 
       expect(await intentSource.isIntentFunded({ route, reward })).to.be.true
 
