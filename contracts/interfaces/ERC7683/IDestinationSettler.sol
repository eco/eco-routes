/* -*- c-basic-offset: 4 -*- */
// SPDX-License-Identifier: MIT
pragma solidity ^0.8.26;

/**
 * @title IDestinationSettler
 * @notice Standard interface for settlement contracts on the destination chain
 */
interface IDestinationSettler {
    /**
<<<<<<< HEAD
     * @notice Emitted when an intent is fulfilled via the Eco7683DestinationSettler using Hyperlane instant proving
=======
     * @notice Emitted when an intent is fulfilled
>>>>>>> 73b76529
     * @param _orderId Hash of the fulfilled intent
     * @param _solver Address that fulfilled the intent
     */
    event OrderFilled(bytes32 _orderId, address _solver);

    /// @notice Thrown when attempting to fill an order after the fill deadline has passed
    error FillDeadlinePassed();

    /**
     * @notice Fills a single leg of a particular order on the destination chain
     * @dev This method has been made payable, in contrast to original interface
     * @param orderId Unique order identifier for this order
     * @param originData Data emitted on the origin to parameterize the fill
     * @param fillerData Data provided by the filler to inform the fill or express their preferences
     */
    function fill(
        bytes32 orderId,
        bytes calldata originData,
        bytes calldata fillerData
    ) external payable;
}<|MERGE_RESOLUTION|>--- conflicted
+++ resolved
@@ -8,11 +8,7 @@
  */
 interface IDestinationSettler {
     /**
-<<<<<<< HEAD
-     * @notice Emitted when an intent is fulfilled via the Eco7683DestinationSettler using Hyperlane instant proving
-=======
      * @notice Emitted when an intent is fulfilled
->>>>>>> 73b76529
      * @param _orderId Hash of the fulfilled intent
      * @param _solver Address that fulfilled the intent
      */
