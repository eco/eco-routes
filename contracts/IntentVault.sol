/* -*- c-basic-offset: 4 -*- */
// SPDX-License-Identifier: MIT
pragma solidity ^0.8.26;

import "@openzeppelin/contracts/token/ERC20/IERC20.sol";
import "@openzeppelin/contracts/token/ERC20/utils/SafeERC20.sol";

import "./interfaces/IIntentSource.sol";
import "./types/Intent.sol";

contract IntentVault {
    using SafeERC20 for IERC20;

    constructor(bytes32 intentHash, Reward memory reward) payable {
<<<<<<< HEAD
        uint256 rewardsLength = reward.tokens.length;

        address claimant = IIntentSource(msg.sender).getClaimed(intentHash);
        address refundToken = IIntentSource(msg.sender).getVaultRefundToken();

        if (claimant == address(0)) {
            claimant = reward.creator;
=======
        IIntentSource intentSource = IIntentSource(msg.sender);
        uint256 rewardsLength = reward.tokens.length;

        address claimant = intentSource.getClaimed(intentHash);
        address refundToken = intentSource.getVaultRefundToken();

        if (claimant == address(0) || refundToken != address(0)) {
            if (block.timestamp >= reward.expiryTime) {
                claimant = reward.creator;
            } else {
                revert("IntentVault: intent is not expired");
            }
>>>>>>> 5405059b
        }

        for (uint256 i; i < rewardsLength; ++i) {
            address token = reward.tokens[i].token;
            uint256 amount = reward.tokens[i].amount;
            uint256 balance = IERC20(token).balanceOf(address(this));

            require(
                token != refundToken,
                "IntentVault: refund token cannot be a reward token"
            );

            if (claimant == reward.creator) {
                if (balance > 0) {
                    IERC20(token).safeTransfer(claimant, balance);
                }
            } else {
                require(amount >= balance, "IntentVault: insufficient token balance");

                IERC20(token).safeTransfer(claimant, amount);
                if (balance > amount) {
                    IERC20(token).safeTransfer(reward.creator, balance - amount);
                }
            }
        }

        if (claimant != reward.creator && reward.nativeValue > 0) {
            require(
                address(this).balance >= reward.nativeValue,
                "IntentVault: insufficient native balance"
            );

            (bool success, ) = payable(claimant).call{value: reward.nativeValue}("");

            require(success, "IntentVault: native reward transfer failed");
        }

        if (refundToken != address(0)) {
            uint256 refundAmount = IERC20(refundToken).balanceOf(address(this));
            if (refundAmount > 0)
                IERC20(refundToken).safeTransfer(reward.creator, refundAmount);
        }

        selfdestruct(payable(reward.creator));
    }

    receive() external payable {}
}<|MERGE_RESOLUTION|>--- conflicted
+++ resolved
@@ -12,15 +12,6 @@
     using SafeERC20 for IERC20;
 
     constructor(bytes32 intentHash, Reward memory reward) payable {
-<<<<<<< HEAD
-        uint256 rewardsLength = reward.tokens.length;
-
-        address claimant = IIntentSource(msg.sender).getClaimed(intentHash);
-        address refundToken = IIntentSource(msg.sender).getVaultRefundToken();
-
-        if (claimant == address(0)) {
-            claimant = reward.creator;
-=======
         IIntentSource intentSource = IIntentSource(msg.sender);
         uint256 rewardsLength = reward.tokens.length;
 
@@ -33,7 +24,6 @@
             } else {
                 revert("IntentVault: intent is not expired");
             }
->>>>>>> 5405059b
         }
 
         for (uint256 i; i < rewardsLength; ++i) {
