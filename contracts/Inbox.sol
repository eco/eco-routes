// SPDX-License-Identifier: MIT
pragma solidity ^0.8.26;

import "./interfaces/IInbox.sol";
import "./types/Intent.sol";
import "@hyperlane-xyz/core/contracts/interfaces/IMailbox.sol";
import "@hyperlane-xyz/core/contracts/libs/TypeCasts.sol";
import "@openzeppelin/contracts/access/Ownable.sol";

/**
 * @title Inbox
 * @dev The Inbox contract is the main entry point for fulfilling an intent.
 * It validates that the hash is the hash of the other parameters, and then executes the calldata.
 * A prover can then claim the reward on the src chain by looking at the fulfilled mapping.
 */
contract Inbox is IInbox, Ownable {
    using TypeCasts for address;

    uint256 public constant MAX_BATCH_SIZE = 10;

    // Mapping of intent hash on the src chain to its fulfillment
    mapping(bytes32 => address) public fulfilled;

    // Mapping of solvers to if they are whitelisted
    mapping(address => bool) public solverWhitelist;

    // address of local hyperlane mailbox
    address public mailbox;

    // Is solving public
    bool public isSolvingPublic;

    /**
     * constructor
     *  _owner the owner of the contract that gets access to privileged functions
     *  _isSolvingPublic whether or not solving is public at start
     *  _solvers the initial whitelist of solvers, only relevant if {_isSolvingPublic} is false
     * @dev privileged functions are made such that they can only make changes once
     */
    constructor(address _owner, bool _isSolvingPublic, address[] memory _solvers) Ownable(_owner) {
        isSolvingPublic = _isSolvingPublic;
        for (uint256 i = 0; i < _solvers.length; i++) {
            solverWhitelist[_solvers[i]] = true;
            emit SolverWhitelistChanged(_solvers[i], true);
        }
    }

    function version() external pure returns (string memory) {
        return Semver.version();
    }

    /**
     * @notice fulfills an intent to be proven via storage proofs
     * @param _route The route of the intent
     * @param _rewardHash The hash of the reward
     * @param _claimant The address that will receive the reward on the source chain
     * @param _expectedHash The hash of the intent as created on the source chain
     */
    function fulfillStorage(
        Route calldata _route,
        bytes32 _rewardHash,
        address _claimant,
        bytes32 _expectedHash
<<<<<<< HEAD
    ) external returns (bytes[] memory) {
        bytes[] memory result = _fulfill(_route, _rewardHash, _claimant, _expectedHash);

        emit ToBeProven(_expectedHash, _route.source, _claimant);
=======
    ) external payable returns (bytes[] memory) {
        bytes[] memory result = _fulfill(_sourceChainID, _targets, _data, _expiryTime, _nonce, _claimant, _expectedHash);

        emit ToBeProven(_expectedHash, _sourceChainID, _claimant);
>>>>>>> c504ef24

        return result;
    }

    /**
     * @notice fulfills an intent to be proven immediately via Hyperlane's mailbox
     * @param _route The route of the intent
     * @param _rewardHash The hash of the reward
     * @param _claimant The address that will receive the reward on the source chain
     * @param _expectedHash The hash of the intent as created on the source chain
     * @param _prover The address of the hyperprover on the source chain
     * @dev solvers can expect this proof to be more expensive than hyperbatched, but it will be faster.
     * @dev a fee is required to be sent with the transaction, it pays for the use of Hyperlane's architecture
     */
    function fulfillHyperInstant(
        Route calldata _route,
        bytes32 _rewardHash,
        address _claimant,
        bytes32 _expectedHash,
        address _prover
    ) external payable returns (bytes[] memory) {
<<<<<<< HEAD
        return fulfillHyperInstantWithRelayer(_route, _rewardHash, _claimant, _expectedHash, _prover, bytes(""), address(0));
=======
        return fulfillHyperInstantWithRelayer(
            _sourceChainID,
            _targets,
            _data,
            _expiryTime,
            _nonce,
            _claimant,
            _expectedHash,
            _prover,
            bytes(""),
            address(0)
        );
>>>>>>> c504ef24
    }

    /**
     * @notice fulfills an intent to be proven immediately via Hyperlane's mailbox
     * @param _route The route of the intent
     * @param _rewardHash The hash of the reward
     * @param _claimant The address that will receive the reward on the source chain
     * @param _expectedHash The hash of the intent as created on the source chain
     * @param _prover The address of the hyperprover on the source chain
     * @param _metadata the metadata required for the postDispatchHook on the source chain, set to empty bytes if not applicable
     * @param _postDispatchHook the address of the postDispatchHook on the source chain, set to zero address if not applicable
     * @dev solvers can expect this proof to be more expensive than hyperbatched, but it will be faster.
     * @dev a fee is required to be sent with the transaction, it pays for the use of Hyperlane's architecture
     */
    function fulfillHyperInstantWithRelayer(
        Route calldata _route,
        bytes32 _rewardHash,
        address _claimant,
        bytes32 _expectedHash,
        address _prover,
        bytes memory _metadata,
        address _postDispatchHook
    ) public payable returns (bytes[] memory) {
<<<<<<< HEAD
        bytes[] memory results =  _fulfill(_route, _rewardHash, _claimant, _expectedHash);
        emit HyperInstantFulfillment(_expectedHash, _route.source, _claimant);
=======
>>>>>>> c504ef24
        bytes32[] memory hashes = new bytes32[](1);
        address[] memory claimants = new address[](1);
        hashes[0] = _expectedHash;
        claimants[0] = _claimant;

        bytes memory messageBody = abi.encode(hashes, claimants);
        bytes32 _prover32 = _prover.addressToBytes32();
<<<<<<< HEAD
        uint256 fee = fetchFee(_route.source, _prover32, messageBody, _metadata, _postDispatchHook);
=======

        emit HyperInstantFulfillment(_expectedHash, _sourceChainID, _claimant);

        uint256 fee = fetchFee(_sourceChainID, _prover32, messageBody, _metadata, _postDispatchHook);
>>>>>>> c504ef24
        if (msg.value < fee) {
            revert InsufficientFee(fee);
        }
        bytes[] memory results =
            _fulfill(_sourceChainID, _targets, _data, _expiryTime, _nonce, _claimant, _expectedHash);
        if (msg.value > fee) {
            (bool success,) = payable(msg.sender).call{value: msg.value - fee}("");
            require(success, "Native transfer failed.");
        }
        if (_postDispatchHook == address(0)) {
            IMailbox(mailbox).dispatch{value: fee}(uint32(_sourceChainID), _prover32, messageBody);
        } else {
            IMailbox(mailbox).dispatch{value: fee}(
<<<<<<< HEAD
                uint32(_route.source),
                _prover32,
                messageBody
            );
        } else { 
            IMailbox(mailbox).dispatch{value: fee}(
                uint32(_route.source),
                _prover32,
                messageBody,
                _metadata,
                IPostDispatchHook(_postDispatchHook)
=======
                uint32(_sourceChainID), _prover32, messageBody, _metadata, IPostDispatchHook(_postDispatchHook)
>>>>>>> c504ef24
            );
        }
        return results;
    }

    /**
     * @notice fulfills an intent to be proven in a batch via Hyperlane's mailbox

     * @param _claimant The address that will receive the reward on the source chain
     * @param _expectedHash The hash of the intent as created on the source chain
     * @param _prover The address of the hyperprover on the source chain
     * @dev solvers can expect this proof to be considerably less expensive than hyperinstant, but it will take longer.
     * @dev the batch will only be dispatched when sendBatch is called
     * @dev this method is not currently supported by Eco's solver services, but is included for completeness.
     */
    function fulfillHyperBatched(
        Route calldata _route,
        bytes32 _rewardHash,
        address _claimant,
        bytes32 _expectedHash,
        address _prover
<<<<<<< HEAD
    ) external returns (bytes[] memory){
        bytes[] memory results =  _fulfill( _route, _rewardHash, _claimant, _expectedHash);

        emit AddToBatch(_expectedHash, _route.source, _claimant, _prover);
=======
    ) external payable returns (bytes[] memory) {
        emit AddToBatch(_expectedHash, _sourceChainID, _claimant, _prover);
>>>>>>> c504ef24

        bytes[] memory results =
            _fulfill(_sourceChainID, _targets, _data, _expiryTime, _nonce, _claimant, _expectedHash);

        return results;
    }

    /**
     * @notice sends a batch of fulfilled intents to the mailbox
     * @param _sourceChainID the chainID of the source chain
     * @param _prover the address of the hyperprover on the source chain
     * @param _intentHashes the hashes of the intents to be proven
     * @dev it is imperative that the intent hashes correspond to fulfilled intents that originated on the chain with chainID {_sourceChainID}
     * @dev a fee is required to be sent with the transaction, it pays for the use of Hyperlane's architecture
     */
    function sendBatch(uint256 _sourceChainID, address _prover, bytes32[] calldata _intentHashes) external payable {
        sendBatchWithRelayer(_sourceChainID, _prover, _intentHashes, bytes(""), address(0));
    }

    /**
     * @notice sends a batch of fulfilled intents to the mailbox
     * @param _sourceChainID the chainID of the source chain
     * @param _prover the address of the hyperprover on the source chain
     * @param _intentHashes the hashes of the intents to be proven
     * @dev it is imperative that the intent hashes correspond to fulfilled intents that originated on the chain with chainID {_sourceChainID}
     * @dev a fee is required to be sent with the transaction, it pays for the use of Hyperlane's architecture
     */
    function sendBatchWithRelayer(
        uint256 _sourceChainID,
        address _prover,
        bytes32[] calldata _intentHashes,
        bytes memory _metadata,
        address _postDispatchHook
    ) public payable {
        uint256 size = _intentHashes.length;
        if (size > MAX_BATCH_SIZE) {
            revert BatchTooLarge();
        }
        address[] memory claimants = new address[](size);
        for (uint256 i = 0; i < size; i++) {
            address claimant = fulfilled[_intentHashes[i]];
            if (claimant == address(0)) {
                revert IntentNotFulfilled(_intentHashes[i]);
            }
            claimants[i] = claimant;
        }
        bytes memory messageBody = abi.encode(_intentHashes, claimants);
        bytes32 _prover32 = _prover.addressToBytes32();
        uint256 fee = fetchFee(_sourceChainID, _prover32, messageBody, _metadata, _postDispatchHook);
        if (msg.value < fee) {
            revert InsufficientFee(fee);
        }
        if (msg.value > fee) {
            (bool success,) = payable(msg.sender).call{value: msg.value - fee}("");
            require(success, "Native transfer failed.");
        }
        if (_postDispatchHook == address(0)) {
            IMailbox(mailbox).dispatch{value: fee}(uint32(_sourceChainID), _prover32, messageBody);
        } else {
            IMailbox(mailbox).dispatch{value: fee}(
                uint32(_sourceChainID), _prover32, messageBody, _metadata, IPostDispatchHook(_postDispatchHook)
            );
        }
    }

    /**
     * @notice wrapper method for the mailbox's quoteDispatch method
     * @param _sourceChainID the chainID of the source chain
     * @param _prover the address of the hyperprover on the source chain
     * @param _messageBody the message body being sent over the bridge
     * @param _metadata the metadata required for the postDispatchHook on the source chain, set to empty bytes if not applicable
     * @param _postDispatchHook the address of the postDispatchHook on the source chain, set to zero address if not applicable
     * @dev this method is used to determine the fee required for fulfillHyperInstant or sendBatch
     */
    function fetchFee(
        uint256 _sourceChainID,
        bytes32 _prover,
        bytes memory _messageBody,
        bytes memory _metadata,
        address _postDispatchHook
    ) public view returns (uint256 fee) {
        return (
            _postDispatchHook == address(0)
                ? IMailbox(mailbox).quoteDispatch(uint32(_sourceChainID), _prover, _messageBody)
                : IMailbox(mailbox).quoteDispatch(
                    uint32(_sourceChainID), _prover, _messageBody, _metadata, IPostDispatchHook(_postDispatchHook)
                )
        );
    }

    /**
     * @notice allows for native token transfers on the destination chain
     * @param _to the address to which the native tokens will be sent
     * @param _amount the amount of native tokens to be sent
     * @dev cannot be internal since invoked by low-level call
     * @dev can only be invoked from the contract itself
     */
    function transferNative(address payable _to, uint256 _amount) public {
        if (msg.sender != address(this)) {
            revert UnauthorizedTransferNative();
        }
        (bool success,) = _to.call{value: _amount}("");
        require(success, "Native transfer failed.");
    }

    /**
     * @notice allows the owner to set the mailbox
     * @param _mailbox the address of the mailbox
     * @dev this can only be called once, to initialize the mailbox, and should be called at time of deployment
     */
    function setMailbox(address _mailbox) public onlyOwner {
        if (mailbox == address(0)) {
            mailbox = _mailbox;
            emit MailboxSet(_mailbox);
        }
    }

    /**
     * @notice makes solving public if it is restricted
     * @dev solving cannot be made private once it is made public
     */
    function makeSolvingPublic() public onlyOwner {
        if (!isSolvingPublic) {
            isSolvingPublic = true;
            emit SolvingIsPublic();
        }
    }

    /**
     * @notice allows the owner to make changes to the solver whitelist
     * @param _solver the address of the solver whose permissions are being changed
     * @param _canSolve whether or not the solver will be on the whitelist afterward
     * @dev the solver whitelist has no meaning if isSolvingPublic is true
     */
    function changeSolverWhitelist(address _solver, bool _canSolve) public onlyOwner {
        solverWhitelist[_solver] = _canSolve;
        emit SolverWhitelistChanged(_solver, _canSolve);
    }

    function _fulfill(
        Route calldata _route,
        bytes32 _rewardHash,
        address _claimant,
        bytes32 _expectedHash
    ) internal returns (bytes[] memory) {
        if (!isSolvingPublic && !solverWhitelist[msg.sender]) {
            revert UnauthorizedSolveAttempt(msg.sender);
        }

        bytes32 routeHash = keccak256(abi.encode(_route));
        bytes32 intentHash = keccak256(abi.encodePacked(routeHash, _rewardHash));

        if (intentHash != _expectedHash) {
            revert InvalidHash(_expectedHash);
        }
        if (fulfilled[intentHash] != address(0)) {
            revert IntentAlreadyFulfilled(intentHash);
        }
        if (_claimant == address(0)) {
            revert ZeroClaimant();
        }

        fulfilled[intentHash] = _claimant;
        emit Fulfillment(_expectedHash, _sourceChainID, _claimant);

        // Store the results of the calls
<<<<<<< HEAD
        bytes[] memory results = new bytes[](_route.calls.length);
        // Call the addresses with the calldata
=======
        bytes[] memory results = new bytes[](_data.length);
>>>>>>> c504ef24

        for (uint256 i = 0; i < _route.calls.length; i++) {
            Call calldata call = _route.calls[i];
            if (call.target == mailbox) {
                // no executing calls on the mailbox
                revert CallToMailbox();
            }
            (bool success, bytes memory result) = call.target.call{value: call.value}(call.data);
            if (!success) {
                revert IntentCallFailed(call.target, call.data, call.value,  result);
            }
            results[i] = result;
        }
<<<<<<< HEAD

        // Mark the intent as fulfilled
        fulfilled[intentHash] = _claimant;

        emit Fulfillment(_expectedHash, _route.source, _claimant);

=======
>>>>>>> c504ef24
        return results;
    }

    receive() external payable {}
}<|MERGE_RESOLUTION|>--- conflicted
+++ resolved
@@ -61,17 +61,10 @@
         bytes32 _rewardHash,
         address _claimant,
         bytes32 _expectedHash
-<<<<<<< HEAD
-    ) external returns (bytes[] memory) {
+    ) external payable returns (bytes[] memory) {
         bytes[] memory result = _fulfill(_route, _rewardHash, _claimant, _expectedHash);
 
         emit ToBeProven(_expectedHash, _route.source, _claimant);
-=======
-    ) external payable returns (bytes[] memory) {
-        bytes[] memory result = _fulfill(_sourceChainID, _targets, _data, _expiryTime, _nonce, _claimant, _expectedHash);
-
-        emit ToBeProven(_expectedHash, _sourceChainID, _claimant);
->>>>>>> c504ef24
 
         return result;
     }
@@ -93,22 +86,14 @@
         bytes32 _expectedHash,
         address _prover
     ) external payable returns (bytes[] memory) {
-<<<<<<< HEAD
-        return fulfillHyperInstantWithRelayer(_route, _rewardHash, _claimant, _expectedHash, _prover, bytes(""), address(0));
-=======
         return fulfillHyperInstantWithRelayer(
-            _sourceChainID,
-            _targets,
-            _data,
-            _expiryTime,
-            _nonce,
+            _route, _rewardHash,
             _claimant,
             _expectedHash,
             _prover,
             bytes(""),
             address(0)
         );
->>>>>>> c504ef24
     }
 
     /**
@@ -132,11 +117,6 @@
         bytes memory _metadata,
         address _postDispatchHook
     ) public payable returns (bytes[] memory) {
-<<<<<<< HEAD
-        bytes[] memory results =  _fulfill(_route, _rewardHash, _claimant, _expectedHash);
-        emit HyperInstantFulfillment(_expectedHash, _route.source, _claimant);
-=======
->>>>>>> c504ef24
         bytes32[] memory hashes = new bytes32[](1);
         address[] memory claimants = new address[](1);
         hashes[0] = _expectedHash;
@@ -144,42 +124,26 @@
 
         bytes memory messageBody = abi.encode(hashes, claimants);
         bytes32 _prover32 = _prover.addressToBytes32();
-<<<<<<< HEAD
+
+        emit HyperInstantFulfillment(_expectedHash, _sourceChainID, _claimant);
+
         uint256 fee = fetchFee(_route.source, _prover32, messageBody, _metadata, _postDispatchHook);
-=======
-
-        emit HyperInstantFulfillment(_expectedHash, _sourceChainID, _claimant);
-
-        uint256 fee = fetchFee(_sourceChainID, _prover32, messageBody, _metadata, _postDispatchHook);
->>>>>>> c504ef24
         if (msg.value < fee) {
             revert InsufficientFee(fee);
         }
-        bytes[] memory results =
-            _fulfill(_sourceChainID, _targets, _data, _expiryTime, _nonce, _claimant, _expectedHash);
+        bytes[] memory results =  _fulfill(_route, _rewardHash, _claimant, _expectedHash);
         if (msg.value > fee) {
             (bool success,) = payable(msg.sender).call{value: msg.value - fee}("");
             require(success, "Native transfer failed.");
         }
         if (_postDispatchHook == address(0)) {
-            IMailbox(mailbox).dispatch{value: fee}(uint32(_sourceChainID), _prover32, messageBody);
-        } else {
-            IMailbox(mailbox).dispatch{value: fee}(
-<<<<<<< HEAD
-                uint32(_route.source),
+            IMailbox(mailbox).dispatch{value: fee}(uint32(_route.source),
                 _prover32,
                 messageBody
             );
         } else { 
             IMailbox(mailbox).dispatch{value: fee}(
-                uint32(_route.source),
-                _prover32,
-                messageBody,
-                _metadata,
-                IPostDispatchHook(_postDispatchHook)
-=======
-                uint32(_sourceChainID), _prover32, messageBody, _metadata, IPostDispatchHook(_postDispatchHook)
->>>>>>> c504ef24
+                uint32(_route.source), _prover32, messageBody, _metadata, IPostDispatchHook(_postDispatchHook)
             );
         }
         return results;
@@ -201,15 +165,10 @@
         address _claimant,
         bytes32 _expectedHash,
         address _prover
-<<<<<<< HEAD
-    ) external returns (bytes[] memory){
+    ) external payable returns (bytes[] memory){
+        emit AddToBatch(_expectedHash, _route.source, _claimant, _prover);
+
         bytes[] memory results =  _fulfill( _route, _rewardHash, _claimant, _expectedHash);
-
-        emit AddToBatch(_expectedHash, _route.source, _claimant, _prover);
-=======
-    ) external payable returns (bytes[] memory) {
-        emit AddToBatch(_expectedHash, _sourceChainID, _claimant, _prover);
->>>>>>> c504ef24
 
         bytes[] memory results =
             _fulfill(_sourceChainID, _targets, _data, _expiryTime, _nonce, _claimant, _expectedHash);
@@ -373,15 +332,10 @@
         }
 
         fulfilled[intentHash] = _claimant;
-        emit Fulfillment(_expectedHash, _sourceChainID, _claimant);
+        emit Fulfillment(_expectedHash, _route.source, _claimant);
 
         // Store the results of the calls
-<<<<<<< HEAD
         bytes[] memory results = new bytes[](_route.calls.length);
-        // Call the addresses with the calldata
-=======
-        bytes[] memory results = new bytes[](_data.length);
->>>>>>> c504ef24
 
         for (uint256 i = 0; i < _route.calls.length; i++) {
             Call calldata call = _route.calls[i];
@@ -395,15 +349,6 @@
             }
             results[i] = result;
         }
-<<<<<<< HEAD
-
-        // Mark the intent as fulfilled
-        fulfilled[intentHash] = _claimant;
-
-        emit Fulfillment(_expectedHash, _route.source, _claimant);
-
-=======
->>>>>>> c504ef24
         return results;
     }
 
