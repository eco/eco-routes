// SPDX-License-Identifier: UNLICENSED
pragma solidity ^0.8.26;

import {SecureMerkleTrie} from "@eth-optimism/contracts-bedrock/src/libraries/trie/SecureMerkleTrie.sol";
import {RLPReader} from "@eth-optimism/contracts-bedrock/src/libraries/rlp/RLPReader.sol";
import {RLPWriter} from "@eth-optimism/contracts-bedrock/src/libraries/rlp/RLPWriter.sol";
import {IL1Block} from "./interfaces/IL1Block.sol";
import {SimpleProver} from "./interfaces/SimpleProver.sol";

contract Prover is SimpleProver {
    // uint16 public constant NONCE_PACKING = 1;

    // Output slot for Bedrock L2_OUTPUT_ORACLE where Settled Batches are stored
    uint256 public constant L2_OUTPUT_SLOT_NUMBER = 3;

    uint256 public constant L2_OUTPUT_ROOT_VERSION_NUMBER = 0;

    // L2OutputOracle on Ethereum used for Bedrock (Base) Proving
    // address public immutable l1OutputOracleAddress;

    // Cannon Data
    // FaultGameFactory on Ethereum used for Cannon (Optimism) Proving
    // address public immutable faultGameFactoryAddress;

    // Output slot for Cannon DisputeGameFactory where FaultDisputeGames gameId's are stored
    uint256 public constant L2_DISPUTE_GAME_FACTORY_LIST_SLOT_NUMBER = 104;

    // Output slot for the root claim (used as the block number settled is part of the root claim)
    uint256 public constant L2_FAULT_DISPUTE_GAME_ROOT_CLAIM_SLOT =
        0x405787fa12a823e0f2b7631cc41b3ba8828b3321ca811111fa75cd3aa3bb5ad1;

    // Output slot for the game status (fixed)
    uint256 public constant L2_FAULT_DISPUTE_GAME_STATUS_SLOT = 0;

    // This contract lives on an L2 and contains the data for the 'current' L1 block.
    // there is a delay between this contract and L1 state - the block information found here is usually a few blocks behind the most recent block on L1.
    // But optimism maintains a service that posts L1 block data on L2.
    IL1Block public l1BlockhashOracle;

    enum ProvingMechanism {
        Self, // Used for Ethereum and Sepolia (any chain that settles to itself)
        Bedrock,
        Cannon,
        Arbitrum,
        HyperProver
    }

    struct ChainConfiguration {
        uint8 provingMechanism;
        uint256 settlementChainId;
        address settlementContract;
        address blockhashOracle;
        uint256 outputRootVersionNumber;
    }

    struct ChainConfigurationConstructor {
        uint256 chainId;
        ChainConfiguration chainConfiguration;
    }

    // map the chain id to chain configuration
    mapping(uint256 => ChainConfiguration) public chainConfigurations;

    struct BlockProof {
        uint256 blockNumber;
        bytes32 blockHash;
        bytes32 stateRoot;
    }

    // Store the last BlockProof for each ChainId
    mapping(uint256 => BlockProof) public provenStates;

    struct DisputeGameFactoryProofData {
        bytes32 messagePasserStateRoot;
        bytes32 latestBlockHash;
        uint256 gameIndex;
        bytes32 gameId;
        bytes[] disputeFaultGameStorageProof;
        bytes rlpEncodedDisputeGameFactoryData;
        bytes[] disputeGameFactoryAccountProof;
    }

    struct FaultDisputeGameStatusSlotData {
        uint64 createdAt;
        uint64 resolvedAt;
        uint8 gameStatus;
        bool initialized;
        bool l2BlockNumberChallenged;
    }

    struct FaultDisputeGameProofData {
        bytes32 faultDisputeGameStateRoot;
        bytes[] faultDisputeGameRootClaimStorageProof;
        FaultDisputeGameStatusSlotData faultDisputeGameStatusSlotData;
        bytes[] faultDisputeGameStatusStorageProof;
        bytes rlpEncodedFaultDisputeGameData;
        bytes[] faultDisputeGameAccountProof;
    }

    /**
     * @notice emitted on a proving state if the blockNumber is less than the current blockNumber
     * @param _inputBlockNumber the block number we are trying to prove
     * @param _latestBlockNumber the latest block number that has been proven
     */
    error OutdatedBlock(uint256 _inputBlockNumber, uint256 _latestBlockNumber);

    constructor(ChainConfigurationConstructor[] memory _chainConfigurations) {
        for (uint256 i = 0; i < _chainConfigurations.length; ++i) {
            _setChainConfiguration(_chainConfigurations[i].chainId, _chainConfigurations[i].chainConfiguration);
        }
    }

    function _setChainConfiguration(uint256 chainId, ChainConfiguration memory chainConfiguration) internal {
        chainConfigurations[chainId] = chainConfiguration;
        l1BlockhashOracle = IL1Block(chainConfiguration.blockhashOracle);
    }

    function proveStorage(bytes memory _key, bytes memory _val, bytes[] memory _proof, bytes32 _root) public pure {
        require(SecureMerkleTrie.verifyInclusionProof(_key, _val, _proof, _root), "failed to prove storage");
    }

    function proveAccount(bytes memory _address, bytes memory _data, bytes[] memory _proof, bytes32 _root)
        public
        pure
    {
        require(SecureMerkleTrie.verifyInclusionProof(_address, _data, _proof, _root), "failed to prove account");
    }

    function generateOutputRoot(
        uint256 version,
        bytes32 worldStateRoot,
        bytes32 messagePasserStateRoot,
        bytes32 latestBlockHash
    ) public pure returns (bytes32) {
        return keccak256(abi.encode(version, worldStateRoot, messagePasserStateRoot, latestBlockHash));
    }

    // helper function for getting all rlp data encoded
    function rlpEncodeDataLibList(bytes[] memory dataList) public pure returns (bytes memory) {
        for (uint256 i = 0; i < dataList.length; ++i) {
            dataList[i] = RLPWriter.writeBytes(dataList[i]);
        }

        return RLPWriter.writeList(dataList);
    }
    /// @notice Packs values into a 32 byte GameId type.
    /// @param _gameType The game type.
    /// @param _timestamp The timestamp of the game's creation.
    /// @param _gameProxy The game proxy address.
    /// @return gameId_ The packed GameId.

    function pack(uint32 _gameType, uint64 _timestamp, address _gameProxy) public pure returns (bytes32 gameId_) {
        assembly {
            gameId_ := or(or(shl(224, _gameType), shl(160, _timestamp)), _gameProxy)
        }
    }

    /// @notice Unpacks values from a 32 byte GameId type.
    /// @param _gameId The packed GameId.
    /// @return gameType_ The game type.
    /// @return timestamp_ The timestamp of the game's creation.
    /// @return gameProxy_ The game proxy address.
    function unpack(bytes32 _gameId) public pure returns (uint32 gameType_, uint64 timestamp_, address gameProxy_) {
        assembly {
            gameType_ := shr(224, _gameId)
            timestamp_ := and(shr(160, _gameId), 0xFFFFFFFFFFFFFFFF)
            gameProxy_ := and(_gameId, 0xFFFFFFFFFFFFFFFFFFFFFFFFFFFFFFFFFFFFFFFF)
        }
    }

    function _bytesToUint(bytes memory b) internal pure returns (uint256) {
        uint256 number;
        for (uint256 i = 0; i < b.length; i++) {
            number = number + uint256(uint8(b[i])) * (2 ** (8 * (b.length - (i + 1))));
        }
        return number;
    }

    function assembleGameStatusStorage(
        uint64 createdAt,
        uint64 resolvedAt,
        uint8 gameStatus,
        bool initialized,
        bool l2BlockNumberChallenged
    ) public pure returns (bytes memory gameStatusStorageSlotRLP) {
        // The if test is to remove leaing zeroes from the bytes
        // Assumption is that initialized is always true
        if (l2BlockNumberChallenged) {
            gameStatusStorageSlotRLP = bytes.concat(
                RLPWriter.writeBytes(
                    abi.encodePacked(
                        abi.encodePacked(l2BlockNumberChallenged),
                        abi.encodePacked(initialized),
                        abi.encodePacked(gameStatus),
                        abi.encodePacked(resolvedAt),
                        abi.encodePacked(createdAt)
                    )
                )
            );
        } else {
            gameStatusStorageSlotRLP = bytes.concat(
                RLPWriter.writeBytes(
                    abi.encodePacked(
                        // abi.encodePacked(l2BlockNumberChallenged),
                        abi.encodePacked(initialized),
                        abi.encodePacked(gameStatus),
                        abi.encodePacked(resolvedAt),
                        abi.encodePacked(createdAt)
                    )
                )
            );
        }
    }

    /**
     * @notice validates input L1 block state against the L1 oracle contract.
     * @param rlpEncodedBlockData properly encoded L1 block data
     * @dev inputting the correct block's data encoded as expected will result in its hash matching
     * the blockhash found on the L1 oracle contract. This means that the world state root found
     * in that block corresponds to the block on the oracle contract, and that it represents a valid
     * state.
     */
    function proveSettlementLayerState(bytes calldata rlpEncodedBlockData) public {
        require(keccak256(rlpEncodedBlockData) == l1BlockhashOracle.hash(), "hash does not match block data");

        uint256 settlementChainId = chainConfigurations[block.chainid].settlementChainId;
        // not necessary because we already confirm that the data is correct by ensuring that it hashes to the block hash
        // require(l1WorldStateRoot.length <= 32); // ensure lossless casting to bytes32

        BlockProof memory blockProof = BlockProof({
            blockNumber: _bytesToUint(RLPReader.readBytes(RLPReader.readList(rlpEncodedBlockData)[8])),
            blockHash: keccak256(rlpEncodedBlockData),
            stateRoot: bytes32(RLPReader.readBytes(RLPReader.readList(rlpEncodedBlockData)[3]))
        });
        BlockProof memory existingBlockProof = provenStates[settlementChainId];
        if (existingBlockProof.blockNumber < blockProof.blockNumber) {
            provenStates[settlementChainId] = blockProof;
        } else {
            revert OutdatedBlock(blockProof.blockNumber, existingBlockProof.blockNumber);
        }
    }
    /**
     * @notice Validates World state by ensuring that the passed in world state root corresponds to value in the L2 output oracle on the Settlement Layer
     * @param chainId the chain id of the chain we are proving
     * @param rlpEncodedBlockData properly encoded L1 block data
     * @param l2WorldStateRoot the state root of the last block in the batch which contains the block in which the fulfill tx happened
     * @param l2MessagePasserStateRoot // storage root / storage hash from eth_getProof(l2tol1messagePasser, [], block where intent was fulfilled)
     * @param l2OutputIndex the batch number
     * @param l1StorageProof todo
     * @param rlpEncodedOutputOracleData rlp encoding of (balance, nonce, storageHash, codeHash) of eth_getProof(L2OutputOracle, [], L1 block number)
     * @param l1AccountProof accountProof from eth_getProof(L2OutputOracle, [], )
     * @param l1WorldStateRoot the l1 world state root that was proven in proveSettlementLayerState
     */

    function proveWorldStateBedrock(
        uint256 chainId, //the destination chain id of the intent we are proving
        bytes calldata rlpEncodedBlockData,
        bytes32 l2WorldStateRoot,
        bytes32 l2MessagePasserStateRoot,
        uint256 l2OutputIndex,
        bytes[] calldata l1StorageProof,
        bytes calldata rlpEncodedOutputOracleData,
        bytes[] calldata l1AccountProof,
        bytes32 l1WorldStateRoot
    ) public virtual {
        // could set a more strict requirement here to make the L1 block number greater than something corresponding to the intent creation
        // can also use timestamp instead of block when this is proven for better crosschain knowledge
        // failing the need for all that, change the mapping to map to bool
        ChainConfiguration memory chainConfiguration = chainConfigurations[chainId];
        BlockProof memory existingSettlementBlockProof = provenStates[chainConfiguration.settlementChainId];
        require(
            existingSettlementBlockProof.stateRoot == l1WorldStateRoot, "settlement chain state root not yet proved"
        );

        bytes32 outputRoot = generateOutputRoot(
            L2_OUTPUT_ROOT_VERSION_NUMBER, l2WorldStateRoot, l2MessagePasserStateRoot, keccak256(rlpEncodedBlockData)
        );

        bytes32 outputRootStorageSlot =
            bytes32(abi.encode((uint256(keccak256(abi.encode(L2_OUTPUT_SLOT_NUMBER))) + l2OutputIndex * 2)));

        bytes memory outputOracleStateRoot = RLPReader.readBytes(RLPReader.readList(rlpEncodedOutputOracleData)[2]);

        require(outputOracleStateRoot.length <= 32, "contract state root incorrectly encoded"); // ensure lossless casting to bytes32
        proveStorage(
            abi.encodePacked(outputRootStorageSlot),
            bytes.concat(bytes1(uint8(0xa0)), abi.encodePacked(outputRoot)),
            l1StorageProof,
            bytes32(outputOracleStateRoot)
        );

        proveAccount(
            abi.encodePacked(chainConfiguration.settlementContract),
            rlpEncodedOutputOracleData,
            l1AccountProof,
            l1WorldStateRoot
        );

        // provenL2States[l2WorldStateRoot] = l2OutputIndex;

        BlockProof memory existingBlockProof = provenStates[chainId];
        BlockProof memory blockProof = BlockProof({
            blockNumber: _bytesToUint(RLPReader.readBytes(RLPReader.readList(rlpEncodedBlockData)[8])),
            blockHash: keccak256(rlpEncodedBlockData),
            stateRoot: l2WorldStateRoot
        });
        if (existingBlockProof.blockNumber < blockProof.blockNumber) {
            provenStates[chainId] = blockProof;
        } else {
<<<<<<< HEAD
            revert OutdatedBlock(blockProof.blockNumber, existingBlockProof.blockNumber);
=======
            if (existingBlockProof.blockNumber > blockProof.blockNumber) {
                revert OutdatedBlock(blockProof.blockNumber, existingBlockProof.blockNumber);
            }
>>>>>>> 868ee539
        }
    }

    function _faultDisputeGameFromFactory(
        address disputeGameFactoryAddress,
        bytes32 l2WorldStateRoot,
        DisputeGameFactoryProofData calldata disputeGameFactoryProofData,
        bytes32 l1WorldStateRoot
    ) internal pure returns (address faultDisputeGameProxyAddress, bytes32 rootClaim) {
        bytes32 gameId = disputeGameFactoryProofData.gameId;
        bytes24 gameId24;
        bytes29 gameId29;
        bytes memory _value;
        assembly {
            gameId24 := shl(64, gameId)
        }
        assembly {
            gameId29 := shl(24, gameId)
        }
        if (bytes1(uint8(gameId29[0])) == bytes1(uint8(0x00))) {
            _value = bytes.concat(bytes1(uint8(0x98)), gameId24);
        } else {
            _value = bytes.concat(bytes1(uint8(0x9d)), gameId29);
        }

        bytes32 _rootClaim = generateOutputRoot(
            L2_OUTPUT_ROOT_VERSION_NUMBER,
            l2WorldStateRoot,
            disputeGameFactoryProofData.messagePasserStateRoot,
            disputeGameFactoryProofData.latestBlockHash
        );

        bytes32 disputeGameFactoryStorageSlot = bytes32(
            abi.encode(
                (
                    uint256(keccak256(abi.encode(L2_DISPUTE_GAME_FACTORY_LIST_SLOT_NUMBER)))
                        + disputeGameFactoryProofData.gameIndex
                )
            )
        );

        bytes memory disputeGameFactoryStateRoot =
            RLPReader.readBytes(RLPReader.readList(disputeGameFactoryProofData.rlpEncodedDisputeGameFactoryData)[2]);

        require(disputeGameFactoryStateRoot.length <= 32, "contract state root incorrectly encoded"); // ensure lossless casting to bytes32

        proveStorage(
            abi.encodePacked(disputeGameFactoryStorageSlot),
            _value,
            disputeGameFactoryProofData.disputeFaultGameStorageProof,
            bytes32(disputeGameFactoryStateRoot)
        );

        proveAccount(
            abi.encodePacked(disputeGameFactoryAddress),
            disputeGameFactoryProofData.rlpEncodedDisputeGameFactoryData,
            disputeGameFactoryProofData.disputeGameFactoryAccountProof,
            l1WorldStateRoot
        );

        (,, address _faultDisputeGameProxyAddress) = unpack(disputeGameFactoryProofData.gameId);

        return (_faultDisputeGameProxyAddress, _rootClaim);
    }

    function faultDisputeGameIsResolved(
        bytes32 rootClaim,
        address faultDisputeGameProxyAddress,
        FaultDisputeGameProofData memory faultDisputeGameProofData,
        bytes32 l1WorldStateRoot
    ) public pure {
        require(
            faultDisputeGameProofData.faultDisputeGameStatusSlotData.gameStatus == 2, "faultDisputeGame not resolved"
        ); // ensure lfaultDisputeGame is resolved
        // Prove that the FaultDispute game has been settled
        // storage proof for FaultDisputeGame rootClaim (means block is valid)
        proveStorage(
            abi.encodePacked(uint256(L2_FAULT_DISPUTE_GAME_ROOT_CLAIM_SLOT)),
            bytes.concat(bytes1(uint8(0xa0)), abi.encodePacked(rootClaim)),
            faultDisputeGameProofData.faultDisputeGameRootClaimStorageProof,
            bytes32(faultDisputeGameProofData.faultDisputeGameStateRoot)
        );

        bytes memory faultDisputeGameStatusStorage = assembleGameStatusStorage(
            faultDisputeGameProofData.faultDisputeGameStatusSlotData.createdAt,
            faultDisputeGameProofData.faultDisputeGameStatusSlotData.resolvedAt,
            faultDisputeGameProofData.faultDisputeGameStatusSlotData.gameStatus,
            faultDisputeGameProofData.faultDisputeGameStatusSlotData.initialized,
            faultDisputeGameProofData.faultDisputeGameStatusSlotData.l2BlockNumberChallenged
        );
        // faultDisputeGameProofData.faultDisputeGameStatusSlotData.filler
        // storage proof for FaultDisputeGame status (showing defender won)
        proveStorage(
            abi.encodePacked(uint256(L2_FAULT_DISPUTE_GAME_STATUS_SLOT)),
            faultDisputeGameStatusStorage,
            faultDisputeGameProofData.faultDisputeGameStatusStorageProof,
            bytes32(faultDisputeGameProofData.faultDisputeGameStateRoot)
        );

        // The Account Proof for FaultDisputeGameFactory
        proveAccount(
            abi.encodePacked(faultDisputeGameProxyAddress),
            faultDisputeGameProofData.rlpEncodedFaultDisputeGameData,
            faultDisputeGameProofData.faultDisputeGameAccountProof,
            l1WorldStateRoot
        );
    }

    /**
     * @notice Validates world state for Cannon by validating the following Storage proofs for the faultDisputeGame.
     * @notice 1) the rootClaim is correct by checking the gameId is in storage in the gamesList (will need to know the index number)
     * @notice 2) calculate the FaultDisputeGameAddress from the gameId
     * @notice 2) the l2BlockNumber is correct
     * @notice 3) the status is complete (2)
     * @notice this gives a total of 3 StorageProofs and 1 AccountProof which must be validated.
     * @param chainId the chain id of the chain we are proving
     * @param rlpEncodedBlockData properly encoded L1 block data
     */
    function proveWorldStateCannon(
        uint256 chainId, //the destination chain id of the intent we are proving
        bytes calldata rlpEncodedBlockData,
        bytes32 l2WorldStateRoot,
        DisputeGameFactoryProofData calldata disputeGameFactoryProofData,
        FaultDisputeGameProofData memory faultDisputeGameProofData,
        bytes32 l1WorldStateRoot
    ) public {
        ChainConfiguration memory chainConfiguration = chainConfigurations[chainId];
        BlockProof memory existingSettlementBlockProof = provenStates[chainConfiguration.settlementChainId];
        require(
            existingSettlementBlockProof.stateRoot == l1WorldStateRoot, "settlement chain state root not yet proved"
        );
        // prove that the FaultDisputeGame was created by the Dispute Game Factory
        // require(provenL1States[l1WorldStateRoot] > 0, "l1 state root not yet proved");

        bytes32 rootClaim;
        address faultDisputeGameProxyAddress;

        (faultDisputeGameProxyAddress, rootClaim) = _faultDisputeGameFromFactory(
            chainConfiguration.settlementContract, l2WorldStateRoot, disputeGameFactoryProofData, l1WorldStateRoot
        );

        faultDisputeGameIsResolved(rootClaim, faultDisputeGameProxyAddress, faultDisputeGameProofData, l1WorldStateRoot);

        BlockProof memory existingBlockProof = provenStates[chainId];
        BlockProof memory blockProof = BlockProof({
            blockNumber: _bytesToUint(RLPReader.readBytes(RLPReader.readList(rlpEncodedBlockData)[8])),
            blockHash: keccak256(rlpEncodedBlockData),
            stateRoot: l2WorldStateRoot
        });
        if (existingBlockProof.blockNumber < blockProof.blockNumber) {
            provenStates[chainId] = blockProof;
        } else {
<<<<<<< HEAD
            revert OutdatedBlock(blockProof.blockNumber, existingBlockProof.blockNumber);
=======
            if (existingBlockProof.blockNumber > blockProof.blockNumber) {
                revert OutdatedBlock(blockProof.blockNumber, existingBlockProof.blockNumber);
            }
>>>>>>> 868ee539
        }
    }

    /**
     * @notice Validates L2 world state by ensuring that the passed in l2 world state root corresponds to value in the L2 output oracle on L1
     * @param claimant the address that can claim the reward
     * @param inboxContract the address of the inbox contract
     * @param intermediateHash the hash which, when hashed with the correct inbox contract, will result in the correct intentHash
     * @param l2StorageProof todo
     * @param rlpEncodedInboxData todo
     * @param l2AccountProof todo
     * @param l2WorldStateRoot todo
     */
    function proveIntent(
        uint256 chainId, //the destination chain id of the intent we are proving
        address claimant,
        address inboxContract,
        bytes32 intermediateHash,
        bytes[] calldata l2StorageProof,
        bytes calldata rlpEncodedInboxData,
        bytes[] calldata l2AccountProof,
        bytes32 l2WorldStateRoot
    ) public {
        // ChainConfiguration memory chainConfiguration = chainConfigurations[chainId];
        BlockProof memory existingBlockProof = provenStates[chainId];
        require(existingBlockProof.stateRoot == l2WorldStateRoot, "destination chain state root not yet proved");

        bytes32 intentHash = keccak256(abi.encode(inboxContract, intermediateHash));

        bytes32 messageMappingSlot = keccak256(
            abi.encode(
                intentHash,
                1 // storage position of the intents mapping is the first slot
            )
        );

        bytes memory inboxStateRoot = RLPReader.readBytes(RLPReader.readList(rlpEncodedInboxData)[2]);

        require(inboxStateRoot.length <= 32, "contract state root incorrectly encoded"); // ensure lossless casting to bytes32

        // proves that the claimaint address corresponds to the intentHash on the contract
        proveStorage(
            abi.encodePacked(messageMappingSlot),
            bytes.concat(hex"94", bytes20(claimant)),
            l2StorageProof,
            bytes32(inboxStateRoot)
        );

        // proves that the inbox data corresponds to the l2worldstate
        proveAccount(abi.encodePacked(inboxContract), rlpEncodedInboxData, l2AccountProof, l2WorldStateRoot);

        provenIntents[intentHash] = claimant;
    }
}<|MERGE_RESOLUTION|>--- conflicted
+++ resolved
@@ -307,13 +307,9 @@
         if (existingBlockProof.blockNumber < blockProof.blockNumber) {
             provenStates[chainId] = blockProof;
         } else {
-<<<<<<< HEAD
-            revert OutdatedBlock(blockProof.blockNumber, existingBlockProof.blockNumber);
-=======
             if (existingBlockProof.blockNumber > blockProof.blockNumber) {
                 revert OutdatedBlock(blockProof.blockNumber, existingBlockProof.blockNumber);
             }
->>>>>>> 868ee539
         }
     }
 
@@ -466,13 +462,9 @@
         if (existingBlockProof.blockNumber < blockProof.blockNumber) {
             provenStates[chainId] = blockProof;
         } else {
-<<<<<<< HEAD
-            revert OutdatedBlock(blockProof.blockNumber, existingBlockProof.blockNumber);
-=======
             if (existingBlockProof.blockNumber > blockProof.blockNumber) {
                 revert OutdatedBlock(blockProof.blockNumber, existingBlockProof.blockNumber);
             }
->>>>>>> 868ee539
         }
     }
 
