--- conflicted
+++ resolved
@@ -1,13 +1,9 @@
 // SPDX-License-Identifier: MIT
 pragma solidity ^0.8.26;
 
-<<<<<<< HEAD
+import {Semver, ISemver} from "../libs/Semver.sol";
+
 import {Route} from "../types/Intent.sol";
-
-interface IInbox is ISemver{
-=======
-import {Semver, ISemver} from "../libs/Semver.sol";
->>>>>>> c504ef24
 
 interface IInbox is ISemver {
     // Event emitted when an intent is succesfully fulfilled
@@ -40,12 +36,6 @@
     // Error thrown when the intent has already been fulfilled
     error IntentAlreadyFulfilled(bytes32 _hash);
 
-<<<<<<< HEAD
-    // Error thrown when the intent call failed while itertating through the callAddresses
-    error IntentCallFailed(address _addr, bytes _data, uint256 value, bytes _returnData);
-
-=======
->>>>>>> c504ef24
     // Error thrown when the hash generated on the inbox contract does not match the expected hash
     error InvalidHash(bytes32 _expectedHash);
 
@@ -53,7 +43,7 @@
     error ZeroClaimant();
 
     // Error thrown when the intent call failed while itertating through the callAddresses
-    error IntentCallFailed(address _addr, bytes _data, bytes _returnData);
+    error IntentCallFailed(address _addr, bytes _data, uint256 value, bytes _returnData);
 
     // Error thrown when a solver attempts to make a call to the hyperlane mailbox
     error CallToMailbox();
