--- conflicted
+++ resolved
@@ -32,11 +32,7 @@
     // Output slot for the game status (fixed)
     uint256 public constant L2_FAULT_DISPUTE_GAME_STATUS_SLOT = 0;
 
-<<<<<<< HEAD
-    // Number of blocks to wait before Settlemnent Layer can be proven again
-=======
     // Number of blocks to wait before Settlement Layer can be proven again
->>>>>>> 00949327
     uint256 public constant SETTLEMENT_BLOCKS_DELAY = 5;
 
     // This contract lives on an L2 and contains the data for the 'current' L1 block.
@@ -116,15 +112,9 @@
     /**
      * @notice emitted on a proving state if the blockNumber is less than or equal to the current blockNumber + SETTLEMENT_BLOCKS_DELAY
      * @param _inputBlockNumber the block number we are trying to prove
-<<<<<<< HEAD
-     * @param _neededBlockNumber the  next block number that can been proven
-     */
-    error NeedLaterBlock(uint256 _inputBlockNumber, uint256 _neededBlockNumber);
-=======
      * @param _nextProvableBlockNumber the next block number that can be proven
      */
     error NeedLaterBlock(uint256 _inputBlockNumber, uint256 _nextProvableBlockNumber);
->>>>>>> 00949327
 
     /**
      * @notice emitted on a proving state if the blockNumber is less than or equal to the current blockNumber
@@ -307,19 +297,11 @@
             stateRoot: bytes32(RLPReader.readBytes(RLPReader.readList(rlpEncodedBlockData)[3]))
         });
         BlockProof memory existingBlockProof = provenStates[settlementChainId];
-<<<<<<< HEAD
-        if ((existingBlockProof.blockNumber + SETTLEMENT_BLOCKS_DELAY) < blockProof.blockNumber) {
-            provenStates[settlementChainId] = blockProof;
-            emit L1WorldStateProven(blockProof.blockNumber, blockProof.stateRoot);
-        } else {
-            revert NeedLaterBlock(blockProof.blockNumber, (existingBlockProof.blockNumber + SETTLEMENT_BLOCKS_DELAY));
-=======
         if (existingBlockProof.blockNumber + SETTLEMENT_BLOCKS_DELAY < blockProof.blockNumber) {
             provenStates[settlementChainId] = blockProof;
             emit L1WorldStateProven(blockProof.blockNumber, blockProof.stateRoot);
         } else {
             revert NeedLaterBlock(blockProof.blockNumber, existingBlockProof.blockNumber + SETTLEMENT_BLOCKS_DELAY);
->>>>>>> 00949327
         }
     }
     /**
