/* -*- c-basic-offset: 4 -*- */
// SPDX-License-Identifier: MIT
pragma solidity ^0.8.26;

import {IERC20} from "@openzeppelin/contracts/token/ERC20/IERC20.sol";
import {SafeERC20} from "@openzeppelin/contracts/token/ERC20/utils/SafeERC20.sol";
import {SafeCast} from "@openzeppelin/contracts/utils/math/SafeCast.sol";

import {IIntentSource} from "./interfaces/IIntentSource.sol";
import {IProver} from "./interfaces/IProver.sol";
import {Intent, Reward} from "./types/Intent.sol";
import {Semver} from "./libs/Semver.sol";

import {Vault} from "./Vault.sol";

/**
 * @title IntentSource
 * @notice Source chain contract for the Eco Protocol's intent system
 * @dev Used to create intents and withdraw associated rewards. Works in conjunction with
 *      an inbox contract on the destination chain. Verifies intent fulfillment through
 *      a prover contract on the source chain
 * @dev This contract should not hold any funds or hold any roles for other contracts.
 */
contract IntentSource is IIntentSource, Semver {
    using SafeERC20 for IERC20;
    using SafeCast for uint256;

    mapping(bytes32 intentHash => VaultStorage) public vaults;

    constructor() {}

    /**
     * @notice Retrieves reward status for a given intent hash
     * @param intentHash Hash of the intent to query
     * @return status Current status of the intent
     */
    function getRewardStatus(
        bytes32 intentHash
    ) external view returns (RewardStatus status) {
        return RewardStatus(vaults[intentHash].state.status);
    }

    /**
     * @notice Retrieves vault state for a given intent hash
     * @param intentHash Hash of the intent to query
     * @return VaultState struct containing vault information
     */
    function getVaultState(
        bytes32 intentHash
    ) external view returns (VaultState memory) {
        return vaults[intentHash].state;
    }

    /**
     * @notice Retrieves the permitContract address funding an intent
     */
    function getPermitContract(
        bytes32 intentHash
    ) external view returns (address) {
        return vaults[intentHash].permitContract;
    }

    /**
     * @notice Calculates the hash of an intent and its components
     * @param intent The intent to hash
     * @return intentHash Combined hash of route and reward
     * @return routeHash Hash of the route component
     * @return rewardHash Hash of the reward component
     */
    function getIntentHash(
        Intent calldata intent
    )
        public
        pure
        returns (bytes32 intentHash, bytes32 routeHash, bytes32 rewardHash)
    {
        routeHash = keccak256(abi.encode(intent.route));
        rewardHash = keccak256(abi.encode(intent.reward));
        intentHash = keccak256(abi.encodePacked(routeHash, rewardHash));
    }

    /**
     * @notice Calculates the deterministic address of the intent vault
     * @param intent Intent to calculate vault address for
     * @return Address of the intent vault
     */
    function intentVaultAddress(
        Intent calldata intent
    ) external view returns (address) {
        (bytes32 intentHash, bytes32 routeHash, ) = getIntentHash(intent);
        return _getIntentVaultAddress(intentHash, routeHash, intent.reward);
    }

    /**
     * @notice Creates an intent without funding
     * @param intent The complete intent struct to be published
     * @return intentHash Hash of the created intent
     */
    function publish(
        Intent calldata intent
    ) external returns (bytes32 intentHash) {
        (intentHash, , ) = getIntentHash(intent);
        VaultState memory state = vaults[intentHash].state;

        _validateAndPublishIntent(intent, intentHash, state);
    }

    /**
     * @notice Creates and funds an intent in a single transaction
     * @param intent The complete intent struct to be published and funded
     * @return intentHash Hash of the created and funded intent
     */
    function publishAndFund(
        Intent calldata intent,
        bool allowPartial
    ) external payable returns (bytes32 intentHash) {
        bytes32 routeHash;
        (intentHash, routeHash, ) = getIntentHash(intent);
        VaultState memory state = vaults[intentHash].state;

        _validateInitialFundingState(state, intentHash);
        _validateSourceChain(intent.route.source, intentHash);
        _validateAndPublishIntent(intent, intentHash, state);

        address vault = _getIntentVaultAddress(
            intentHash,
            routeHash,
            intent.reward
        );
        _fundIntent(intentHash, intent.reward, vault, msg.sender, allowPartial);

        _returnExcessEth(intentHash, address(this).balance);
    }

    /**
     * @notice Funds an existing intent
     * @param routeHash Hash of the route component
     * @param reward Reward structure containing distribution details
     * @return intentHash Hash of the funded intent
     */
    function fund(
        bytes32 routeHash,
        Reward calldata reward,
        bool allowPartial
    ) external payable returns (bytes32 intentHash) {
        bytes32 rewardHash = keccak256(abi.encode(reward));
        intentHash = keccak256(abi.encodePacked(routeHash, rewardHash));
        VaultState memory state = vaults[intentHash].state;

        _validateInitialFundingState(state, intentHash);

        address vault = _getIntentVaultAddress(intentHash, routeHash, reward);
        _fundIntent(intentHash, reward, vault, msg.sender, allowPartial);

        _returnExcessEth(intentHash, address(this).balance);
    }

    /**
     * @notice Funds an intent for a user with permit/allowance
     * @param routeHash Hash of the route component
     * @param reward Reward structure containing distribution details
     * @param funder Address to fund the intent from
     * @param permitContract Address of the permitContract instance
     * @param allowPartial Whether to allow partial funding
     * @return intentHash Hash of the funded intent
     */
    function fundFor(
        bytes32 routeHash,
        Reward calldata reward,
        address funder,
        address permitContract,
        bool allowPartial
    ) external returns (bytes32 intentHash) {
        bytes32 rewardHash = keccak256(abi.encode(reward));
        intentHash = keccak256(abi.encodePacked(routeHash, rewardHash));
        VaultState memory state = vaults[intentHash].state;

        address vault = _getIntentVaultAddress(intentHash, routeHash, reward);

        _fundIntentFor(
            state,
            reward,
            intentHash,
            routeHash,
            vault,
            funder,
            permitContract,
            allowPartial
        );
    }

    /**
     * @notice Creates and funds an intent using permit/allowance
     * @param intent The complete intent struct
     * @param funder Address to fund the intent from
     * @param permitContract Address of the permitContract instance
     * @param allowPartial Whether to allow partial funding
     * @return intentHash Hash of the created and funded intent
     */
    function publishAndFundFor(
        Intent calldata intent,
        address funder,
        address permitContract,
        bool allowPartial
    ) external returns (bytes32 intentHash) {
        bytes32 routeHash;
        (intentHash, routeHash, ) = getIntentHash(intent);
        VaultState memory state = vaults[intentHash].state;

        _validateAndPublishIntent(intent, intentHash, state);
        _validateSourceChain(intent.route.source, intentHash);

        address vault = _getIntentVaultAddress(
            intentHash,
            routeHash,
            intent.reward
        );

        _fundIntentFor(
            state,
            intent.reward,
            intentHash,
            routeHash,
            vault,
            funder,
            permitContract,
            allowPartial
        );
    }

    /**
     * @notice Checks if an intent is completely funded
     * @param intent Intent to validate
     * @return True if intent is completely funded, false otherwise
     */
    function isIntentFunded(
        Intent calldata intent
    ) external view returns (bool) {
        if (intent.route.source != block.chainid) return false;

        (bytes32 intentHash, bytes32 routeHash, ) = getIntentHash(intent);
        address vault = _getIntentVaultAddress(
            intentHash,
            routeHash,
            intent.reward
        );

        return _isRewardFunded(intent.reward, vault);
    }

    /**
     * @notice Withdraws rewards associated with an intent to its claimant
     * @param _intent The intent to withdraw rewards for
     */
    function withdrawRewards(Intent calldata _intent) public {
        (bytes32 intentHash, bytes32 routeHash, ) = getIntentHash(_intent);

        IProver.ProofData memory proofData = IProver(_intent.reward.prover)
            .provenIntents(intentHash);

        if (
<<<<<<< HEAD
            proofData.destinationChainID !=
            _intent.route.destination.toUint96() &&
=======
            uint256(proofData.destinationChainID) !=
            _intent.route.destination &&
>>>>>>> 00349ede
            proofData.claimant != address(0)
        ) {
            // If the intent has been proven on a different chain, challenge the proof
            IProver(_intent.reward.prover).challengeIntentProof(_intent);
            emit IntentProofChallenged(intentHash);
            return;
        }
        VaultState memory state = vaults[intentHash].state;

        // Claim the rewards if the intent has not been claimed
        if (
            proofData.claimant != address(0) &&
            state.status != uint8(RewardStatus.Claimed) &&
            state.status != uint8(RewardStatus.Refunded)
        ) {
            state.status = uint8(RewardStatus.Claimed);
            state.mode = uint8(VaultMode.Claim);
            state.allowPartialFunding = 0;
            state.usePermit = 0;
            state.target = proofData.claimant;
            vaults[intentHash].state = state;

            emit Withdrawal(intentHash, proofData.claimant);

            new Vault{salt: routeHash}(intentHash, _intent.reward);

            return;
        }

        if (proofData.claimant == address(0)) {
            revert UnauthorizedWithdrawal(intentHash);
        } else {
            revert RewardsAlreadyWithdrawn(intentHash);
        }
    }

    /**
     * @notice Batch withdraws multiple intents
     * @param _intents The intents to withdraw rewards for
     */
    function batchWithdraw(Intent[] calldata _intents) external {
        uint256 length = _intents.length;
        for (uint256 i = 0; i < length; ++i) {
            withdrawRewards(_intents[i]);
        }
    }

    /**
     * @notice Refunds rewards to the intent creator
     * @param _intent The intent to withdraw rewards for
     */
    function refund(Intent calldata _intent) external {
        bytes32 rewardHash = keccak256(abi.encode(_intent.reward));
        bytes32 routeHash = keccak256(abi.encode(_intent.route));
        bytes32 intentHash = keccak256(abi.encodePacked(routeHash, rewardHash));

        VaultState memory state = vaults[intentHash].state;

        if (
            state.status != uint8(RewardStatus.Claimed) &&
            state.status != uint8(RewardStatus.Refunded)
        ) {
            IProver.ProofData memory proofData = IProver(_intent.reward.prover)
                .provenIntents(intentHash);
            if (
                proofData.claimant != address(0) &&
<<<<<<< HEAD
                proofData.destinationChainID ==
                _intent.route.destination.toUint96()
=======
                uint256(proofData.destinationChainID) ==
                _intent.route.destination
>>>>>>> 00349ede
            ) // Check if the intent has been proven to prevent unauthorized refunds
            {
                revert IntentNotClaimed(intentHash);
            }
            // Revert if intent has not expired
            if (block.timestamp <= _intent.reward.deadline) {
                revert IntentNotExpired(intentHash);
            }
        }

        if (state.status != uint8(RewardStatus.Claimed)) {
            state.status = uint8(RewardStatus.Refunded);
        }

        state.mode = uint8(VaultMode.Refund);
        state.allowPartialFunding = 0;
        state.usePermit = 0;
        state.target = address(0);
        vaults[intentHash].state = state;

        emit Refund(intentHash, _intent.reward.creator);

        new Vault{salt: routeHash}(intentHash, _intent.reward);
    }

    /**
     * @notice Recover tokens that were sent to the intent vault by mistake
     * @dev Must not be among the intent's rewards
     * @param routeHash Hash of the intent's route
     * @param reward Reward structure of the intent
     * @param token Token address for handling incorrect vault transfers
     */
    function recoverToken(
        bytes32 routeHash,
        Reward calldata reward,
        address token
    ) external {
        if (token == address(0)) {
            revert InvalidRefundToken();
        }

        bytes32 rewardHash = keccak256(abi.encode(reward));
        bytes32 intentHash = keccak256(abi.encodePacked(routeHash, rewardHash));

        VaultState memory state = vaults[intentHash].state;

        // selfdestruct() will refund all native tokens to the creator
        // we can't refund native intents before the claim/refund happens
        // because deploying and destructing the vault will refund the native reward prematurely
        if (
            state.status != uint8(RewardStatus.Claimed) &&
            state.status != uint8(RewardStatus.Refunded) &&
            reward.nativeValue > 0
        ) {
            revert IntentNotClaimed(intentHash);
        }

        // Check if the token is part of the reward
        for (uint256 i = 0; i < reward.tokens.length; ++i) {
            if (reward.tokens[i].token == token) {
                revert InvalidRefundToken();
            }
        }

        state.mode = uint8(VaultMode.RecoverToken);
        state.allowPartialFunding = 0;
        state.usePermit = 0;
        state.target = token;
        vaults[intentHash].state = state;

        emit Refund(intentHash, reward.creator);

        new Vault{salt: routeHash}(intentHash, reward);
    }

    /**
     * @notice Validates that an intent's vault holds sufficient rewards
     * @dev Checks both native token and ERC20 token balances
     * @param reward Reward to validate
     * @param vault Address of the intent's vault
     * @return True if vault has sufficient funds, false otherwise
     */
    function _isRewardFunded(
        Reward calldata reward,
        address vault
    ) internal view returns (bool) {
        uint256 rewardsLength = reward.tokens.length;

        if (vault.balance < reward.nativeValue) return false;

        for (uint256 i = 0; i < rewardsLength; ++i) {
            address token = reward.tokens[i].token;
            uint256 amount = reward.tokens[i].amount;
            uint256 balance = IERC20(token).balanceOf(vault);

            if (balance < amount) return false;
        }

        return true;
    }

    /**
     * @notice Calculates the deterministic address of an intent vault using CREATE2
     * @dev Follows EIP-1014 for address calculation
     * @param intentHash Hash of the full intent
     * @param routeHash Hash of the route component
     * @param reward Reward structure
     * @return The calculated vault address
     */
    function _getIntentVaultAddress(
        bytes32 intentHash,
        bytes32 routeHash,
        Reward calldata reward
    ) internal view returns (address) {
        /* Convert a hash which is bytes32 to an address which is 20-byte long
        according to https://docs.soliditylang.org/en/v0.8.9/control-structures.html?highlight=create2#salted-contract-creations-create2 */
        return
            address(
                uint160(
                    uint256(
                        keccak256(
                            abi.encodePacked(
                                hex"ff",
                                address(this),
                                routeHash,
                                keccak256(
                                    abi.encodePacked(
                                        type(Vault).creationCode,
                                        abi.encode(intentHash, reward)
                                    )
                                )
                            )
                        )
                    )
                )
            );
    }

    /**
     * @notice Validates and publishes a new intent
     * @param intent The intent to validate and publish
     * @param intentHash Hash of the intent
     * @param state Current vault state
     */
    function _validateAndPublishIntent(
        Intent calldata intent,
        bytes32 intentHash,
        VaultState memory state
    ) internal {
        if (
            state.status == uint8(RewardStatus.Claimed) ||
            state.status == uint8(RewardStatus.Refunded)
        ) {
            revert IntentAlreadyExists(intentHash);
        }

        IProver(intent.reward.prover).prepProof(
            intentHash,
            intent.route.destination.toUint96()
        );

        // Use a separate function to emit event to avoid stack-too-deep errors
        _emitIntentCreated(intent, intentHash);
    }

    /**
     * @notice Separate function to emit the IntentCreated event
     * @dev This helps avoid stack-too-deep errors in the calling function
     * @param intent The intent being created
     * @param intentHash Hash of the intent
     */
    function _emitIntentCreated(
        Intent calldata intent,
        bytes32 intentHash
    ) internal {
        emit IntentCreated(
            intentHash,
            intent.route.salt,
            intent.route.source,
            intent.route.destination,
            intent.route.inbox,
            intent.route.tokens,
            intent.route.calls,
            intent.reward.creator,
            intent.reward.prover,
            intent.reward.deadline,
            intent.reward.nativeValue,
            intent.reward.tokens
        );
    }

    /**
     * @notice Disabling fundFor for native intents
     * @dev Deploying vault in Fund mode might cause a loss of native reward
     * @param reward Reward structure to validate
     * @param vault Address of the intent vault
     * @param intentHash Hash of the intent
     */
    function _disableNativeReward(
        Reward calldata reward,
        address vault,
        bytes32 intentHash
    ) internal view {
        // selfdestruct() will refund all native tokens to the creator
        // we can't use Fund mode for intents with native value
        // because deploying and destructing the vault will refund the native reward prematurely
        if (reward.nativeValue > 0 && vault.balance > 0) {
            revert CannotFundForWithNativeReward(intentHash);
        }
    }

    /**
     * @notice Validates the initial funding state
     * @param state Current vault state
     * @param intentHash Hash of the intent
     */
    function _validateInitialFundingState(
        VaultState memory state,
        bytes32 intentHash
    ) internal pure {
        if (state.status != uint8(RewardStatus.Initial)) {
            revert IntentAlreadyFunded(intentHash);
        }
    }

    /**
     * @notice Validates the funding state for partial funding
     * @param state Current vault state
     * @param intentHash Hash of the intent
     */
    function _validateFundingState(
        VaultState memory state,
        bytes32 intentHash
    ) internal pure {
        if (
            state.status != uint8(RewardStatus.Initial) &&
            state.status != uint8(RewardStatus.PartiallyFunded)
        ) {
            revert IntentAlreadyFunded(intentHash);
        }
    }

    /**
     * @notice Handles the funding of an intent
     * @param intentHash Hash of the intent
     * @param reward Reward structure to fund
     * @param vault Address of the intent vault
     * @param funder Address providing the funds
     */
    function _fundIntent(
        bytes32 intentHash,
        Reward calldata reward,
        address vault,
        address funder,
        bool allowPartial
    ) internal {
        bool partiallyFunded;

        if (reward.nativeValue > 0) {
            uint256 vaultBalance = vault.balance;

            if (vaultBalance < reward.nativeValue) {
                uint256 remainingAmount = reward.nativeValue - vaultBalance;
                uint256 transferAmount;

                if (msg.value >= remainingAmount) {
                    transferAmount = remainingAmount;
                } else if (allowPartial) {
                    transferAmount = msg.value;
                    partiallyFunded = true;
                } else {
                    revert InsufficientNativeReward(intentHash);
                }

                payable(vault).transfer(transferAmount);
            }
        }

        uint256 rewardsLength = reward.tokens.length;

        // Iterate through each token in the reward structure
        for (uint256 i; i < rewardsLength; ++i) {
            // Get token address and required amount for current reward
            address token = reward.tokens[i].token;
            uint256 amount = reward.tokens[i].amount;
            uint256 vaultBalance = IERC20(token).balanceOf(vault);

            // Only proceed if vault needs more tokens and we have permission to transfer them
            if (vaultBalance < amount) {
                // Calculate how many more tokens the vault needs to be fully funded
                uint256 remainingAmount = amount - vaultBalance;

                // Check how many tokens this contract is allowed to transfer from funding source
                uint256 allowance = IERC20(token).allowance(
                    funder,
                    address(this)
                );
                uint256 funderBalance = IERC20(token).balanceOf(funder);
                allowance = allowance < funderBalance
                    ? allowance
                    : funderBalance;

                uint256 transferAmount;
                // Calculate transfer amount as minimum of what's needed and what's allowed
                if (allowance >= remainingAmount) {
                    transferAmount = remainingAmount;
                } else if (allowPartial) {
                    transferAmount = allowance;
                    partiallyFunded = true;
                } else {
                    revert InsufficientTokenAllowance(
                        token,
                        funder,
                        remainingAmount
                    );
                }

                if (transferAmount > 0) {
                    // Transfer tokens from funding source to vault using safe transfer
                    IERC20(token).safeTransferFrom(
                        funder,
                        vault,
                        transferAmount
                    );
                }
            }
        }

        if (partiallyFunded) {
            emit IntentPartiallyFunded(intentHash, funder);
        } else {
            emit IntentFunded(intentHash, funder);
        }
    }

    function _fundIntentFor(
        VaultState memory state,
        Reward calldata reward,
        bytes32 intentHash,
        bytes32 routeHash,
        address vault,
        address funder,
        address permitContract,
        bool allowPartial
    ) internal {
        _disableNativeReward(reward, vault, intentHash);
        _validateFundingState(state, intentHash);

        if (state.status == uint8(RewardStatus.Initial)) {
            state.status = allowPartial
                ? uint8(RewardStatus.PartiallyFunded)
                : uint8(RewardStatus.Funded);
        }

        state.mode = uint8(VaultMode.Fund);
        state.allowPartialFunding = allowPartial ? 1 : 0;
        state.usePermit = permitContract != address(0) ? 1 : 0;
        state.target = funder;

        if (permitContract != address(0)) {
            vaults[intentHash].permitContract = permitContract;
        }

        vaults[intentHash].state = state;

        new Vault{salt: routeHash}(intentHash, reward);

        if (state.status == uint8(RewardStatus.Funded)) {
            emit IntentFunded(intentHash, funder);
        } else if (
            state.status == uint8(RewardStatus.PartiallyFunded) &&
            _isRewardFunded(reward, vault)
        ) {
            state.status = uint8(RewardStatus.Funded);
            vaults[intentHash].state = state;

            emit IntentFunded(intentHash, funder);
        } else {
            emit IntentPartiallyFunded(intentHash, funder);
        }
    }

    /**
     * @notice Validates that the intent is being published on correct chain
     * @param sourceChain Chain ID specified in the intent
     * @param intentHash Hash of the intent
     */
    function _validateSourceChain(
        uint256 sourceChain,
        bytes32 intentHash
    ) internal view {
        if (sourceChain != block.chainid) {
            revert WrongSourceChain(intentHash);
        }
    }

    /**
     * @notice Returns excess ETH to the sender
     * @param intentHash Hash of the intent
     * @param amount Amount of ETH to return
     */
    function _returnExcessEth(bytes32 intentHash, uint256 amount) internal {
        if (amount > 0) {
            (bool success, ) = payable(msg.sender).call{value: amount}("");
            if (!success) revert NativeRewardTransferFailed(intentHash);
        }
    }
}<|MERGE_RESOLUTION|>--- conflicted
+++ resolved
@@ -259,13 +259,8 @@
             .provenIntents(intentHash);
 
         if (
-<<<<<<< HEAD
-            proofData.destinationChainID !=
-            _intent.route.destination.toUint96() &&
-=======
             uint256(proofData.destinationChainID) !=
             _intent.route.destination &&
->>>>>>> 00349ede
             proofData.claimant != address(0)
         ) {
             // If the intent has been proven on a different chain, challenge the proof
@@ -332,13 +327,8 @@
                 .provenIntents(intentHash);
             if (
                 proofData.claimant != address(0) &&
-<<<<<<< HEAD
-                proofData.destinationChainID ==
-                _intent.route.destination.toUint96()
-=======
                 uint256(proofData.destinationChainID) ==
                 _intent.route.destination
->>>>>>> 00349ede
             ) // Check if the intent has been proven to prevent unauthorized refunds
             {
                 revert IntentNotClaimed(intentHash);
