--- conflicted
+++ resolved
@@ -1,8 +1,4 @@
 // SPDX-License-Identifier: MIT
-<<<<<<< HEAD
-// Copyright (c) 2024 Eco, Inc.
-=======
->>>>>>> bc431aa0
 pragma solidity ^0.8.26;
 
 interface IInbox {
