// SPDX-License-Identifier: MIT
pragma solidity ^0.8.26;

import {SecureMerkleTrie} from "@eth-optimism/contracts-bedrock/src/libraries/trie/SecureMerkleTrie.sol";
import {RLPReader} from "@eth-optimism/contracts-bedrock/src/libraries/rlp/RLPReader.sol";
import {RLPWriter} from "@eth-optimism/contracts-bedrock/src/libraries/rlp/RLPWriter.sol";
import {IL1Block} from "./interfaces/IL1Block.sol";
import {SimpleProver} from "./interfaces/SimpleProver.sol";
import {Semver} from "./libs/Semver.sol";

contract Prover is SimpleProver {
    ProofType public constant PROOF_TYPE = ProofType.Storage;

    // Output slot for Bedrock L2_OUTPUT_ORACLE where Settled Batches are stored
    uint256 public constant L2_OUTPUT_SLOT_NUMBER = 3;

    uint256 public constant L2_OUTPUT_ROOT_VERSION_NUMBER = 0;

    // L2OutputOracle on Ethereum used for Bedrock (Base) Proving
    // address public immutable l1OutputOracleAddress;

    // Cannon Data
    // FaultGameFactory on Ethereum used for Cannon (Optimism) Proving
    // address public immutable faultGameFactoryAddress;

    // Output slot for Cannon DisputeGameFactory where FaultDisputeGames gameId's are stored
    uint256 public constant L2_DISPUTE_GAME_FACTORY_LIST_SLOT_NUMBER = 104;

    // Output slot for the root claim (used as the block number settled is part of the root claim)
    uint256 public constant L2_FAULT_DISPUTE_GAME_ROOT_CLAIM_SLOT =
        0x405787fa12a823e0f2b7631cc41b3ba8828b3321ca811111fa75cd3aa3bb5ad1;

    // Output slot for the game status (fixed)
    uint256 public constant L2_FAULT_DISPUTE_GAME_STATUS_SLOT = 0;

    // Number of blocks to wait before Settlement Layer can be proven again
    uint256 public immutable SETTLEMENT_BLOCKS_DELAY;

    // This contract lives on an L2 and contains the data for the 'current' L1 block.
    // there is a delay between this contract and L1 state - the block information found here is usually a few blocks behind the most recent block on L1.
    // But optimism maintains a service that posts L1 block data on L2.
    IL1Block public l1BlockhashOracle;

    struct ChainConfiguration {
        uint8 provingMechanism;
        uint256 settlementChainId;
        address settlementContract;
        address blockhashOracle;
        uint256 outputRootVersionNumber;
        uint256 finalityDelaySeconds;
    }

    struct ChainConfigurationConstructor {
        uint256 chainId;
        ChainConfiguration chainConfiguration;
    }

    // map the chain id to chain configuration
    mapping(uint256 => ChainConfiguration) public chainConfigurations;

    struct BlockProof {
        uint256 blockNumber;
        bytes32 blockHash;
        bytes32 stateRoot;
    }

    // Store the last BlockProof for each ChainId
    mapping(uint256 => BlockProof) public provenStates;

    struct DisputeGameFactoryProofData {
        bytes32 messagePasserStateRoot;
        bytes32 latestBlockHash;
        uint256 gameIndex;
        bytes32 gameId;
        bytes[] disputeFaultGameStorageProof;
        bytes rlpEncodedDisputeGameFactoryData;
        bytes[] disputeGameFactoryAccountProof;
    }

    struct FaultDisputeGameStatusSlotData {
        uint64 createdAt;
        uint64 resolvedAt;
        uint8 gameStatus;
        bool initialized;
        bool l2BlockNumberChallenged;
    }

    struct FaultDisputeGameProofData {
        bytes32 faultDisputeGameStateRoot;
        bytes[] faultDisputeGameRootClaimStorageProof;
        FaultDisputeGameStatusSlotData faultDisputeGameStatusSlotData;
        bytes[] faultDisputeGameStatusStorageProof;
        bytes rlpEncodedFaultDisputeGameData;
        bytes[] faultDisputeGameAccountProof;
    }

    /**
     * @notice emitted when L1 world state is proven
     * @param _blockNumber  the block number corresponding to this L1 world state
     * @param _L1WorldStateRoot the world state root at _blockNumber
     */
    event L1WorldStateProven(uint256 indexed _blockNumber, bytes32 _L1WorldStateRoot);

    /**
     * @notice emitted when L2 world state is proven
     * @param _destinationChainID the chainID of the destination chain
     * @param _blockNumber the blocknumber corresponding to the world state
     * @param _L2WorldStateRoot the world state root at _blockNumber
     */
    event L2WorldStateProven(
        uint256 indexed _destinationChainID, uint256 indexed _blockNumber, bytes32 _L2WorldStateRoot
    );
<<<<<<< HEAD

    /**
     * @notice emitted on a proving state if the blockNumber is less than or equal to the current blockNumber + SETTLEMENT_BLOCKS_DELAY
     * @param _inputBlockNumber the block number we are trying to prove
     * @param _nextProvableBlockNumber the next block number that can be proven
     */
    error NeedLaterBlock(uint256 _inputBlockNumber, uint256 _nextProvableBlockNumber);

    /**
=======

    /**
     * @notice emitted on a proving state if the blockNumber is less than or equal to the current blockNumber + SETTLEMENT_BLOCKS_DELAY
     * @param _inputBlockNumber the block number we are trying to prove
     * @param _nextProvableBlockNumber the next block number that can be proven
     */
    error NeedLaterBlock(uint256 _inputBlockNumber, uint256 _nextProvableBlockNumber);

    /**
>>>>>>> 00623eed
     * @notice emitted on a proving state if the blockNumber is less than or equal to the current blockNumber
     * @param _inputBlockNumber the block number we are trying to prove
     * @param _latestBlockNumber the latest block number that has been proven
     */
    error OutdatedBlock(uint256 _inputBlockNumber, uint256 _latestBlockNumber);

    /**
     * @notice emitted if the passed RLPEncodedBlockData Hash does not match the keccak256 hash of the RPLEncodedData
     * @param _expectedBlockHash the expected block hash for the RLP encoded data
     * @param _calculatedBlockHash the calculated block hash from the RLP encoded data
     */
    error InvalidRLPEncodedBlock(bytes32 _expectedBlockHash, bytes32 _calculatedBlockHash);

    /**
     * @notice emitted when proveStorage fails
     * we validate a storage proof  using SecureMerkleTrie.verifyInclusionProof
     * @param _key the key for the storage proof
     * @param _val the _value for the storage proof
     * @param _proof the storage proof
     * @param _root the root
     */
    error InvalidStorageProof(bytes _key, bytes _val, bytes[] _proof, bytes32 _root);

    /**
     * @notice emitted when proveAccount fails
     * we validate account proof  using SecureMerkleTrie.verifyInclusionProof
     * @param _address the address of the data
     * @param _data the data we are validating
     * @param _proof the account proof
     * @param _root the root
     */
    error InvalidAccountProof(bytes _address, bytes _data, bytes[] _proof, bytes32 _root);

    /**
     * @notice emitted when the settlement chain state root has not yet been proven
     * @param _blockProofStateRoot the state root of the block that we are trying to prove
     * @param _l1WorldStateRoot the state root of the last block that was proven on the settlement chain
     */
    error SettlementChainStateRootNotProved(bytes32 _blockProofStateRoot, bytes32 _l1WorldStateRoot);

    /**
     * @notice emitted when the settlement chain state root has not yet been proven
     * @param _blockProofStateRoot the state root of the block that we are trying to prove
     * @param _l2WorldStateRoot the state root of the last block that was proven on the settlement chain
     */
    error DestinationChainStateRootNotProved(bytes32 _blockProofStateRoot, bytes32 _l2WorldStateRoot);

    /**
     * @notice emitted when the settlement chain state root has not yet been proven
     * @param _blockTimeStamp the timestamp of the block that we are trying to prove
     * @param _finalityDelayTimeStamp the time stamp including finality delay that we need to wait for
     */
    error BlockBeforeFinalityPeriod(uint256 _blockTimeStamp, uint256 _finalityDelayTimeStamp);

    /**
     * @notice emitted when we receive an incorrectly encoded contract state root
     * @param _outputOracleStateRoot the state root that was encoded incorrectly
     */
    error IncorrectOutputOracleStateRoot(bytes _outputOracleStateRoot);

    /**
     * @notice emitted when we receive an incorrectly encoded disputeGameFactory state root
     * @param _disputeGameFactoryStateRoot the state root that was encoded incorrectly
     */
    error IncorrectDisputeGameFactoryStateRoot(bytes _disputeGameFactoryStateRoot);

    /**
     * @notice emitted when we receive an incorrectly encoded disputeGameFactory state root
     * @param _inboxStateRoot the state root that was encoded incorrectly
     */
    error IncorrectInboxStateRoot(bytes _inboxStateRoot);

    /**
     * @notice emitted when a fault dispute game has not been resolved
     * @param _gameStatus the status of the fault dispute game (2 is resolved)
     */
    error FaultDisputeGameUnresolved(uint8 _gameStatus);

    // Check that the intent has not expired and that the sender is permitted to solve intents
    modifier validRLPEncodeBlock(bytes calldata _rlpEncodedBlockData, bytes32 _expectedBlockHash) {
        bytes32 calculatedBlockHash = keccak256(_rlpEncodedBlockData);
        if (calculatedBlockHash == _expectedBlockHash) {
            _;
        } else {
            revert InvalidRLPEncodedBlock(_expectedBlockHash, calculatedBlockHash);
        }
    }

    constructor(uint256 _settlementBlocksDelay, ChainConfigurationConstructor[] memory _chainConfigurations) {
        SETTLEMENT_BLOCKS_DELAY = _settlementBlocksDelay;
        for (uint256 i = 0; i < _chainConfigurations.length; ++i) {
            _setChainConfiguration(_chainConfigurations[i].chainId, _chainConfigurations[i].chainConfiguration);
        }
    }

    function version() external pure returns (string memory) {
        return Semver.version();
    }

    function getProofType() external pure override returns (ProofType) {
        return PROOF_TYPE;
    }

    function _setChainConfiguration(uint256 chainId, ChainConfiguration memory chainConfiguration) internal {
        chainConfigurations[chainId] = chainConfiguration;
        if (block.chainid == chainId) {
            l1BlockhashOracle = IL1Block(chainConfiguration.blockhashOracle);
        }
    }

    /**
     * @notice validates a storage proof against using SecureMerkleTrie.verifyInclusionProof
     * @param _key key
     * @param _val value
     * @param _proof proof
     * @param _root root
     */
    function proveStorage(bytes memory _key, bytes memory _val, bytes[] memory _proof, bytes32 _root) public pure {
        if (!SecureMerkleTrie.verifyInclusionProof(_key, _val, _proof, _root)) {
            revert InvalidStorageProof(_key, _val, _proof, _root);
        }
    }
    /**
     * @notice validates an account proof against using SecureMerkleTrie.verifyInclusionProof
     * @param _address address of contract
     * @param _data data
     * @param _proof proof
     * @param _root root
     */

    /**
     * @notice validates a storage proof against using SecureMerkleTrie.verifyInclusionProof
     * @param _key key
     * @param _val value
     * @param _proof proof
     * @param _root root
     */
    function proveStorageBytes32(bytes memory _key, bytes32 _val, bytes[] memory _proof, bytes32 _root) public pure {
        // `RLPWriter.writeUint` properly encodes values by removing any leading zeros.
        bytes memory rlpEncodedValue = RLPWriter.writeUint(uint256(_val));
        if (!SecureMerkleTrie.verifyInclusionProof(_key, rlpEncodedValue, _proof, _root)) {
            revert InvalidStorageProof(_key, rlpEncodedValue, _proof, _root);
        }
    }

    /**
     * @notice validates an account proof against using SecureMerkleTrie.verifyInclusionProof
     * @param _address address of contract
     * @param _data data
     * @param _proof proof
     * @param _root root
     */
    function proveAccount(bytes memory _address, bytes memory _data, bytes[] memory _proof, bytes32 _root)
        public
        pure
    {
        if (!SecureMerkleTrie.verifyInclusionProof(_address, _data, _proof, _root)) {
            revert InvalidAccountProof(_address, _data, _proof, _root);
        }
    }

    /**
     * @notice generates the output root used for Bedrock and Cannon proving
     * @param outputRootVersion the output root version number usually 0
     * @param worldStateRoot world state root
     * @param messagePasserStateRoot message passer state root
     * @param latestBlockHash latest block hash
     */
    function generateOutputRoot(
        uint256 outputRootVersion,
        bytes32 worldStateRoot,
        bytes32 messagePasserStateRoot,
        bytes32 latestBlockHash
    ) public pure returns (bytes32) {
        return keccak256(abi.encode(outputRootVersion, worldStateRoot, messagePasserStateRoot, latestBlockHash));
    }

    /**
     * @notice helper function for getting all rlp data encoded
     * @param dataList list of data elements to be encoded
     */
    function rlpEncodeDataLibList(bytes[] memory dataList) external pure returns (bytes memory) {
        for (uint256 i = 0; i < dataList.length; ++i) {
            dataList[i] = RLPWriter.writeBytes(dataList[i]);
        }

        return RLPWriter.writeList(dataList);
    }

    /**
     * @notice Packs values into a 32 byte GameId type.
     * @param _gameType The game type.
     * @param _timestamp The timestamp of the game's creation.
     * @param _gameProxy The game proxy address.
     * @return gameId_ The packed GameId.
     */
    function pack(uint32 _gameType, uint64 _timestamp, address _gameProxy) public pure returns (bytes32 gameId_) {
        assembly {
            gameId_ := or(or(shl(224, _gameType), shl(160, _timestamp)), _gameProxy)
        }
    }

    /**
     * @notice Unpacks values from a 32 byte GameId type.
     * @param _gameId The packed GameId.
     * @return gameType_ The game type.
     * @return timestamp_ The timestamp of the game's creation.
     * @return gameProxy_ The game proxy address.
     */
    function unpack(bytes32 _gameId) public pure returns (uint32 gameType_, uint64 timestamp_, address gameProxy_) {
        assembly {
            gameType_ := shr(224, _gameId)
            timestamp_ := and(shr(160, _gameId), 0xFFFFFFFFFFFFFFFF)
            gameProxy_ := and(_gameId, 0xFFFFFFFFFFFFFFFFFFFFFFFFFFFFFFFFFFFFFFFF)
        }
    }

    /**
     * @notice converts bytes to uint
     * @param b bytes to convert
     * @return uint256 converted uint
     */
    function _bytesToUint(bytes memory b) internal pure returns (uint256) {
        uint256 number;
        for (uint256 i = 0; i < b.length; i++) {
            number = number + uint256(uint8(b[i])) * (2 ** (8 * (b.length - (i + 1))));
        }
        return number;
    }

    /**
<<<<<<< HEAD
     * @notice assembles the game status storage slot (this is provided as a helper function for external calls)
=======
     * @notice assembles the game status storage slot
>>>>>>> 00623eed
     * @param createdAt the time the game was created
     * @param resolvedAt the time the game was resolved
     * @param gameStatus the status of the game
     * @param initialized whether the game has been initialized
     * @param l2BlockNumberChallenged whether the l2 block number has been challenged
     * @return gameStatusStorageSlotRLP the game status storage slot in RLP format
     */
    function assembleGameStatusStorage(
        uint64 createdAt,
        uint64 resolvedAt,
        uint8 gameStatus,
        bool initialized,
        bool l2BlockNumberChallenged
<<<<<<< HEAD
    ) public pure returns (bytes32 gameStatusStorageSlotRLP) {
      // Packed data is 64 + 64 + 8 + 8 + 8 = 152 bits / 19 bytes.
      // Need to convert to `uint152` to preserve right alignment.
        return bytes32(
            uint256(
                uint152(
                    bytes19(
                        abi.encodePacked(
                            l2BlockNumberChallenged,
                            initialized,
                            gameStatus,
                            resolvedAt,
                            createdAt
                        )
                    )
                )
            )
        );
=======
    ) public pure returns (bytes memory gameStatusStorageSlotRLP) {
        // The if test is to remove leaing zeroes from the bytes
        // Assumption is that initialized is always true
        if (l2BlockNumberChallenged) {
            gameStatusStorageSlotRLP = RLPWriter.writeBytes(
                abi.encodePacked(l2BlockNumberChallenged, initialized, gameStatus, resolvedAt, createdAt)
            );
        } else {
            gameStatusStorageSlotRLP = bytes.concat(
                RLPWriter.writeBytes(
                    abi.encodePacked(
                        // abi.encodePacked(l2BlockNumberChallenged),
                        initialized,
                        gameStatus,
                        resolvedAt,
                        createdAt
                    )
                )
            );
        }
>>>>>>> 00623eed
    }

    /**
     * @notice validates input L1 block state against the L1 oracle contract.
     * @param rlpEncodedBlockData properly encoded L1 block data
     * @dev inputting the correct block's data encoded as expected will result in its hash matching
     * the blockhash found on the L1 oracle contract. This means that the world state root found
     * in that block corresponds to the block on the oracle contract, and that it represents a valid
     * state.
     */
    function proveSettlementLayerState(bytes calldata rlpEncodedBlockData)
        public
        validRLPEncodeBlock(rlpEncodedBlockData, l1BlockhashOracle.hash())
    {
        uint256 settlementChainId = chainConfigurations[block.chainid].settlementChainId;
        // not necessary because we already confirm that the data is correct by ensuring that it hashes to the block hash
        // require(l1WorldStateRoot.length <= 32); // ensure lossless casting to bytes32

        BlockProof memory blockProof = BlockProof({
            blockNumber: _bytesToUint(RLPReader.readBytes(RLPReader.readList(rlpEncodedBlockData)[8])),
            blockHash: keccak256(rlpEncodedBlockData),
            stateRoot: bytes32(RLPReader.readBytes(RLPReader.readList(rlpEncodedBlockData)[3]))
        });
        BlockProof memory existingBlockProof = provenStates[settlementChainId];
        if (existingBlockProof.blockNumber + SETTLEMENT_BLOCKS_DELAY < blockProof.blockNumber) {
            provenStates[settlementChainId] = blockProof;
            emit L1WorldStateProven(blockProof.blockNumber, blockProof.stateRoot);
        } else {
            revert NeedLaterBlock(blockProof.blockNumber, existingBlockProof.blockNumber + SETTLEMENT_BLOCKS_DELAY);
        }
    }
    /**
     * @notice Validates World state by ensuring that the passed in world state root corresponds to value in the L2 output oracle on the Settlement Layer
     * @param chainId the chain id of the chain we are proving
     * @param rlpEncodedBlockData properly encoded L1 block data
     * @param l2WorldStateRoot the state root of the last block in the batch which contains the block in which the fulfill tx happened
     * @param l2MessagePasserStateRoot // storage root / storage hash from eth_getProof(l2tol1messagePasser, [], block where intent was fulfilled)
     * @param l2OutputIndex the batch number
     * @param l1StorageProof storage proof from settlment chain for eth_getProof(L2OutputOracle, [], L1 block number)
     * @param rlpEncodedOutputOracleData rlp encoding of (balance, nonce, storageHash, codeHash) of eth_getProof(L2OutputOracle, [], L1 block number)
     * @param l1AccountProof accountProof from settlement chain for eth_getProof(L2OutputOracle, [], )
     * @param l1WorldStateRoot the l1 world state root that was proven in proveSettlementLayerState
     */

    function proveWorldStateBedrock(
        uint256 chainId, //the destination chain id of the intent we are proving
        bytes calldata rlpEncodedBlockData,
        bytes32 l2WorldStateRoot,
        bytes32 l2MessagePasserStateRoot,
        uint256 l2OutputIndex,
        bytes[] calldata l1StorageProof,
        bytes calldata rlpEncodedOutputOracleData,
        bytes[] calldata l1AccountProof,
        bytes32 l1WorldStateRoot
    ) public virtual {
        // could set a more strict requirement here to make the L1 block number greater than something corresponding to the intent creation
        // can also use timestamp instead of block when this is proven for better crosschain knowledge
        // failing the need for all that, change the mapping to map to bool
        ChainConfiguration memory chainConfiguration = chainConfigurations[chainId];
        BlockProof memory existingSettlementBlockProof = provenStates[chainConfiguration.settlementChainId];
        if (existingSettlementBlockProof.stateRoot != l1WorldStateRoot) {
            revert SettlementChainStateRootNotProved(existingSettlementBlockProof.stateRoot, l1WorldStateRoot);
        }

        // check that the End Batch Block timestamp is greater than the current timestamp + finality delay
        uint256 endBatchBlockTimeStamp = _bytesToUint(RLPReader.readBytes(RLPReader.readList(rlpEncodedBlockData)[11]));

        if (block.timestamp <= endBatchBlockTimeStamp + chainConfiguration.finalityDelaySeconds) {
            revert BlockBeforeFinalityPeriod(
                block.timestamp, endBatchBlockTimeStamp + chainConfiguration.finalityDelaySeconds
            );
        }

        bytes32 blockHash = keccak256(rlpEncodedBlockData);
        bytes32 outputRoot =
            generateOutputRoot(L2_OUTPUT_ROOT_VERSION_NUMBER, l2WorldStateRoot, l2MessagePasserStateRoot, blockHash);

        bytes32 outputRootStorageSlot =
            bytes32((uint256(keccak256(abi.encode(L2_OUTPUT_SLOT_NUMBER))) + l2OutputIndex * 2));

        bytes memory outputOracleStateRoot = RLPReader.readBytes(RLPReader.readList(rlpEncodedOutputOracleData)[2]);

        if (outputOracleStateRoot.length > 32) {
            revert IncorrectOutputOracleStateRoot(outputOracleStateRoot);
        }

<<<<<<< HEAD
        proveStorageBytes32(
            abi.encodePacked(outputRootStorageSlot), outputRoot, l1StorageProof, bytes32(outputOracleStateRoot)
=======
        proveStorage(
            abi.encodePacked(outputRootStorageSlot),
            RLPWriter.writeBytes(abi.encodePacked(outputRoot)),
            l1StorageProof,
            bytes32(outputOracleStateRoot)
>>>>>>> 00623eed
        );

        proveAccount(
            abi.encodePacked(chainConfiguration.settlementContract),
            rlpEncodedOutputOracleData,
            l1AccountProof,
            l1WorldStateRoot
        );

        BlockProof memory existingBlockProof = provenStates[chainId];
        BlockProof memory blockProof = BlockProof({
            blockNumber: _bytesToUint(RLPReader.readBytes(RLPReader.readList(rlpEncodedBlockData)[8])),
            blockHash: blockHash,
            stateRoot: l2WorldStateRoot
        });
        if (existingBlockProof.blockNumber < blockProof.blockNumber) {
            provenStates[chainId] = blockProof;
            emit L2WorldStateProven(chainId, blockProof.blockNumber, blockProof.stateRoot);
        } else {
            if (existingBlockProof.blockNumber > blockProof.blockNumber) {
                revert OutdatedBlock(blockProof.blockNumber, existingBlockProof.blockNumber);
            }
        }
    }

    function _faultDisputeGameFromFactory(
        address disputeGameFactoryAddress,
        bytes32 l2WorldStateRoot,
        DisputeGameFactoryProofData calldata disputeGameFactoryProofData,
        bytes32 l1WorldStateRoot
    ) internal pure returns (address faultDisputeGameProxyAddress, bytes32 rootClaim) {
<<<<<<< HEAD
=======
        bytes32 gameId = disputeGameFactoryProofData.gameId;
        bytes24 gameId24;
        bytes29 gameId29;
        bytes memory _value;
        assembly {
            gameId24 := shl(64, gameId)
        }
        assembly {
            gameId29 := shl(24, gameId)
        }
        if (bytes1(uint8(gameId29[0])) == bytes1(uint8(0x00))) {
            _value = RLPWriter.writeBytes(abi.encodePacked(gameId24));
        } else {
            _value = RLPWriter.writeBytes(abi.encodePacked(gameId29));
        }

>>>>>>> 00623eed
        bytes32 _rootClaim = generateOutputRoot(
            L2_OUTPUT_ROOT_VERSION_NUMBER,
            l2WorldStateRoot,
            disputeGameFactoryProofData.messagePasserStateRoot,
            disputeGameFactoryProofData.latestBlockHash
        );

        bytes32 disputeGameFactoryStorageSlot = bytes32(
            abi.encode(
                (
                    uint256(keccak256(abi.encode(L2_DISPUTE_GAME_FACTORY_LIST_SLOT_NUMBER)))
                        + disputeGameFactoryProofData.gameIndex
                )
            )
        );

        bytes memory disputeGameFactoryStateRoot =
            RLPReader.readBytes(RLPReader.readList(disputeGameFactoryProofData.rlpEncodedDisputeGameFactoryData)[2]);

        if (disputeGameFactoryStateRoot.length > 32) {
            revert IncorrectDisputeGameFactoryStateRoot(disputeGameFactoryStateRoot);
        }

        proveStorageBytes32(
            abi.encodePacked(disputeGameFactoryStorageSlot),
            disputeGameFactoryProofData.gameId,
            disputeGameFactoryProofData.disputeFaultGameStorageProof,
            bytes32(disputeGameFactoryStateRoot)
        );

        proveAccount(
            abi.encodePacked(disputeGameFactoryAddress),
            disputeGameFactoryProofData.rlpEncodedDisputeGameFactoryData,
            disputeGameFactoryProofData.disputeGameFactoryAccountProof,
            l1WorldStateRoot
        );

        (,, address _faultDisputeGameProxyAddress) = unpack(disputeGameFactoryProofData.gameId);

        return (_faultDisputeGameProxyAddress, _rootClaim);
    }

    function _faultDisputeGameIsResolved(
        bytes32 rootClaim,
        address faultDisputeGameProxyAddress,
        FaultDisputeGameProofData memory faultDisputeGameProofData,
        bytes32 l1WorldStateRoot
    ) internal pure {
        if (faultDisputeGameProofData.faultDisputeGameStatusSlotData.gameStatus != 2) {
            revert FaultDisputeGameUnresolved(faultDisputeGameProofData.faultDisputeGameStatusSlotData.gameStatus);
        } // ensure faultDisputeGame is resolved
        // Prove that the FaultDispute game has been settled
        // storage proof for FaultDisputeGame rootClaim (means block is valid)
        proveStorageBytes32(
            abi.encodePacked(uint256(L2_FAULT_DISPUTE_GAME_ROOT_CLAIM_SLOT)),
<<<<<<< HEAD
            rootClaim,
=======
            RLPWriter.writeBytes(abi.encodePacked(rootClaim)),
>>>>>>> 00623eed
            faultDisputeGameProofData.faultDisputeGameRootClaimStorageProof,
            bytes32(faultDisputeGameProofData.faultDisputeGameStateRoot)
        );

         bytes32 faultDisputeGameStatusStorage = assembleGameStatusStorage(
            faultDisputeGameProofData.faultDisputeGameStatusSlotData.createdAt,
            faultDisputeGameProofData.faultDisputeGameStatusSlotData.resolvedAt,
            faultDisputeGameProofData.faultDisputeGameStatusSlotData.gameStatus,
            faultDisputeGameProofData.faultDisputeGameStatusSlotData.initialized,
            faultDisputeGameProofData.faultDisputeGameStatusSlotData.l2BlockNumberChallenged
        );

        // faultDisputeGameProofData.faultDisputeGameStatusSlotData.filler
        // storage proof for FaultDisputeGame status (showing defender won)
        proveStorageBytes32(
            abi.encodePacked(uint256(L2_FAULT_DISPUTE_GAME_STATUS_SLOT)),
            faultDisputeGameStatusStorage,
            faultDisputeGameProofData.faultDisputeGameStatusStorageProof,
            bytes32(
                RLPReader.readBytes(RLPReader.readList(faultDisputeGameProofData.rlpEncodedFaultDisputeGameData)[2])
            )
        );

        // The Account Proof for FaultDisputeGameFactory
        proveAccount(
            abi.encodePacked(faultDisputeGameProxyAddress),
            faultDisputeGameProofData.rlpEncodedFaultDisputeGameData,
            faultDisputeGameProofData.faultDisputeGameAccountProof,
            l1WorldStateRoot
        );
    }

    /**
     * @notice Validates world state for Cannon by validating the following Storage proofs for the faultDisputeGame.
     * @notice 1) the rootClaim is correct by checking the gameId is in storage in the gamesList (will need to know the index number)
     * @notice 2) calculate the FaultDisputeGameAddress from the gameId
     * @notice 2) the l2BlockNumber is correct
     * @notice 3) the status is complete (2)
     * @notice this gives a total of 3 StorageProofs and 1 AccountProof which must be validated.
     * @param chainId the chain id of the chain we are proving
     * @param rlpEncodedBlockData properly encoded L1 block data
     * @param l2WorldStateRoot the state root of the last block in the batch which contains the block in which the fulfill tx happened
     * @param disputeGameFactoryProofData the proof data for the DisputeGameFactory
     * @param faultDisputeGameProofData the proof data for the FaultDisputeGame
     * @param l1WorldStateRoot the l1 world state root that was proven for the settlement chain
     */
    function proveWorldStateCannon(
        uint256 chainId, //the destination chain id of the intent we are proving
        bytes calldata rlpEncodedBlockData,
        bytes32 l2WorldStateRoot,
        DisputeGameFactoryProofData calldata disputeGameFactoryProofData,
        FaultDisputeGameProofData memory faultDisputeGameProofData,
        bytes32 l1WorldStateRoot
    ) public validRLPEncodeBlock(rlpEncodedBlockData, disputeGameFactoryProofData.latestBlockHash) {
        ChainConfiguration memory chainConfiguration = chainConfigurations[chainId];
        BlockProof memory existingSettlementBlockProof = provenStates[chainConfiguration.settlementChainId];
        if (existingSettlementBlockProof.stateRoot != l1WorldStateRoot) {
            revert SettlementChainStateRootNotProved(existingSettlementBlockProof.stateRoot, l1WorldStateRoot);
        }
        // prove that the FaultDisputeGame was created by the Dispute Game Factory

        bytes32 rootClaim;
        address faultDisputeGameProxyAddress;

        (faultDisputeGameProxyAddress, rootClaim) = _faultDisputeGameFromFactory(
            chainConfiguration.settlementContract, l2WorldStateRoot, disputeGameFactoryProofData, l1WorldStateRoot
        );

        _faultDisputeGameIsResolved(
            rootClaim, faultDisputeGameProxyAddress, faultDisputeGameProofData, l1WorldStateRoot
        );

        BlockProof memory existingBlockProof = provenStates[chainId];
        BlockProof memory blockProof = BlockProof({
            blockNumber: _bytesToUint(RLPReader.readBytes(RLPReader.readList(rlpEncodedBlockData)[8])),
            blockHash: keccak256(rlpEncodedBlockData),
            stateRoot: l2WorldStateRoot
        });
        if (existingBlockProof.blockNumber < blockProof.blockNumber) {
            provenStates[chainId] = blockProof;
            emit L2WorldStateProven(chainId, blockProof.blockNumber, blockProof.stateRoot);
        } else {
            if (existingBlockProof.blockNumber > blockProof.blockNumber) {
                revert OutdatedBlock(blockProof.blockNumber, existingBlockProof.blockNumber);
            }
        }
    }

    /**
     * @notice Validates an intent has been proven by checking the storage proof on the destination chain
     * to ensure that the inentHash maps to the claimant address in the inbox contract
     * @param chainId the destination chain id of the intent we are proving
     * @param claimant the address that can claim the reward
     * @param inboxContract the address of the inbox contract on the destination chain
     * @param intermediateHash the hash which, when hashed with the correct inbox contract, will result in the correct intentHash
     * @param l2StorageProof A storage proof for the intentHash mapping to the claimant address
     * @param rlpEncodedInboxData RLP encoded data for the inbox contract including nonce, balance, storageHash, codeHash
     * @param l2AccountProof An account proof for the destination chain  inbox contract
     * @param l2WorldStateRoot The world state root of the destination chain
     */
    function proveIntent(
        uint256 chainId, //the destination chain id of the intent we are proving
        address claimant,
        address inboxContract,
        bytes32 intermediateHash,
        bytes[] calldata l2StorageProof,
        bytes calldata rlpEncodedInboxData,
        bytes[] calldata l2AccountProof,
        bytes32 l2WorldStateRoot
    ) public {
        // ChainConfiguration memory chainConfiguration = chainConfigurations[chainId];
        BlockProof memory existingBlockProof = provenStates[chainId];
        if (existingBlockProof.stateRoot != l2WorldStateRoot) {
            revert DestinationChainStateRootNotProved(existingBlockProof.stateRoot, l2WorldStateRoot);
        }

        bytes32 intentHash = keccak256(abi.encode(inboxContract, intermediateHash));

        bytes32 messageMappingSlot = keccak256(
            abi.encode(
                intentHash,
                1 // storage position of the intents mapping is the first slot
            )
        );

        bytes memory inboxStateRoot = RLPReader.readBytes(RLPReader.readList(rlpEncodedInboxData)[2]);

        if (inboxStateRoot.length > 32) {
            revert IncorrectInboxStateRoot(inboxStateRoot);
        }
        // proves that the claimaint address corresponds to the intentHash on the contract
        proveStorageBytes32(
            abi.encodePacked(messageMappingSlot),
<<<<<<< HEAD
            bytes32(uint256(uint160(claimant))),
=======
            RLPWriter.writeBytes(abi.encodePacked(claimant)),
>>>>>>> 00623eed
            l2StorageProof,
            bytes32(inboxStateRoot)
        );

        // proves that the inbox data corresponds to the l2worldstate
        proveAccount(abi.encodePacked(inboxContract), rlpEncodedInboxData, l2AccountProof, l2WorldStateRoot);

        provenIntents[intentHash] = claimant;
        emit IntentProven(intentHash, claimant);
    }
}<|MERGE_RESOLUTION|>--- conflicted
+++ resolved
@@ -110,7 +110,6 @@
     event L2WorldStateProven(
         uint256 indexed _destinationChainID, uint256 indexed _blockNumber, bytes32 _L2WorldStateRoot
     );
-<<<<<<< HEAD
 
     /**
      * @notice emitted on a proving state if the blockNumber is less than or equal to the current blockNumber + SETTLEMENT_BLOCKS_DELAY
@@ -120,17 +119,6 @@
     error NeedLaterBlock(uint256 _inputBlockNumber, uint256 _nextProvableBlockNumber);
 
     /**
-=======
-
-    /**
-     * @notice emitted on a proving state if the blockNumber is less than or equal to the current blockNumber + SETTLEMENT_BLOCKS_DELAY
-     * @param _inputBlockNumber the block number we are trying to prove
-     * @param _nextProvableBlockNumber the next block number that can be proven
-     */
-    error NeedLaterBlock(uint256 _inputBlockNumber, uint256 _nextProvableBlockNumber);
-
-    /**
->>>>>>> 00623eed
      * @notice emitted on a proving state if the blockNumber is less than or equal to the current blockNumber
      * @param _inputBlockNumber the block number we are trying to prove
      * @param _latestBlockNumber the latest block number that has been proven
@@ -362,11 +350,7 @@
     }
 
     /**
-<<<<<<< HEAD
-     * @notice assembles the game status storage slot (this is provided as a helper function for external calls)
-=======
      * @notice assembles the game status storage slot
->>>>>>> 00623eed
      * @param createdAt the time the game was created
      * @param resolvedAt the time the game was resolved
      * @param gameStatus the status of the game
@@ -380,7 +364,6 @@
         uint8 gameStatus,
         bool initialized,
         bool l2BlockNumberChallenged
-<<<<<<< HEAD
     ) public pure returns (bytes32 gameStatusStorageSlotRLP) {
       // Packed data is 64 + 64 + 8 + 8 + 8 = 152 bits / 19 bytes.
       // Need to convert to `uint152` to preserve right alignment.
@@ -399,28 +382,6 @@
                 )
             )
         );
-=======
-    ) public pure returns (bytes memory gameStatusStorageSlotRLP) {
-        // The if test is to remove leaing zeroes from the bytes
-        // Assumption is that initialized is always true
-        if (l2BlockNumberChallenged) {
-            gameStatusStorageSlotRLP = RLPWriter.writeBytes(
-                abi.encodePacked(l2BlockNumberChallenged, initialized, gameStatus, resolvedAt, createdAt)
-            );
-        } else {
-            gameStatusStorageSlotRLP = bytes.concat(
-                RLPWriter.writeBytes(
-                    abi.encodePacked(
-                        // abi.encodePacked(l2BlockNumberChallenged),
-                        initialized,
-                        gameStatus,
-                        resolvedAt,
-                        createdAt
-                    )
-                )
-            );
-        }
->>>>>>> 00623eed
     }
 
     /**
@@ -507,16 +468,8 @@
             revert IncorrectOutputOracleStateRoot(outputOracleStateRoot);
         }
 
-<<<<<<< HEAD
         proveStorageBytes32(
             abi.encodePacked(outputRootStorageSlot), outputRoot, l1StorageProof, bytes32(outputOracleStateRoot)
-=======
-        proveStorage(
-            abi.encodePacked(outputRootStorageSlot),
-            RLPWriter.writeBytes(abi.encodePacked(outputRoot)),
-            l1StorageProof,
-            bytes32(outputOracleStateRoot)
->>>>>>> 00623eed
         );
 
         proveAccount(
@@ -548,25 +501,6 @@
         DisputeGameFactoryProofData calldata disputeGameFactoryProofData,
         bytes32 l1WorldStateRoot
     ) internal pure returns (address faultDisputeGameProxyAddress, bytes32 rootClaim) {
-<<<<<<< HEAD
-=======
-        bytes32 gameId = disputeGameFactoryProofData.gameId;
-        bytes24 gameId24;
-        bytes29 gameId29;
-        bytes memory _value;
-        assembly {
-            gameId24 := shl(64, gameId)
-        }
-        assembly {
-            gameId29 := shl(24, gameId)
-        }
-        if (bytes1(uint8(gameId29[0])) == bytes1(uint8(0x00))) {
-            _value = RLPWriter.writeBytes(abi.encodePacked(gameId24));
-        } else {
-            _value = RLPWriter.writeBytes(abi.encodePacked(gameId29));
-        }
-
->>>>>>> 00623eed
         bytes32 _rootClaim = generateOutputRoot(
             L2_OUTPUT_ROOT_VERSION_NUMBER,
             l2WorldStateRoot,
@@ -622,11 +556,7 @@
         // storage proof for FaultDisputeGame rootClaim (means block is valid)
         proveStorageBytes32(
             abi.encodePacked(uint256(L2_FAULT_DISPUTE_GAME_ROOT_CLAIM_SLOT)),
-<<<<<<< HEAD
             rootClaim,
-=======
-            RLPWriter.writeBytes(abi.encodePacked(rootClaim)),
->>>>>>> 00623eed
             faultDisputeGameProofData.faultDisputeGameRootClaimStorageProof,
             bytes32(faultDisputeGameProofData.faultDisputeGameStateRoot)
         );
@@ -760,11 +690,7 @@
         // proves that the claimaint address corresponds to the intentHash on the contract
         proveStorageBytes32(
             abi.encodePacked(messageMappingSlot),
-<<<<<<< HEAD
             bytes32(uint256(uint160(claimant))),
-=======
-            RLPWriter.writeBytes(abi.encodePacked(claimant)),
->>>>>>> 00623eed
             l2StorageProof,
             bytes32(inboxStateRoot)
         );
