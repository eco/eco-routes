--- conflicted
+++ resolved
@@ -80,10 +80,6 @@
       baseSepolia: process.env.BASE_SCAN_API_KEY || '',
       optimism: process.env.OPTIMISM_SCAN_API_KEY || '',
       base: process.env.BASE_SCAN_API_KEY || '',
-<<<<<<< HEAD
-      optimisticEthereum: process.env.OPTIMISM_SCAN_API_KEY || '',
-=======
->>>>>>> 76259b29
     },
     customChains: [
       {
