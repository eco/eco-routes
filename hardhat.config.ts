import * as dotenv from 'dotenv'
import { HardhatUserConfig } from 'hardhat/config'
import '@nomicfoundation/hardhat-toolbox'
import '@nomicfoundation/hardhat-viem'
import '@openzeppelin/hardhat-upgrades'
import 'solidity-docgen'
import '@nomicfoundation/hardhat-verify'
dotenv.config()
const DEPLOYER_PRIVATE_KEY =
  process.env.DEPLOYER_PRIVATE_KEY || '0x' + '11'.repeat(32) // this is to avoid hardhat error
const ALCHEMY_API_KEY = process.env.ALCHEMY_API_KEY || ''
const L3_DEPLOYER_PK = process.env.L3_DEPLOYER_PK || '0x' + '11'.repeat(32)

const config: HardhatUserConfig = {
  solidity: {
    compilers: [
      {
        version: '0.8.26',
        settings: {
          viaIR: true,
          optimizer: {
            enabled: true,
          },
        },
      },
    ],
    settings: {
      metadata: {
        bytecodeHash: 'none',
      },
      outputSelection: {
        '*': {
          '*': ['metadata', 'storageLayout'],
        },
      },
    },
  },
  networks: {
    sepolia: {
      chainId: 11155111,
      url: `https://sepolia.g.alchemy.com/v2/${ALCHEMY_API_KEY}`,
      gasPrice: 500000000,
      accounts: [DEPLOYER_PRIVATE_KEY],
    },
    optimismSepolia: {
      chainId: 11155420,
      url: `https://opt-sepolia.g.alchemy.com/v2/${ALCHEMY_API_KEY}`,
      gasPrice: 500000000,
      accounts: [DEPLOYER_PRIVATE_KEY],
    },
    optimismSepoliaBlockscout: {
      chainId: 11155420,
      url: `https://opt-sepolia.g.alchemy.com/v2/${ALCHEMY_API_KEY}`,
      gasPrice: 500000000,
      accounts: [DEPLOYER_PRIVATE_KEY],
    },
    baseSepolia: {
      chainId: 84532,
      url: `https://base-sepolia.g.alchemy.com/v2/${ALCHEMY_API_KEY}`,
      accounts: [DEPLOYER_PRIVATE_KEY],
    },
    ecoTestnet: {
      chainId: 471923,
      url: `https://eco-testnet.rpc.caldera.xyz/http`,
      accounts: [DEPLOYER_PRIVATE_KEY],
    },
    arbitrumSepolia: {
      chainId: 421614,
      url: `https://arb-sepolia.g.alchemy.com/v2/${ALCHEMY_API_KEY}`,
      accounts: [DEPLOYER_PRIVATE_KEY],
    },
    mainnet: {
      chainId: 1,
      url: `https://eth-mainnet.g.alchemy.com/v2/${ALCHEMY_API_KEY}`,
      accounts: [DEPLOYER_PRIVATE_KEY],
    },
    optimism: {
      chainId: 10,
      url: `https://opt-mainnet.g.alchemy.com/v2/${ALCHEMY_API_KEY}`,
      gasPrice: 100000000,
      accounts: [DEPLOYER_PRIVATE_KEY],
    },
    optimismBlockScout: {
      chainId: 10,
      url: `https://opt-mainnet.g.alchemy.com/v2/${ALCHEMY_API_KEY}`,
      gasPrice: 100000000,
      accounts: [DEPLOYER_PRIVATE_KEY],
    },
    base: {
      chainId: 8453,
      url: `https://base-mainnet.g.alchemy.com/v2/${ALCHEMY_API_KEY}`,
      accounts: [DEPLOYER_PRIVATE_KEY],
    },
    arbitrum: {
      chainId: 42161,
      url: `https://arb-mainnet.g.alchemy.com/v2/${ALCHEMY_API_KEY}`,
      accounts: [DEPLOYER_PRIVATE_KEY],
    },
    L3Caldera: {
      chainId: 471923,
      url: `https://eco-testnet.rpc.caldera.xyz/http`,
      accounts: [L3_DEPLOYER_PK],
    },
  },
  etherscan: {
    apiKey: {
      optimismSepolia: process.env.OPTIMISM_SCAN_API_KEY || '',
      optimismSepoliaBlockscout: process.env.OPTIMISM_BLOCKSCOUT_API_KEY || '',
      baseSepolia: process.env.BASE_SCAN_API_KEY || '',
      arbitrumSepolia: process.env.ARBITRUM_SCAN_API_KEY || '',
      optimism: process.env.OPTIMISM_SCAN_API_KEY || '',
      optimismBlockscout: process.env.OPTIMISM_BLOCKSCOUT_API_KEY || '',
      optimisticEthereum: process.env.OPTIMISM_SCAN_API_KEY || '',
      base: process.env.BASE_SCAN_API_KEY || '',
<<<<<<< HEAD
      L3Caldera: 'nonEmptyString',
=======
      ecoTestnet: process.env.CALDERA_SCAN_API_KEY || '',
>>>>>>> 55b82e72
    },
    customChains: [
      {
        network: 'optimismSepolia',
        chainId: 11155420,
        urls: {
          apiURL: 'https://api-sepolia-optimism.etherscan.io/api',
          browserURL: 'https://sepolia-optimism.etherscan.io',
        },
      },
      {
        network: 'optimismSepoliaBlockscout',
        chainId: 11155420,
        urls: {
          apiURL: 'https://optimism-sepolia.blockscout.com/api',
          browserURL: 'https://optimism-sepolia.blockscout.com/',
        },
      },
      {
<<<<<<< HEAD
        network: 'L3Caldera',
=======
        network: 'ecoTestnet',
>>>>>>> 55b82e72
        chainId: 471923,
        urls: {
          apiURL: 'https://eco-testnet.explorer.caldera.xyz/api',
          browserURL: 'https://eco-testnet.explorer.caldera.xyz/',
        },
      },
    ],
  },
  mocha: {
    timeout: 50000,
  },
  docgen: {
    outputDir: 'docs/solidity',
    templates: './templates',
    theme: 'markdown',
    // pages: 'single',
    // pages: 'items',
    pages: 'files',
    // exclude: ['governance/community'],
    collapseNewlines: true,
    pageExtension: '.md',
  },
  gasReporter: {
    enabled: !!process.env.ENABLE_GAS_REPORT,
    currency: 'USD',
    gasPrice: 100,
    outputFile: process.env.CI ? 'gas-report.txt' : undefined,
  },
}

export default config<|MERGE_RESOLUTION|>--- conflicted
+++ resolved
@@ -96,11 +96,6 @@
       url: `https://arb-mainnet.g.alchemy.com/v2/${ALCHEMY_API_KEY}`,
       accounts: [DEPLOYER_PRIVATE_KEY],
     },
-    L3Caldera: {
-      chainId: 471923,
-      url: `https://eco-testnet.rpc.caldera.xyz/http`,
-      accounts: [L3_DEPLOYER_PK],
-    },
   },
   etherscan: {
     apiKey: {
@@ -112,11 +107,7 @@
       optimismBlockscout: process.env.OPTIMISM_BLOCKSCOUT_API_KEY || '',
       optimisticEthereum: process.env.OPTIMISM_SCAN_API_KEY || '',
       base: process.env.BASE_SCAN_API_KEY || '',
-<<<<<<< HEAD
-      L3Caldera: 'nonEmptyString',
-=======
       ecoTestnet: process.env.CALDERA_SCAN_API_KEY || '',
->>>>>>> 55b82e72
     },
     customChains: [
       {
@@ -136,11 +127,7 @@
         },
       },
       {
-<<<<<<< HEAD
-        network: 'L3Caldera',
-=======
         network: 'ecoTestnet',
->>>>>>> 55b82e72
         chainId: 471923,
         urls: {
           apiURL: 'https://eco-testnet.explorer.caldera.xyz/api',
