/* eslint-disable no-magic-numbers */

const networkIds: any = {
  mainnet: 1,
  optimism: 10,
  base: 8453,
<<<<<<< HEAD
  eco: 8921733,
  1: 'mainnet',
  10: 'optimism',
  8453: 'base',
  8921733: 'eco',
=======
  helix: 8921733,
  1: 'mainnet',
  10: 'optimism',
  8453: 'base',
  8921733: 'helix',
>>>>>>> 61238479
}

const actors: any = {
  deployer: '0x6cae25455BF5fCF19cE737Ad50Ee3BC481fCDdD4',
  intentCreator: '0x448729e46C442B55C43218c6DB91c4633D36dFC0',
  inboxOwner: '0xBc6c49e5CdeC14CBD10478bf56296BD63c6c3F0e',
  solver: '0x7b65Dd8dad147C5DBa896A7c062a477a11a5Ed5E',
  claimant: '0xB4e2a27ed497E2D1aD0C8fB3a47803c934457C58',
  prover: '0x923d4fDfD0Fb231FDA7A71545953Acca41123652',
  recipient: '0xC0Bc9bA69aCD4806c4c48dD6FdFC1677212503e9',
}

const provingMechanisms: any = {
  // self: 0, // Destination is Self
  // settlement: 10, // Source Chain is an L2, Destination is A L1 Settlement Chain
  settlementL3: 11, // Source Chain is an L3, Destination is a L2 Settlement Chain
  // bedrock: 20, // Source Chain is an L2, Destination Chain is an L2 using Bedrock
  // bedrockL2L3: 21, // Source Chain is an L2, Destination Chain is an L3 using Bedrock
  bedrockL3L2: 22, // Source Chain is an L3, Destination Chain is an L2 using Bedrock
  // bedrockL1Settlement: 23, // Source Chain is an L1, settlement chain for the Destination Chain which is an L2 using Bedrock
  bedrockL2Settlement: 24, // Source Chain is the L2, settlement chain for the Destination Chain which is an L3 using Bedrock
  cannon: 30, // Source Chain is an L2, Destination Chain is an L2 using Cannon
  cannonL2L3: 31, // Source Chain is an L2, Destination Chain is an L3 using Cannon
  cannonL3L2: 32, // Source Chain is an L3, Destination Chain is an L2 using Cannon
  // cannonL1Settlement: 33, // Source Chain is an L1 settlement chain for the Destination Chain which is an L2 using Cannon
  // cannonL2Settlement: 34, // Source Chain is the L2 settlement chain for the Destination Chain which is an L3 using Cannon
  hyperProver: 40, // Source Chain is an L2 Destination Chain is an L2 using HyperProver
  // 0: 'self',
  // 10: 'settlement',
  11: 'settlementL3',
  // 20: 'bedrock',
  // 21: 'bedrockL2L3',
  22: 'bedrockL3L2',
  // 23: 'bedrockL1Settlement',
  24: 'bedrockL2Settlement',
  30: 'cannon',
  31: 'cannonL2L3',
  // 32: 'cannonL3L2',
  // 33: 'cannonL1Settlement',
  // 34: 'cannonL2Settlement',
  40: 'hyperProver',
}

const provingState: any = {
  finalized: 0,
  posted: 1,
  confirmed: 2,
  0: 'finalized', // Finalized on Settlement Chain
  1: 'posted', // Posted to Settlement Chain
  2: 'confirmed', // Confirmed Locally
}

// Note intents currently being used are for USDC with a common set of actors
// the other data coming from the network
// Here we store a minimal set of addtional fieds
const intent: any = {
  rewardAmounts: [1001],
  targetAmounts: [1000],
  duration: 3600,
}

const networks: any = {
  mainnet: {
    network: networkIds[1],
    chainId: networkIds.mainnet,
    alchemyNetwork: 'mainnet',
    // The following settlement contracts are useful for event listening
    settlementContracts: {
      base: '0x56315b90c40730925ec5485cf004d835058518A0', // base L2 OUTPUT ORACLE
      optimism: '0xe5965Ab5962eDc7477C8520243A95517CD252fA9', // optimism Dispute Game Factory
    },
  },
  optimism: {
    network: networkIds[10],
    chainId: networkIds.optimism,
<<<<<<< HEAD
    alchemyNetwork: 'optimism',
    sourceChains: ['base', 'eco'],
    proverContract: {
      address: '',
      deploymentBlock: 16795390n, // '0x10046Fe'
    },
=======
    proverContractAddress: '0x1486388b81cBc2E8a75A7055c8a5053D04301826',
    hyperProverContractAddress: '0xAfD3029f582455ed0f06F22AcD916B27bc9b3a55',
    intentSourceAddress: '0xa6B316239015DFceAC5bc9c19092A9B6f59ed905',
    inboxAddress: '0xfB853672cE99D9ff0a7DE444bEE1FB2C212D65c0',
>>>>>>> 61238479
    intentSource: {
      address: '',
      deploymentBlock: 16795394n, // '0x1004702
      minimumDuration: 1000,
      counter: 0,
    },
    inbox: {
      address: '',
      deploymentBlock: 18354796n, // '0x118126c
    },
    hyperproverContractAddress: '',
    proving: {
      mechanism: provingMechanisms.cannon,
      l1BlockAddress: '0x4200000000000000000000000000000000000015',
      l2l1MessageParserAddress: '0x4200000000000000000000000000000000000016',
      outputRootVersionNumber: 0,
      l1BlockSlotNumber: 2,
      settlementChain: {
        network: 'mainnet',
        id: networkIds.mainnet,
        contract: '0xe5965Ab5962eDc7477C8520243A95517CD252fA9',
      },
    },
    usdcAddress: '0x0b2c639c533813f4aa9d7837caf62653d097ff85',
    hyperlaneMailboxAddress: '0xd4C1905BB1D26BC93DAC913e13CaCC278CdCC80D',
  },
  base: {
    network: networkIds[8453],
    chainId: networkIds.base,
<<<<<<< HEAD
    alchemyNetwork: 'base',
    sourceChains: ['optimism', 'eco'],
    proverContract: {
      address: '',
      deploymentBlock: 14812482n, // '0xe20542',
    },
=======
    proverContractAddress: '0x1486388b81cBc2E8a75A7055c8a5053D04301826',
    hyperProverContractAddress: '0xc8E7060Cd790A030164aCbE2Bd125A6c06C06f69',
    intentSourceAddress: '0xa6B316239015DFceAC5bc9c19092A9B6f59ed905',
    inboxAddress: '0xfB853672cE99D9ff0a7DE444bEE1FB2C212D65c0',
>>>>>>> 61238479
    intentSource: {
      address: '',
      deploymentBlock: 14812485n, // '0xe20545',
      minimumDuration: 1000,
      counter: 0,
    },
    inbox: {
      address: '',
      deploymentBlock: 14812488n, // '0xe20548',
    },
    hyperproverContractAddress: '',
    proving: {
      mechanism: provingMechanisms.bedrock,
      l1BlockAddress: '0x4200000000000000000000000000000000000015',
      l2l1MessageParserAddress: '0x4200000000000000000000000000000000000016',
      l2OutputOracleSlotNumber: 3,
      outputRootVersionNumber: 0,
      l1BlockSlotNumber: 2,
      settlementChain: {
        network: 'mainnet',
        id: networkIds.mainnet,
        // L2 Output Oracle Address
        contract: '0x56315b90c40730925ec5485cf004d835058518A0',
      },
    },
    // The following settlement contracts are useful for event listening
    settlementContracts: {
      eco: '0xf3B21c72BFd684eC459697c48f995CDeb5E5DB9d', // eco L2 Output Oracle
    },
    usdcAddress: '0x833589fCD6eDb6E08f4c7C32D4f71b54bdA02913',
    hyperlaneMailboxAddress: '0xeA87ae93Fa0019a82A727bfd3eBd1cFCa8f64f1D',
  },
  helix: {
    network: 'helix',
    chainId: networkIds.helix,
    proverContractAddress: '0x1486388b81cBc2E8a75A7055c8a5053D04301826',
    hyperProverContractAddress: '0x62e47c15BA93d5CfCF36c17cc1a2E5179616aa61',
    intentSourceAddress: '0xa6B316239015DFceAC5bc9c19092A9B6f59ed905',
    inboxAddress: '0xfB853672cE99D9ff0a7DE444bEE1FB2C212D65c0',
    intentSource: {
      minimumDuration: 1000,
      counter: 0,
    },
    proving: {
      mechanism: provingMechanisms.bedrock,
      l1BlockAddress: '0x4200000000000000000000000000000000000015',
      l2l1MessageParserAddress: '0x4200000000000000000000000000000000000016',
      l2OutputOracleSlotNumber: 3,
      outputRootVersionNumber: 0,
      settlementChain: {
        network: 'base',
        id: networkIds.base,
        // L2 Output Oracle Address
        contract: '0xf3B21c72BFd684eC459697c48f995CDeb5E5DB9d',
      },
    },
    usdcAddress: '0x44D5B1DacCB7E8a7341c1AE0b17Dc65a659B1aCA',
    hyperlaneMailboxAddress: '0x4B216a3012DD7a2fD4bd3D05908b98C668c63a8d',
  },
}

const routes: any = [
  // eco to base
  {
    source: {
      chainId: networkIds.eco,
      providerName: 'ecoProvider',
      contracts: {
        intentSourceContract: {
          address: networks.eco.intentSource.address,
          variableName: 'ecoIntentSourceContractIntentCreator',
        },
        proverContract: {
          address: networks.eco.proverContract.address,
          variableName: 'ecoProverContract',
        },
      },
    },
    destination: {
      chainId: networkIds.base,
      providerName: 'baseProvider',
      contracts: {
        inboxContract: {
          address: networks.base.inbox.address,
          variableName: 'baseInboxContractSolver',
        },
        provingMechanism: provingMechanisms.settlementL3,
        provingState: provingState.finalized,
      },
    },
    intent: {
      contracts: {
        rewardToken: {
          address: networks.eco.usdcAddress,
          variableName: 'ecoUSDCContractIntentCreator',
        },
        targetToken: {
          address: networks.base.usdcAddress,
          variableName: 'baseUSDCContractSolver',
        },
      },
      rewardAmounts: intent.rewardAmounts,
      targetAmounts: intent.targetAmounts,
      duration: intent.duration,
    },
  },
  // eco to optimism
  {
    source: {
      chainId: networkIds.eco,
      providerName: 'ecoProvider',
      contracts: {
        intentSourceContract: {
          address: networks.eco.intentSource.address,
          variableName: 'ecoIntentSourceContractIntentCreator',
        },
        proverContract: {
          address: networks.eco.proverContract.address,
          variableName: 'ecoProverContract',
        },
      },
    },
    destination: {
      chainId: networkIds.optimism,
      providerName: 'optimismProvider',
      contracts: {
        inboxContract: {
          address: networks.optimism.inbox.address,
          variableName: 'optimismInboxContractSolver',
        },
      },
      provingMechanism: provingMechanisms.cannonL3L2,
      provingState: provingState.finalized,
    },
    intent: {
      contracts: {
        rewardToken: {
          address: networks.eco.usdcAddress,
          variableName: 'ecoUSDCContractIntentCreator',
        },
        targetToken: {
          address: networks.optimism.usdcAddress,
          variableName: 'optimismUSDCContractSolver',
        },
      },
      rewardAmounts: intent.rewardAmounts,
      targetAmounts: intent.targetAmounts,
      duration: intent.duration,
    },
  },
  // base to optimism
  {
    source: {
      chainId: networkIds.base,
      providerName: 'baseProvider',
      contracts: {
        intentSourceContract: {
          address: networks.base.intentSource.address,
          variableName: 'baseIntentSourceContractIntentCreator',
        },
        proverContract: {
          address: networks.base.proverContract.address,
          variableName: 'baseProverContract',
        },
      },
    },
    destination: {
      chainId: networkIds.optimism,
      providerName: 'optimismProvider',
      contracts: {
        inboxContract: {
          address: networks.optimism.inbox.address,
          variableName: 'optimismInboxContractSolver',
        },
        provingMechanism: provingMechanisms.cannon,
        provingState: provingState.finalized,
      },
    },
    intent: {
      contracts: {
        rewardToken: {
          address: networks.base.usdcAddress,
          variableName: 'baseUSDCContractIntentCreator',
        },
        targetToken: {
          address: networks.optimism.usdcAddress,
          variableName: 'optimismUSDCContractSolver',
        },
      },
      rewardAmounts: intent.rewardAmounts,
      targetAmounts: intent.targetAmounts,
      duration: intent.duration,
    },
  },
  // base to eco
  {
    source: {
      chainId: networkIds.base,
      providerName: 'baseProvider',
      contracts: {
        intentSourceContract: {
          address: networks.base.intentSource.address,
          variableName: 'baseIntentSourceContractIntentCreator',
        },
        proverContract: {
          address: networks.base.proverContract.address,
          variableName: 'baseProverContract',
        },
      },
    },
    destination: {
      chainId: networkIds.eco,
      providerName: 'ecoProvider',
      contracts: {
        inboxContract: {
          address: networks.eco.inbox.address,
          variableName: 'ecoInboxContractSolver',
        },
        provingMechanism: provingMechanisms.bedrockL2SettlementL2Settlement,
        provingState: provingState.finalized,
      },
    },
    intent: {
      contracts: {
        rewardToken: {
          address: networks.base.usdcAddress,
          variableName: 'baseUSDCContractIntentCreator',
        },
        targetToken: {
          address: networks.eco.usdcAddress,
          variableName: 'ecoUSDCContractSolver',
        },
      },
      rewardAmounts: intent.rewardAmounts,
      targetAmounts: intent.targetAmounts,
      duration: intent.duration,
    },
  },
  // optimism to eco
  {
    source: {
      chainId: networkIds.optimism,
      providerName: 'optimismProvider',
      contracts: {
        intentSourceContract: {
          address: networks.optimism.intentSource.address,
          variableName: 'optimismIntentSourceContractIntentCreator',
        },
        proverContract: {
          address: networks.optimism.proverContract.address,
          variableName: 'optimismProverContract',
        },
      },
    },
    destination: {
      chainId: networkIds.eco,
      providerName: 'ecoProvider',
      contracts: {
        inboxContract: {
          address: networks.eco.inbox.address,
          variableName: 'ecoInboxContractSolver',
        },
        provingMechanism: provingMechanisms.bedrockL2L3,
        provingState: provingState.finalized,
      },
    },
    intent: {
      contracts: {
        rewardToken: {
          address: networks.optimism.usdcAddress,
          variableName: 'optimismUSDCContractIntentCreator',
        },
        targetToken: {
          address: networks.eco.usdcAddress,
          variableName: 'ecoUSDCContractSolver',
        },
      },
      rewardAmounts: intent.rewardAmounts,
      targetAmounts: intent.targetAmounts,
      duration: intent.duration,
    },
  },
  // optimism to base
  {
    source: {
      chainId: networkIds.optimism,
      providerName: 'optimismProvider',
      contracts: {
        intentSourceContract: {
          address: networks.optimism.intentSource.address,
          variableName: 'optimismIntentSourceContractIntentCreator',
        },
        proverContract: {
          address: networks.optimism.proverContract.address,
          variableName: 'optimismProverContract',
        },
      },
    },
    destination: {
      chainId: networkIds.base,
      providerName: 'baseProvider',
      contracts: {
        inboxContract: {
          address: networks.base.inbox.address,
          variableName: 'baseInboxContractSolver',
        },
        provingMechanism: provingMechanisms.bedrock,
        provingState: provingState.finalized,
      },
    },
    intent: {
      contracts: {
        rewardToken: {
          address: networks.optimism.usdcAddress,
          variableName: 'optimismUSDCContractIntentCreator',
        },
        targetToken: {
          address: networks.base.usdcAddress,
          variableName: 'baseUSDCContractSolver',
        },
      },
      rewardAmounts: intent.rewardAmounts,
      targetAmounts: intent.targetAmounts,
      duration: intent.duration,
    },
  },
]

export {
  provingMechanisms,
  provingState,
  networkIds,
  intent,
  actors,
  networks,
  routes,
}<|MERGE_RESOLUTION|>--- conflicted
+++ resolved
@@ -4,19 +4,11 @@
   mainnet: 1,
   optimism: 10,
   base: 8453,
-<<<<<<< HEAD
   eco: 8921733,
   1: 'mainnet',
   10: 'optimism',
   8453: 'base',
   8921733: 'eco',
-=======
-  helix: 8921733,
-  1: 'mainnet',
-  10: 'optimism',
-  8453: 'base',
-  8921733: 'helix',
->>>>>>> 61238479
 }
 
 const actors: any = {
@@ -92,19 +84,12 @@
   optimism: {
     network: networkIds[10],
     chainId: networkIds.optimism,
-<<<<<<< HEAD
     alchemyNetwork: 'optimism',
     sourceChains: ['base', 'eco'],
     proverContract: {
       address: '',
       deploymentBlock: 16795390n, // '0x10046Fe'
     },
-=======
-    proverContractAddress: '0x1486388b81cBc2E8a75A7055c8a5053D04301826',
-    hyperProverContractAddress: '0xAfD3029f582455ed0f06F22AcD916B27bc9b3a55',
-    intentSourceAddress: '0xa6B316239015DFceAC5bc9c19092A9B6f59ed905',
-    inboxAddress: '0xfB853672cE99D9ff0a7DE444bEE1FB2C212D65c0',
->>>>>>> 61238479
     intentSource: {
       address: '',
       deploymentBlock: 16795394n, // '0x1004702
@@ -134,19 +119,12 @@
   base: {
     network: networkIds[8453],
     chainId: networkIds.base,
-<<<<<<< HEAD
     alchemyNetwork: 'base',
     sourceChains: ['optimism', 'eco'],
     proverContract: {
       address: '',
       deploymentBlock: 14812482n, // '0xe20542',
     },
-=======
-    proverContractAddress: '0x1486388b81cBc2E8a75A7055c8a5053D04301826',
-    hyperProverContractAddress: '0xc8E7060Cd790A030164aCbE2Bd125A6c06C06f69',
-    intentSourceAddress: '0xa6B316239015DFceAC5bc9c19092A9B6f59ed905',
-    inboxAddress: '0xfB853672cE99D9ff0a7DE444bEE1FB2C212D65c0',
->>>>>>> 61238479
     intentSource: {
       address: '',
       deploymentBlock: 14812485n, // '0xe20545',
