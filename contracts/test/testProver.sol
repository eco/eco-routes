--- conflicted
+++ resolved
@@ -5,15 +5,9 @@
 import "../Prover.sol";
 
 contract TestProver is Prover {
-<<<<<<< HEAD
-    address public constant basel1OutputOracleAddress = 0x84457ca9D0163FbC4bbfe4Dfbb20ba46e48DF254;
-
-    constructor() Prover(address(this), basel1OutputOracleAddress) {}
-=======
     address public constant baseL1OutputOracleAddress = 0x84457ca9D0163FbC4bbfe4Dfbb20ba46e48DF254;
 
     constructor() Prover(address(this), baseL1OutputOracleAddress) {}
->>>>>>> 76259b29
 
     function addProvenIntent(bytes32 identifier, address withdrawableBy) public {
         provenIntents[identifier] = withdrawableBy;
