// SPDX-License-Identifier: UNLICENSED
pragma solidity ^0.8.26;

import {SecureMerkleTrie} from "@eth-optimism/contracts-bedrock/src/libraries/trie/SecureMerkleTrie.sol";
import {RLPReader} from "@eth-optimism/contracts-bedrock/src/libraries/rlp/RLPReader.sol";
import {RLPWriter} from "@eth-optimism/contracts-bedrock/src/libraries/rlp/RLPWriter.sol";
import {IL1Block} from "./interfaces/IL1Block.sol";
import {SimpleProver} from "./interfaces/SimpleProver.sol";

contract Prover is SimpleProver {
    // uint16 public constant NONCE_PACKING = 1;

    // Output slot for Bedrock L2_OUTPUT_ORACLE where Settled Batches are stored
    uint256 public constant L2_OUTPUT_SLOT_NUMBER = 3;

    uint256 public constant L2_OUTPUT_ROOT_VERSION_NUMBER = 0;

    // L2OutputOracle on Ethereum used for Bedrock (Base) Proving
    // address public immutable l1OutputOracleAddress;

    // Cannon Data
    // FaultGameFactory on Ethereum used for Cannon (Optimism) Proving
    // address public immutable faultGameFactoryAddress;

    // Output slot for Cannon DisputeGameFactory where FaultDisputeGames gameId's are stored
    uint256 public constant L2_DISPUTE_GAME_FACTORY_LIST_SLOT_NUMBER = 104;

    // Output slot for the root claim (used as the block number settled is part of the root claim)
    uint256 public constant L2_FAULT_DISPUTE_GAME_ROOT_CLAIM_SLOT =
        0x405787fa12a823e0f2b7631cc41b3ba8828b3321ca811111fa75cd3aa3bb5ad1;

    // Output slot for the game status (fixed)
    uint256 public constant L2_FAULT_DISPUTE_GAME_STATUS_SLOT = 0;

    // This contract lives on an L2 and contains the data for the 'current' L1 block.
    // there is a delay between this contract and L1 state - the block information found here is usually a few blocks behind the most recent block on L1.
    // But optimism maintains a service that posts L1 block data on L2.
    IL1Block public l1BlockhashOracle;

    enum ProvingMechanism {
        Self, // Used for Ethereum and Sepolia (any chain that settles to itself)
        Bedrock,
        Cannon,
        Arbitrum,
        HyperProver
    }

    struct ChainConfiguration {
        uint8 provingMechanism;
        uint256 settlementChainId;
        address settlementContract;
        address blockhashOracle;
        uint256 outputRootVersionNumber;
    }

    struct ChainConfigurationConstructor {
        uint256 chainId;
        ChainConfiguration chainConfiguration;
    }

    // map the chain id to chain configuration
    mapping(uint256 => ChainConfiguration) public chainConfigurations;

    struct BlockProof {
        uint256 blockNumber;
        bytes32 blockHash;
        bytes32 stateRoot;
    }

    // Store the last BlockProof for each ChainId
    mapping(uint256 => BlockProof) public provenStates;

    struct DisputeGameFactoryProofData {
        bytes32 messagePasserStateRoot;
        bytes32 latestBlockHash;
        uint256 gameIndex;
        bytes32 gameId;
        bytes[] disputeFaultGameStorageProof;
        bytes rlpEncodedDisputeGameFactoryData;
        bytes[] disputeGameFactoryAccountProof;
    }

    struct FaultDisputeGameStatusSlotData {
        uint64 createdAt;
        uint64 resolvedAt;
        uint8 gameStatus;
        bool initialized;
        bool l2BlockNumberChallenged;
    }

    struct FaultDisputeGameProofData {
        bytes32 faultDisputeGameStateRoot;
        bytes[] faultDisputeGameRootClaimStorageProof;
        FaultDisputeGameStatusSlotData faultDisputeGameStatusSlotData;
        bytes[] faultDisputeGameStatusStorageProof;
        bytes rlpEncodedFaultDisputeGameData;
        bytes[] faultDisputeGameAccountProof;
    }

    constructor(ChainConfigurationConstructor[] memory _chainConfigurations) {
        for (uint256 i = 0; i < _chainConfigurations.length; ++i) {
            _setChainConfiguration(_chainConfigurations[i].chainId, _chainConfigurations[i].chainConfiguration);
        }
    }

    function _setChainConfiguration(uint256 chainId, ChainConfiguration memory chainConfiguration) internal {
        chainConfigurations[chainId] = chainConfiguration;
        l1BlockhashOracle = IL1Block(chainConfiguration.blockhashOracle);
    }

    function proveStorage(bytes memory _key, bytes memory _val, bytes[] memory _proof, bytes32 _root) public pure {
        require(SecureMerkleTrie.verifyInclusionProof(_key, _val, _proof, _root), "failed to prove storage");
    }

    function proveAccount(bytes memory _address, bytes memory _data, bytes[] memory _proof, bytes32 _root)
        public
        pure
    {
        require(SecureMerkleTrie.verifyInclusionProof(_address, _data, _proof, _root), "failed to prove account");
    }

    function generateOutputRoot(
        uint256 version,
        bytes32 worldStateRoot,
        bytes32 messagePasserStateRoot,
        bytes32 latestBlockHash
    ) public pure returns (bytes32) {
        return keccak256(abi.encode(version, worldStateRoot, messagePasserStateRoot, latestBlockHash));
    }

    // helper function for getting all rlp data encoded
    function rlpEncodeDataLibList(bytes[] memory dataList) public pure returns (bytes memory) {
        for (uint256 i = 0; i < dataList.length; ++i) {
            dataList[i] = RLPWriter.writeBytes(dataList[i]);
        }

        return RLPWriter.writeList(dataList);
    }

    /// @notice Unpacks values from a 32 byte GameId type.
    /// @param _gameId The packed GameId.
    /// @return gameType_ The game type.
    /// @return timestamp_ The timestamp of the game's creation.
    /// @return gameProxy_ The game proxy address.
    function unpack(bytes32 _gameId) public pure returns (uint32 gameType_, uint64 timestamp_, address gameProxy_) {
        assembly {
            gameType_ := shr(224, _gameId)
            timestamp_ := and(shr(160, _gameId), 0xFFFFFFFFFFFFFFFF)
            gameProxy_ := and(_gameId, 0xFFFFFFFFFFFFFFFFFFFFFFFFFFFFFFFFFFFFFFFF)
        }
    }

    function _bytesToUint(bytes memory b) internal pure returns (uint256) {
        uint256 number;
        for (uint256 i = 0; i < b.length; i++) {
            number = number + uint256(uint8(b[i])) * (2 ** (8 * (b.length - (i + 1))));
        }
        return number;
    }

    function assembleGameStatusStorage(
        uint64 createdAt,
        uint64 resolvedAt,
        uint8 gameStatus,
        bool initialized,
        bool l2BlockNumberChallenged
    ) public pure returns (bytes memory gameStatusStorageSlotRLP) {
        // The if test is to remove leaing zeroes from the bytes
        // Assumption is that initialized is always true
        if (l2BlockNumberChallenged) {
            gameStatusStorageSlotRLP = bytes.concat(
                RLPWriter.writeBytes(
                    abi.encodePacked(
                        abi.encodePacked(l2BlockNumberChallenged),
                        abi.encodePacked(initialized),
                        abi.encodePacked(gameStatus),
                        abi.encodePacked(resolvedAt),
                        abi.encodePacked(createdAt)
                    )
                )
            );
        } else {
            gameStatusStorageSlotRLP = bytes.concat(
                RLPWriter.writeBytes(
                    abi.encodePacked(
                        // abi.encodePacked(l2BlockNumberChallenged),
                        abi.encodePacked(initialized),
                        abi.encodePacked(gameStatus),
                        abi.encodePacked(resolvedAt),
                        abi.encodePacked(createdAt)
                    )
                )
            );
        }
    }

    /**
     * @notice validates input L1 block state against the L1 oracle contract.
     * @param rlpEncodedBlockData properly encoded L1 block data
     * @dev inputting the correct block's data encoded as expected will result in its hash matching
     * the blockhash found on the L1 oracle contract. This means that the world state root found
     * in that block corresponds to the block on the oracle contract, and that it represents a valid
     * state.
     */
    function proveSettlementLayerState(bytes calldata rlpEncodedBlockData) public {
        require(keccak256(rlpEncodedBlockData) == l1BlockhashOracle.hash(), "hash does not match block data");

        uint256 settlementChainId = chainConfigurations[block.chainid].settlementChainId;
        // not necessary because we already confirm that the data is correct by ensuring that it hashes to the block hash
        // require(l1WorldStateRoot.length <= 32); // ensure lossless casting to bytes32

        BlockProof memory blockProof = BlockProof({
<<<<<<< HEAD
            blockNumber: uint256(bytes32(RLPReader.readBytes(RLPReader.readList(rlpEncodedBlockData)[8]))),
            // blockNumber: _bytesToUint(RLPReader.readBytes(RLPReader.readList(rlpEncodedBlockData)[8])),
=======
            blockNumber: _bytesToUint(RLPReader.readBytes(RLPReader.readList(rlpEncodedBlockData)[8])),
>>>>>>> bf5520ba
            blockHash: keccak256(rlpEncodedBlockData),
            stateRoot: bytes32(RLPReader.readBytes(RLPReader.readList(rlpEncodedBlockData)[3]))
        });
        BlockProof memory existingBlockProof = provenStates[settlementChainId];
        if (existingBlockProof.blockNumber < blockProof.blockNumber) {
            provenStates[settlementChainId] = blockProof;
        } else {
            revert("block number is not greater than the existing block number");
        }
    }
    /**
     * @notice Validates World state by ensuring that the passed in world state root corresponds to value in the L2 output oracle on the Settlement Layer
     * @param chainId the chain id of the chain we are proving
     * @param rlpEncodedBlockData properly encoded L1 block data
     * @param l2WorldStateRoot the state root of the last block in the batch which contains the block in which the fulfill tx happened
     * @param l2MessagePasserStateRoot // storage root / storage hash from eth_getProof(l2tol1messagePasser, [], block where intent was fulfilled)
     * @param l2OutputIndex the batch number
     * @param l1StorageProof todo
     * @param rlpEncodedOutputOracleData rlp encoding of (balance, nonce, storageHash, codeHash) of eth_getProof(L2OutputOracle, [], L1 block number)
     * @param l1AccountProof accountProof from eth_getProof(L2OutputOracle, [], )
     * @param l1WorldStateRoot the l1 world state root that was proven in proveSettlementLayerState
     */

    function proveWorldStateBedrock(
        uint256 chainId, //the destination chain id of the intent we are proving
        bytes calldata rlpEncodedBlockData,
        bytes32 l2WorldStateRoot,
        bytes32 l2MessagePasserStateRoot,
        uint256 l2OutputIndex,
        bytes[] calldata l1StorageProof,
        bytes calldata rlpEncodedOutputOracleData,
        bytes[] calldata l1AccountProof,
        bytes32 l1WorldStateRoot
    ) public virtual {
        // could set a more strict requirement here to make the L1 block number greater than something corresponding to the intent creation
        // can also use timestamp instead of block when this is proven for better crosschain knowledge
        // failing the need for all that, change the mapping to map to bool
        ChainConfiguration memory chainConfiguration = chainConfigurations[chainId];
        BlockProof memory existingSettlementBlockProof = provenStates[chainConfiguration.settlementChainId];
        require(
            existingSettlementBlockProof.stateRoot == l1WorldStateRoot, "settlement chain state root not yet proved"
        );

        bytes32 outputRoot = generateOutputRoot(
            L2_OUTPUT_ROOT_VERSION_NUMBER, l2WorldStateRoot, l2MessagePasserStateRoot, keccak256(rlpEncodedBlockData)
        );

        bytes32 outputRootStorageSlot =
            bytes32(abi.encode((uint256(keccak256(abi.encode(L2_OUTPUT_SLOT_NUMBER))) + l2OutputIndex * 2)));

        bytes memory outputOracleStateRoot = RLPReader.readBytes(RLPReader.readList(rlpEncodedOutputOracleData)[2]);

        require(outputOracleStateRoot.length <= 32, "contract state root incorrectly encoded"); // ensure lossless casting to bytes32
        proveStorage(
            abi.encodePacked(outputRootStorageSlot),
            bytes.concat(bytes1(uint8(0xa0)), abi.encodePacked(outputRoot)),
            l1StorageProof,
            bytes32(outputOracleStateRoot)
        );

        proveAccount(
            abi.encodePacked(chainConfiguration.settlementContract),
            rlpEncodedOutputOracleData,
            l1AccountProof,
            l1WorldStateRoot
        );

        // provenL2States[l2WorldStateRoot] = l2OutputIndex;

        BlockProof memory existingBlockProof = provenStates[chainId];
        BlockProof memory blockProof = BlockProof({
            blockNumber: _bytesToUint(RLPReader.readBytes(RLPReader.readList(rlpEncodedBlockData)[8])),
            blockHash: keccak256(rlpEncodedBlockData),
            stateRoot: l2WorldStateRoot
        });
        if (existingBlockProof.blockNumber < blockProof.blockNumber) {
            provenStates[chainId] = blockProof;
        }
    }

    function _faultDisputeGameFromFactory(
        address disputeGameFactoryAddress,
        bytes32 l2WorldStateRoot,
        DisputeGameFactoryProofData calldata disputeGameFactoryProofData,
        bytes32 l1WorldStateRoot
    ) internal pure returns (address faultDisputeGameProxyAddress, bytes32 rootClaim) {
        bytes32 gameId = disputeGameFactoryProofData.gameId;
        bytes24 gameId24;

        assembly {
            gameId24 := shl(64, gameId)
        }

        bytes32 _rootClaim = generateOutputRoot(
            L2_OUTPUT_ROOT_VERSION_NUMBER,
            l2WorldStateRoot,
            disputeGameFactoryProofData.messagePasserStateRoot,
            disputeGameFactoryProofData.latestBlockHash
        );

        bytes32 disputeGameFactoryStorageSlot = bytes32(
            abi.encode(
                (
                    uint256(keccak256(abi.encode(L2_DISPUTE_GAME_FACTORY_LIST_SLOT_NUMBER)))
                        + disputeGameFactoryProofData.gameIndex
                )
            )
        );

        bytes memory disputeGameFactoryStateRoot =
            RLPReader.readBytes(RLPReader.readList(disputeGameFactoryProofData.rlpEncodedDisputeGameFactoryData)[2]);

        require(disputeGameFactoryStateRoot.length <= 32, "contract state root incorrectly encoded"); // ensure lossless casting to bytes32

        proveStorage(
            abi.encodePacked(disputeGameFactoryStorageSlot),
            bytes.concat(bytes1(uint8(0x98)), gameId24),
            disputeGameFactoryProofData.disputeFaultGameStorageProof,
            bytes32(disputeGameFactoryStateRoot)
        );

        proveAccount(
            abi.encodePacked(disputeGameFactoryAddress),
            disputeGameFactoryProofData.rlpEncodedDisputeGameFactoryData,
            disputeGameFactoryProofData.disputeGameFactoryAccountProof,
            l1WorldStateRoot
        );

        (,, address _faultDisputeGameProxyAddress) = unpack(disputeGameFactoryProofData.gameId);

        return (_faultDisputeGameProxyAddress, _rootClaim);
    }

    function faultDisputeGameIsResolved(
        bytes32 rootClaim,
        address faultDisputeGameProxyAddress,
        FaultDisputeGameProofData memory faultDisputeGameProofData,
        bytes32 l1WorldStateRoot
    ) public pure {
        require(
            faultDisputeGameProofData.faultDisputeGameStatusSlotData.gameStatus == 2, "faultDisputeGame not resolved"
        ); // ensure lfaultDisputeGame is resolved
        // Prove that the FaultDispute game has been settled
        // storage proof for FaultDisputeGame rootClaim (means block is valid)
        proveStorage(
            abi.encodePacked(uint256(L2_FAULT_DISPUTE_GAME_ROOT_CLAIM_SLOT)),
            bytes.concat(bytes1(uint8(0xa0)), abi.encodePacked(rootClaim)),
            faultDisputeGameProofData.faultDisputeGameRootClaimStorageProof,
            bytes32(faultDisputeGameProofData.faultDisputeGameStateRoot)
        );

        bytes memory faultDisputeGameStatusStorage = assembleGameStatusStorage(
            faultDisputeGameProofData.faultDisputeGameStatusSlotData.createdAt,
            faultDisputeGameProofData.faultDisputeGameStatusSlotData.resolvedAt,
            faultDisputeGameProofData.faultDisputeGameStatusSlotData.gameStatus,
            faultDisputeGameProofData.faultDisputeGameStatusSlotData.initialized,
            faultDisputeGameProofData.faultDisputeGameStatusSlotData.l2BlockNumberChallenged
        );
        // faultDisputeGameProofData.faultDisputeGameStatusSlotData.filler
        // storage proof for FaultDisputeGame status (showing defender won)
        proveStorage(
            abi.encodePacked(uint256(L2_FAULT_DISPUTE_GAME_STATUS_SLOT)),
            faultDisputeGameStatusStorage,
            faultDisputeGameProofData.faultDisputeGameStatusStorageProof,
            bytes32(faultDisputeGameProofData.faultDisputeGameStateRoot)
        );

        // The Account Proof for FaultDisputeGameFactory
        proveAccount(
            abi.encodePacked(faultDisputeGameProxyAddress),
            faultDisputeGameProofData.rlpEncodedFaultDisputeGameData,
            faultDisputeGameProofData.faultDisputeGameAccountProof,
            l1WorldStateRoot
        );
    }

    /**
     * @notice Validates world state for Cannon by validating the following Storage proofs for the faultDisputeGame.
     * @notice 1) the rootClaim is correct by checking the gameId is in storage in the gamesList (will need to know the index number)
     * @notice 2) calculate the FaultDisputeGameAddress from the gameId
     * @notice 2) the l2BlockNumber is correct
     * @notice 3) the status is complete (2)
     * @notice this gives a total of 3 StorageProofs and 1 AccountProof which must be validated.
     * @param chainId the chain id of the chain we are proving
     * @param rlpEncodedBlockData properly encoded L1 block data
     */
    function proveWorldStateCannon(
        uint256 chainId, //the destination chain id of the intent we are proving
        bytes calldata rlpEncodedBlockData,
        bytes32 l2WorldStateRoot,
        DisputeGameFactoryProofData calldata disputeGameFactoryProofData,
        FaultDisputeGameProofData memory faultDisputeGameProofData,
        bytes32 l1WorldStateRoot
    ) public {
        ChainConfiguration memory chainConfiguration = chainConfigurations[chainId];
        BlockProof memory existingSettlementBlockProof = provenStates[chainConfiguration.settlementChainId];
        require(
            existingSettlementBlockProof.stateRoot == l1WorldStateRoot, "settlement chain state root not yet proved"
        );
        // prove that the FaultDisputeGame was created by the Dispute Game Factory
        // require(provenL1States[l1WorldStateRoot] > 0, "l1 state root not yet proved");

        bytes32 rootClaim;
        address faultDisputeGameProxyAddress;

        (faultDisputeGameProxyAddress, rootClaim) = _faultDisputeGameFromFactory(
            chainConfiguration.settlementContract, l2WorldStateRoot, disputeGameFactoryProofData, l1WorldStateRoot
        );

        faultDisputeGameIsResolved(rootClaim, faultDisputeGameProxyAddress, faultDisputeGameProofData, l1WorldStateRoot);

        BlockProof memory existingBlockProof = provenStates[chainId];
        BlockProof memory blockProof = BlockProof({
            blockNumber: _bytesToUint(RLPReader.readBytes(RLPReader.readList(rlpEncodedBlockData)[8])),
            blockHash: keccak256(rlpEncodedBlockData),
            stateRoot: l2WorldStateRoot
        });
        if (existingBlockProof.blockNumber < blockProof.blockNumber) {
            provenStates[chainId] = blockProof;
        }
    }

    /**
     * @notice Validates L2 world state by ensuring that the passed in l2 world state root corresponds to value in the L2 output oracle on L1
     * @param claimant the address that can claim the reward
     * @param inboxContract the address of the inbox contract
     * @param intermediateHash the hash which, when hashed with the correct inbox contract, will result in the correct intentHash
     * @param l2StorageProof todo
     * @param rlpEncodedInboxData todo
     * @param l2AccountProof todo
     * @param l2WorldStateRoot todo
     */
    function proveIntent(
        uint256 chainId, //the destination chain id of the intent we are proving
        address claimant,
        address inboxContract,
        bytes32 intermediateHash,
        bytes[] calldata l2StorageProof,
        bytes calldata rlpEncodedInboxData,
        bytes[] calldata l2AccountProof,
        bytes32 l2WorldStateRoot
    ) public {
        // ChainConfiguration memory chainConfiguration = chainConfigurations[chainId];
        BlockProof memory existingBlockProof = provenStates[chainId];
        require(existingBlockProof.stateRoot == l2WorldStateRoot, "destination chain state root not yet proved");

        bytes32 intentHash = keccak256(abi.encode(inboxContract, intermediateHash));

        bytes32 messageMappingSlot = keccak256(
            abi.encode(
                intentHash,
                1 // storage position of the intents mapping is the first slot
            )
        );

        bytes memory inboxStateRoot = RLPReader.readBytes(RLPReader.readList(rlpEncodedInboxData)[2]);

        require(inboxStateRoot.length <= 32, "contract state root incorrectly encoded"); // ensure lossless casting to bytes32

        // proves that the claimaint address corresponds to the intentHash on the contract
        proveStorage(
            abi.encodePacked(messageMappingSlot),
            bytes.concat(hex"94", bytes20(claimant)),
            l2StorageProof,
            bytes32(inboxStateRoot)
        );

        // proves that the inbox data corresponds to the l2worldstate
        proveAccount(abi.encodePacked(inboxContract), rlpEncodedInboxData, l2AccountProof, l2WorldStateRoot);

        provenIntents[intentHash] = claimant;
    }
}<|MERGE_RESOLUTION|>--- conflicted
+++ resolved
@@ -210,12 +210,7 @@
         // require(l1WorldStateRoot.length <= 32); // ensure lossless casting to bytes32
 
         BlockProof memory blockProof = BlockProof({
-<<<<<<< HEAD
-            blockNumber: uint256(bytes32(RLPReader.readBytes(RLPReader.readList(rlpEncodedBlockData)[8]))),
-            // blockNumber: _bytesToUint(RLPReader.readBytes(RLPReader.readList(rlpEncodedBlockData)[8])),
-=======
             blockNumber: _bytesToUint(RLPReader.readBytes(RLPReader.readList(rlpEncodedBlockData)[8])),
->>>>>>> bf5520ba
             blockHash: keccak256(rlpEncodedBlockData),
             stateRoot: bytes32(RLPReader.readBytes(RLPReader.readList(rlpEncodedBlockData)[3]))
         });
