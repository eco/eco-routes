import { SignerWithAddress } from '@nomicfoundation/hardhat-ethers/signers'
import { expect } from 'chai'
import { ethers } from 'hardhat'
import {
  TestERC20,
  BadERC20,
  IntentSource,
  TestProver,
  Inbox,
} from '../typechain-types'
import { time, loadFixture } from '@nomicfoundation/hardhat-network-helpers'
<<<<<<< HEAD
import { keccak256, BytesLike, ZeroAddress, Provider } from 'ethers'
=======
import { keccak256, BytesLike, ZeroAddress } from 'ethers'
>>>>>>> d52d81eb
import { encodeIdentifier, encodeTransfer } from '../utils/encode'
import {
  encodeReward,
  encodeRoute,
  hashIntent,
  intentFunderAddress,
  intentVaultAddress,
  Call,
  TokenAmount,
  Route,
  Reward,
  Intent,
} from '../utils/intent'

describe('Intent Source Test', (): void => {
  let intentSource: IntentSource
  let prover: TestProver
  let inbox: Inbox
  let tokenA: TestERC20
  let tokenB: TestERC20
  let creator: SignerWithAddress
  let claimant: SignerWithAddress
  let otherPerson: SignerWithAddress
  const mintAmount: number = 1000

  let salt: BytesLike
  let chainId: number
  let routeTokens: TokenAmount[]
  let calls: Call[]
  let expiry: number
  const rewardNativeEth: bigint = ethers.parseEther('2')
  let rewardTokens: TokenAmount[]
  let route: Route
  let reward: Reward
  let intent: Intent
  let routeHash: BytesLike
  let rewardHash: BytesLike
  let intentHash: BytesLike

  async function deploySourceFixture(): Promise<{
    intentSource: IntentSource
    prover: TestProver
    tokenA: TestERC20
    tokenB: TestERC20
    creator: SignerWithAddress
    claimant: SignerWithAddress
    otherPerson: SignerWithAddress
  }> {
    const [creator, owner, claimant, otherPerson] = await ethers.getSigners()
    // deploy prover
    prover = await (await ethers.getContractFactory('TestProver')).deploy()

    const intentSourceFactory = await ethers.getContractFactory('IntentSource')
    const intentSource = await intentSourceFactory.deploy()
    inbox = await (
      await ethers.getContractFactory('Inbox')
    ).deploy(owner.address, false, [owner.address])

    // deploy ERC20 test
    const erc20Factory = await ethers.getContractFactory('TestERC20')
    const tokenA = await erc20Factory.deploy('A', 'A')
    const tokenB = await erc20Factory.deploy('B', 'B')

    return {
      intentSource,
      prover,
      tokenA,
      tokenB,
      creator,
      claimant,
      otherPerson,
    }
  }

  async function mintAndApprove() {
    await tokenA.connect(creator).mint(creator.address, mintAmount)
    await tokenB.connect(creator).mint(creator.address, mintAmount * 2)

    await tokenA.connect(creator).approve(intentSource, mintAmount)
    await tokenB.connect(creator).approve(intentSource, mintAmount * 2)
  }

  beforeEach(async (): Promise<void> => {
    ;({ intentSource, prover, tokenA, tokenB, creator, claimant, otherPerson } =
      await loadFixture(deploySourceFixture))

    // fund the creator and approve it to create an intent
    await mintAndApprove()
  })

  describe('intent creation', async () => {
    beforeEach(async (): Promise<void> => {
      expiry = (await time.latest()) + 123
      chainId = 1
      routeTokens = [{ token: await tokenA.getAddress(), amount: mintAmount }]
      calls = [
        {
          target: await tokenA.getAddress(),
          data: await encodeTransfer(creator.address, mintAmount),
          value: 0,
        },
      ]
      rewardTokens = [
        { token: await tokenA.getAddress(), amount: mintAmount },
        { token: await tokenB.getAddress(), amount: mintAmount * 2 },
      ]
      salt = await encodeIdentifier(
        0,
        (await ethers.provider.getNetwork()).chainId,
      )
      route = {
        salt: salt,
        source: Number(
          (await intentSource.runner?.provider?.getNetwork())?.chainId,
        ),
        destination: chainId,
        inbox: await inbox.getAddress(),
        tokens: routeTokens,
        calls: calls,
      }
      reward = {
        creator: creator.address,
        prover: await prover.getAddress(),
        deadline: expiry,
        nativeValue: 0n,
        tokens: rewardTokens,
      }
      routeHash = keccak256(encodeRoute(route))
      rewardHash = keccak256(encodeReward(reward))
      intentHash = keccak256(
        ethers.solidityPacked(['bytes32', 'bytes32'], [routeHash, rewardHash]),
      )
    })
    it('computes valid intent vault address', async () => {
      const predictedVaultAddress = await intentVaultAddress(
        await intentSource.getAddress(),
        { route, reward },
      )

      const contractVaultAddress = await intentSource.intentVaultAddress({
        route,
        reward,
      })

      expect(contractVaultAddress).to.eq(predictedVaultAddress)
    })
    it('creates properly with erc20 rewards', async () => {
      await intentSource.connect(creator).publishIntent({ route, reward }, true)

      expect(await intentSource.isIntentFunded({ route, reward })).to.be.true
    })
    it('creates properly with native token rewards', async () => {
      // send too much reward
      const initialBalanceNative = await ethers.provider.getBalance(
        creator.address,
      )
      await intentSource.connect(creator).publishIntent(
        {
          route,
          reward: { ...reward, nativeValue: rewardNativeEth },
        },
        true,
        { value: rewardNativeEth * BigInt(2) },
      )
      expect(
        await intentSource.isIntentFunded({
          route,
          reward: { ...reward, nativeValue: rewardNativeEth },
        }),
      ).to.be.true
      const vaultAddress = await intentSource.intentVaultAddress({
        route,
        reward: { ...reward, nativeValue: rewardNativeEth },
      })
      // checks to see that the excess reward is refunded
      expect(await ethers.provider.getBalance(vaultAddress)).to.eq(
        rewardNativeEth,
      )

      expect(
        (await ethers.provider.getBalance(creator.address)) >
          initialBalanceNative - BigInt(2) * rewardNativeEth,
      ).to.be.true
    })
    it('increments counter and locks up tokens', async () => {
      const initialBalanceA = await tokenA.balanceOf(
        await intentSource.getAddress(),
      )
      const initialBalanceB = await tokenA.balanceOf(
        await intentSource.getAddress(),
      )
      const initialBalanceNative = await ethers.provider.getBalance(
        await intentSource.getAddress(),
      )

      const intent = {
        route,
        reward: { ...reward, nativeValue: rewardNativeEth },
      }

      await intentSource
        .connect(creator)
        .publishIntent(intent, true, { value: rewardNativeEth })

      expect(
        await tokenA.balanceOf(await intentSource.intentVaultAddress(intent)),
      ).to.eq(Number(initialBalanceA) + rewardTokens[0].amount)
      expect(
        await tokenB.balanceOf(await intentSource.intentVaultAddress(intent)),
      ).to.eq(Number(initialBalanceB) + rewardTokens[1].amount)
      expect(
        await ethers.provider.getBalance(
          await intentSource.intentVaultAddress(intent),
        ),
      ).to.eq(initialBalanceNative + rewardNativeEth)
    })
    it('emits events', async () => {
      const intent = {
        route,
        reward: { ...reward, nativeValue: rewardNativeEth },
      }
      const { intentHash } = hashIntent(intent)

      await expect(
        intentSource
          .connect(creator)
          .publishIntent(intent, true, { value: rewardNativeEth }),
      )
        .to.emit(intentSource, 'IntentCreated')
        .withArgs(
          intentHash,
          salt,
          Number((await intentSource.runner?.provider?.getNetwork())?.chainId),
          chainId,
          await inbox.getAddress(),
          routeTokens.map(Object.values),
          calls.map(Object.values),
          await creator.getAddress(),
          await prover.getAddress(),
          expiry,
          rewardNativeEth,
          rewardTokens.map(Object.values),
        )
    })
  })
  describe('claiming rewards', async () => {
    beforeEach(async (): Promise<void> => {
      expiry = (await time.latest()) + 123
      salt = await encodeIdentifier(
        0,
        (await ethers.provider.getNetwork()).chainId,
      )
      chainId = 1
      routeTokens = [{ token: await tokenA.getAddress(), amount: mintAmount }]
      calls = [
        {
          target: await tokenA.getAddress(),
          data: await encodeTransfer(creator.address, mintAmount),
          value: 0,
        },
      ]
      rewardTokens = [
        { token: await tokenA.getAddress(), amount: mintAmount },
        { token: await tokenB.getAddress(), amount: mintAmount * 2 },
      ]

      route = {
        salt: salt,
        source: Number(
          (await intentSource.runner?.provider?.getNetwork())?.chainId,
        ),
        destination: chainId,
        inbox: await inbox.getAddress(),
        tokens: routeTokens,
        calls: calls,
      }

      reward = {
        creator: creator.address,
        prover: await prover.getAddress(),
        deadline: expiry,
        nativeValue: rewardNativeEth,
        tokens: rewardTokens,
      }

      routeHash = keccak256(encodeRoute(route))
      rewardHash = keccak256(encodeReward(reward))
      intentHash = keccak256(
        ethers.solidityPacked(['bytes32', 'bytes32'], [routeHash, rewardHash]),
      )

      intent = { route, reward }

      await intentSource
        .connect(creator)
        .publishIntent(intent, true, { value: rewardNativeEth })
    })
    context('before expiry, no proof', () => {
      it('cant be withdrawn', async () => {
        await expect(
          intentSource.connect(otherPerson).withdrawRewards(routeHash, reward),
        ).to.be.revertedWithCustomError(intentSource, `UnauthorizedWithdrawal`)
      })
    })
    context('before expiry, proof', () => {
      beforeEach(async (): Promise<void> => {
        await prover
          .connect(creator)
          .addProvenIntent(intentHash, await claimant.getAddress())
      })
      it('gets withdrawn to claimant', async () => {
        const initialBalanceA = await tokenA.balanceOf(
          await claimant.getAddress(),
        )
        const initialBalanceB = await tokenB.balanceOf(
          await claimant.getAddress(),
        )

        const initialBalanceNative = await ethers.provider.getBalance(
          await claimant.getAddress(),
        )

        expect(await intentSource.isIntentFunded(intent)).to.be.true

        await intentSource
          .connect(otherPerson)
          .withdrawRewards(routeHash, reward)

        expect(await intentSource.isIntentFunded(intent)).to.be.false
        expect(await tokenA.balanceOf(await claimant.getAddress())).to.eq(
          Number(initialBalanceA) + reward.tokens[0].amount,
        )
        expect(await tokenB.balanceOf(await claimant.getAddress())).to.eq(
          Number(initialBalanceB) + reward.tokens[1].amount,
        )
        expect(
          await ethers.provider.getBalance(await claimant.getAddress()),
        ).to.eq(initialBalanceNative + rewardNativeEth)
      })
      it('emits event', async () => {
        await expect(
          intentSource.connect(otherPerson).withdrawRewards(routeHash, reward),
        )
          .to.emit(intentSource, 'Withdrawal')
          .withArgs(intentHash, await claimant.getAddress())
      })
      it('does not allow repeat withdrawal', async () => {
        await intentSource
          .connect(otherPerson)
          .withdrawRewards(routeHash, reward)
        await expect(
          intentSource.connect(otherPerson).withdrawRewards(routeHash, reward),
        ).to.be.revertedWithCustomError(intentSource, 'RewardsAlreadyWithdrawn')
      })
      it('allows refund if already claimed', async () => {
        expect(
          await intentSource
            .connect(otherPerson)
            .withdrawRewards(routeHash, reward),
        )
          .to.emit(intentSource, 'Withdrawal')
          .withArgs(intentHash, reward.creator)

        await expect(
          intentSource
            .connect(otherPerson)
            .refundIntent(routeHash, reward, ZeroAddress),
        )
          .to.emit(intentSource, 'Refund')
          .withArgs(intentHash, reward.creator)
      })
    })
    context('after expiry, no proof', () => {
      beforeEach(async (): Promise<void> => {
        await time.increaseTo(expiry)
      })
      it('gets refunded to creator', async () => {
        const initialBalanceA = await tokenA.balanceOf(
          await creator.getAddress(),
        )
        const initialBalanceB = await tokenB.balanceOf(
          await creator.getAddress(),
        )
        expect(await intentSource.isIntentFunded(intent)).to.be.true

        await intentSource
          .connect(otherPerson)
          .refundIntent(routeHash, reward, ZeroAddress)

        expect(await intentSource.isIntentFunded(intent)).to.be.false
        expect(await tokenA.balanceOf(await creator.getAddress())).to.eq(
          Number(initialBalanceA) + reward.tokens[0].amount,
        )
        expect(await tokenB.balanceOf(await creator.getAddress())).to.eq(
          Number(initialBalanceB) + reward.tokens[1].amount,
        )
      })
    })
    context('after expiry, proof', () => {
      beforeEach(async (): Promise<void> => {
        await prover
          .connect(creator)
          .addProvenIntent(intentHash, await claimant.getAddress())
        await time.increaseTo(expiry)
      })
      it('gets withdrawn to claimant', async () => {
        const initialBalanceA = await tokenA.balanceOf(
          await claimant.getAddress(),
        )
        const initialBalanceB = await tokenB.balanceOf(
          await claimant.getAddress(),
        )
        expect(await intentSource.isIntentFunded(intent)).to.be.true

        await intentSource
          .connect(otherPerson)
          .withdrawRewards(routeHash, reward)

        expect(await intentSource.isIntentFunded(intent)).to.be.false
        expect(await tokenA.balanceOf(await claimant.getAddress())).to.eq(
          Number(initialBalanceA) + reward.tokens[0].amount,
        )
        expect(await tokenB.balanceOf(await claimant.getAddress())).to.eq(
          Number(initialBalanceB) + reward.tokens[1].amount,
        )
      })
    })
  })
  describe('batch withdrawal', async () => {
    describe('fails if', () => {
      beforeEach(async (): Promise<void> => {
        expiry = (await time.latest()) + 123
        salt = await encodeIdentifier(
          0,
          (await ethers.provider.getNetwork()).chainId,
        )
        chainId = 1
        routeTokens = [{ token: await tokenA.getAddress(), amount: mintAmount }]
        calls = [
          {
            target: await tokenA.getAddress(),
            data: await encodeTransfer(creator.address, mintAmount),
            value: 0,
          },
        ]
        rewardTokens = [
          { token: await tokenA.getAddress(), amount: mintAmount },
          { token: await tokenB.getAddress(), amount: mintAmount * 2 },
        ]
        route = {
          salt: salt,
          source: Number(
            (await intentSource.runner?.provider?.getNetwork())?.chainId,
          ),
          destination: chainId,
          inbox: await inbox.getAddress(),
          tokens: routeTokens,
          calls: calls,
        }
        reward = {
          creator: creator.address,
          prover: await prover.getAddress(),
          deadline: expiry,
          nativeValue: rewardNativeEth,
          tokens: rewardTokens,
        }
        ;({ intentHash, routeHash, rewardHash } = hashIntent({ route, reward }))
        intent = { route, reward }

        await intentSource
          .connect(creator)
          .publishIntent(intent, true, { value: rewardNativeEth })
      })
      it('bricks if called before expiry by IntentCreator', async () => {
        await expect(
          intentSource
            .connect(otherPerson)
            .batchWithdraw([routeHash], [reward]),
        ).to.be.revertedWithCustomError(intentSource, 'UnauthorizedWithdrawal')
      })
    })
    describe('single intent, complex', () => {
      beforeEach(async (): Promise<void> => {
        expiry = (await time.latest()) + 123
        salt = await encodeIdentifier(
          0,
          (await ethers.provider.getNetwork()).chainId,
        )
        chainId = 1
        routeTokens = [{ token: await tokenA.getAddress(), amount: mintAmount }]
        calls = [
          {
            target: await tokenA.getAddress(),
            data: await encodeTransfer(creator.address, mintAmount),
            value: 0,
          },
        ]
        rewardTokens = [
          { token: await tokenA.getAddress(), amount: mintAmount },
          { token: await tokenB.getAddress(), amount: mintAmount * 2 },
        ]
        route = {
          salt: salt,
          source: Number(
            (await intentSource.runner?.provider?.getNetwork())?.chainId,
          ),
          destination: chainId,
          inbox: await inbox.getAddress(),
          tokens: routeTokens,
          calls: calls,
        }
        reward = {
          creator: creator.address,
          prover: await prover.getAddress(),
          deadline: expiry,
          nativeValue: rewardNativeEth,
          tokens: rewardTokens,
        }
        intent = { route, reward }
        ;({ intentHash, routeHash, rewardHash } = hashIntent(intent))

        await intentSource
          .connect(creator)
          .publishIntent(intent, true, { value: rewardNativeEth })
      })
      it('before expiry to claimant', async () => {
        const initialBalanceNative = await ethers.provider.getBalance(
          await claimant.getAddress(),
        )
        expect(await intentSource.isIntentFunded(intent)).to.be.true
        expect(await tokenA.balanceOf(await claimant.getAddress())).to.eq(0)
        expect(await tokenB.balanceOf(await claimant.getAddress())).to.eq(0)
        expect(
          await tokenA.balanceOf(await intentSource.intentVaultAddress(intent)),
        ).to.eq(mintAmount)
        expect(
          await tokenB.balanceOf(await intentSource.intentVaultAddress(intent)),
        ).to.eq(mintAmount * 2)
        expect(
          await ethers.provider.getBalance(
            await intentSource.intentVaultAddress(intent),
          ),
        ).to.eq(rewardNativeEth)

        await prover
          .connect(creator)
          .addProvenIntent(intentHash, await claimant.getAddress())
        await intentSource
          .connect(otherPerson)
          .batchWithdraw([routeHash], [reward])

        expect(await intentSource.isIntentFunded(intent)).to.be.false
        expect(await tokenA.balanceOf(await claimant.getAddress())).to.eq(
          mintAmount,
        )
        expect(await tokenB.balanceOf(await claimant.getAddress())).to.eq(
          mintAmount * 2,
        )
        expect(await tokenA.balanceOf(await intentSource.getAddress())).to.eq(0)
        expect(await tokenB.balanceOf(await intentSource.getAddress())).to.eq(0)

        expect(
          await ethers.provider.getBalance(await intentSource.getAddress()),
        ).to.eq(0)

        expect(
          await ethers.provider.getBalance(await claimant.getAddress()),
        ).to.eq(initialBalanceNative + rewardNativeEth)
      })
      it('after expiry to creator', async () => {
        await time.increaseTo(expiry)
        const initialBalanceNative = await ethers.provider.getBalance(
          await creator.getAddress(),
        )
        expect(await intentSource.isIntentFunded(intent)).to.be.true
        expect(await tokenA.balanceOf(await creator.getAddress())).to.eq(0)
        expect(await tokenB.balanceOf(await creator.getAddress())).to.eq(0)

        await prover
          .connect(otherPerson)
          .addProvenIntent(intentHash, await creator.getAddress())
        await intentSource
          .connect(otherPerson)
          .batchWithdraw([routeHash], [reward])

        expect(await intentSource.isIntentFunded(intent)).to.be.false
        expect(await tokenA.balanceOf(await creator.getAddress())).to.eq(
          mintAmount,
        )
        expect(await tokenB.balanceOf(await creator.getAddress())).to.eq(
          mintAmount * 2,
        )
        expect(
          await ethers.provider.getBalance(await creator.getAddress()),
        ).to.eq(initialBalanceNative + rewardNativeEth)
      })
    })
    describe('multiple intents, each with a single reward token', () => {
      beforeEach(async (): Promise<void> => {
        expiry = (await time.latest()) + 123
        salt = await encodeIdentifier(
          0,
          (await ethers.provider.getNetwork()).chainId,
        )
        chainId = 1
        calls = [
          {
            target: await tokenA.getAddress(),
            data: await encodeTransfer(creator.address, mintAmount),
            value: 0,
          },
        ]
      })
      it('same token', async () => {
        let tx
        let salt = route.salt
        const routeHashes: BytesLike[] = []
        const rewards: Reward[] = []
        for (let i = 0; i < 3; ++i) {
          route = {
            ...route,
            salt: (salt = keccak256(salt)),
          }
          rewards.push({
            ...reward,
            nativeValue: 0n,
            tokens: [
              { token: await tokenA.getAddress(), amount: mintAmount / 10 },
            ],
          })
          routeHashes.push(
            hashIntent({ route, reward: rewards.at(-1)! }).routeHash,
          )

          tx = await intentSource
            .connect(creator)
            .publishIntent({ route, reward: rewards.at(-1)! }, true)
          tx = await tx.wait()
        }
        const logs = await intentSource.queryFilter(
          intentSource.getEvent('IntentCreated'),
        )
        const hashes = logs.map((log) => log.args.hash)

        expect(await tokenA.balanceOf(await claimant.getAddress())).to.eq(0)

        for (let i = 0; i < 3; ++i) {
          await prover
            .connect(creator)
            .addProvenIntent(hashes[i], await claimant.getAddress())
        }
        await intentSource
          .connect(otherPerson)
          .batchWithdraw(routeHashes, rewards)

        expect(await tokenA.balanceOf(await claimant.getAddress())).to.eq(
          (mintAmount / 10) * 3,
        )
      })
      it('multiple tokens', async () => {
        let tx
        let salt = route.salt
        const routeHashes: BytesLike[] = []
        const rewards: Reward[] = []
        for (let i = 0; i < 3; ++i) {
          route = {
            ...route,
            salt: (salt = keccak256(salt)),
          }
          rewards.push({
            ...reward,
            nativeValue: 0n,
            tokens: [
              { token: await tokenA.getAddress(), amount: mintAmount / 10 },
            ],
          })
          routeHashes.push(
            hashIntent({ route, reward: rewards.at(-1)! }).routeHash,
          )

          tx = await intentSource
            .connect(creator)
            .publishIntent({ route, reward: rewards.at(-1)! }, true)
          tx = await tx.wait()
        }
        for (let i = 0; i < 3; ++i) {
          route = {
            ...route,
            salt: (salt = keccak256(salt)),
          }
          rewards.push({
            ...reward,
            nativeValue: 0n,
            tokens: [
              {
                token: await tokenB.getAddress(),
                amount: (mintAmount * 2) / 10,
              },
            ],
          })
          routeHashes.push(
            hashIntent({ route, reward: rewards.at(-1)! }).routeHash,
          )

          tx = await intentSource
            .connect(creator)
            .publishIntent({ route, reward: rewards.at(-1)! }, true)
          tx = await tx.wait()
        }
        const logs = await intentSource.queryFilter(
          intentSource.getEvent('IntentCreated'),
        )
        const hashes = logs.map((log) => log.args.hash)

        expect(await tokenA.balanceOf(await claimant.getAddress())).to.eq(0)
        expect(await tokenB.balanceOf(await claimant.getAddress())).to.eq(0)

        for (let i = 0; i < 6; ++i) {
          await prover
            .connect(creator)
            .addProvenIntent(hashes[i], await claimant.getAddress())
        }
        await intentSource
          .connect(otherPerson)
          .batchWithdraw(routeHashes, rewards)

        expect(await tokenA.balanceOf(await claimant.getAddress())).to.eq(
          (mintAmount / 10) * 3,
        )
        expect(await tokenB.balanceOf(await claimant.getAddress())).to.eq(
          ((mintAmount * 2) / 10) * 3,
        )
      })
      it('multiple tokens plus native', async () => {
        let tx
        let salt = route.salt
        const routeHashes: BytesLike[] = []
        const rewards: Reward[] = []
        for (let i = 0; i < 3; ++i) {
          route = {
            ...route,
            salt: (salt = keccak256(salt)),
          }
          rewards.push({
            ...reward,
            nativeValue: 0n,
            tokens: [
              { token: await tokenA.getAddress(), amount: mintAmount / 10 },
            ],
          })
          routeHashes.push(
            hashIntent({ route, reward: rewards.at(-1)! }).routeHash,
          )

          tx = await intentSource.connect(creator).publishIntent(
            {
              route,
              reward: rewards.at(-1)!,
            },
            true,
          )
          tx = await tx.wait()
        }
        for (let i = 0; i < 3; ++i) {
          route = {
            ...route,
            salt: (salt = keccak256(salt)),
          }
          rewards.push({
            ...reward,
            nativeValue: 0n,
            tokens: [
              {
                token: await tokenB.getAddress(),
                amount: (mintAmount * 2) / 10,
              },
            ],
          })
          routeHashes.push(
            hashIntent({ route, reward: rewards.at(-1)! }).routeHash,
          )

          tx = await intentSource.connect(creator).publishIntent(
            {
              route,
              reward: rewards.at(-1)!,
            },
            true,
          )
          tx = await tx.wait()
        }
        for (let i = 0; i < 3; ++i) {
          route = {
            ...route,
            salt: (salt = keccak256(salt)),
          }
          rewards.push({
            ...reward,
            nativeValue: rewardNativeEth,
            tokens: [],
          })
          routeHashes.push(
            hashIntent({ route, reward: rewards.at(-1)! }).routeHash,
          )

          tx = await intentSource
            .connect(creator)
            .publishIntent({ route, reward: rewards.at(-1)! }, true, {
              value: rewardNativeEth,
            })
          tx = await tx.wait()
        }
        const logs = await intentSource.queryFilter(
          intentSource.getEvent('IntentCreated'),
        )
        const hashes = logs.map((log) => log.args.hash)

        expect(await tokenA.balanceOf(await claimant.getAddress())).to.eq(0)
        expect(await tokenB.balanceOf(await claimant.getAddress())).to.eq(0)

        const initialBalanceNative = await ethers.provider.getBalance(
          await claimant.getAddress(),
        )

        for (let i = 0; i < 9; ++i) {
          await prover
            .connect(creator)
            .addProvenIntent(hashes[i], await claimant.getAddress())
        }

        await intentSource
          .connect(otherPerson)
          .batchWithdraw(routeHashes, rewards)

        expect(await tokenA.balanceOf(await claimant.getAddress())).to.eq(
          (mintAmount / 10) * 3,
        )
        expect(await tokenB.balanceOf(await claimant.getAddress())).to.eq(
          ((mintAmount * 2) / 10) * 3,
        )
        expect(
          await ethers.provider.getBalance(await claimant.getAddress()),
        ).to.eq(initialBalanceNative + BigInt(3) * rewardNativeEth)
      })
    })
    it('works in the case of multiple intents, each with multiple reward tokens', async () => {
      expiry = (await time.latest()) + 123
      salt = await encodeIdentifier(
        0,
        (await ethers.provider.getNetwork()).chainId,
      )
      chainId = 1
      routeTokens = [{ token: await tokenA.getAddress(), amount: mintAmount }]
      calls = [
        {
          target: await tokenA.getAddress(),
          data: await encodeTransfer(creator.address, mintAmount),
          value: 0,
        },
      ]
      route = {
        salt: salt,
        source: Number(
          (await intentSource.runner?.provider?.getNetwork())?.chainId,
        ),
        destination: chainId,
        inbox: await inbox.getAddress(),
        tokens: routeTokens,
        calls: calls,
      }
      let tx
      let routeHashes: BytesLike[] = []
      let rewards: Reward[] = []
      for (let i = 0; i < 5; ++i) {
        route = {
          ...route,
          salt: (salt = keccak256(salt)),
        }
        rewards.push({
          ...reward,
          nativeValue: 0n,
          tokens: [
            {
              token: await tokenA.getAddress(),
              amount: mintAmount / 10,
            },
          ],
        })
        routeHashes.push(
          hashIntent({ route, reward: rewards.at(-1)! }).routeHash,
        )

        tx = await intentSource.connect(creator).publishIntent(
          {
            route,
            reward: rewards.at(-1)!,
          },
          true,
        )
        tx = await tx.wait()
      }
      for (let i = 0; i < 5; ++i) {
        route = {
          ...route,
          salt: (salt = keccak256(salt)),
        }
        rewards.push({
          ...reward,
          tokens: [
            {
              token: await tokenA.getAddress(),
              amount: mintAmount / 10,
            },
            {
              token: await tokenB.getAddress(),
              amount: (mintAmount * 2) / 10,
            },
          ],
        })
        routeHashes.push(
          hashIntent({ route, reward: rewards.at(-1)! }).routeHash,
        )

        tx = await intentSource.connect(creator).publishIntent(
          {
            route,
            reward: rewards.at(-1)!,
          },
          true,
          { value: rewardNativeEth },
        )
        await tx.wait()
      }
      const logs = await intentSource.queryFilter(
        intentSource.getEvent('IntentCreated'),
      )
      const hashes = logs.map((log) => log.args.hash)

      expect(await tokenA.balanceOf(await claimant.getAddress())).to.eq(0)
      expect(await tokenB.balanceOf(await claimant.getAddress())).to.eq(0)

      const initialBalanceNative = await ethers.provider.getBalance(
        await claimant.getAddress(),
      )

      for (let i = 0; i < hashes.length; ++i) {
        await prover
          .connect(creator)
          .addProvenIntent(hashes[i], await claimant.getAddress())
      }
      await intentSource
        .connect(otherPerson)
        .batchWithdraw(routeHashes, rewards)

      expect(await tokenA.balanceOf(await claimant.getAddress())).to.eq(
        mintAmount,
      )
      expect(await tokenB.balanceOf(await claimant.getAddress())).to.eq(
        mintAmount,
      )
      expect(
        await ethers.provider.getBalance(await claimant.getAddress()),
      ).to.eq(initialBalanceNative + BigInt(5) * rewardNativeEth)
    })
  })

  describe('funding intents', async () => {
    beforeEach(async (): Promise<void> => {
      // Mint tokens to funding source
      await tokenA.connect(creator).mint(creator.address, mintAmount * 2)
      await tokenB.connect(creator).mint(creator.address, mintAmount * 4)
      await tokenA
        .connect(creator)
        .mint(await intentSource.getAddress(), mintAmount)

      rewardTokens = [{ token: await tokenA.getAddress(), amount: mintAmount }]

      reward = {
        creator: creator.address,
        prover: otherPerson.address,
        deadline: expiry,
        nativeValue: 0n,
        tokens: rewardTokens,
      }
      intent = { route, reward }
      ;({ intentHash, routeHash, rewardHash } = hashIntent(intent))
    })

    it('should compute valid intent funder address', async () => {
      const predictedAddress = await intentFunderAddress(
        await intentSource.getAddress(),
        { route, reward },
      )

      const contractAddress = await intentSource.intentFunderAddress({
        route,
        reward,
      })

      expect(contractAddress).to.eq(predictedAddress)
    })

    it('should fund intent with single token, refunding accidentally sent native', async () => {
      const provider: Provider = intentSource.runner!.provider!
      rewardTokens = [{ token: await tokenA.getAddress(), amount: mintAmount }]
      
      const creatorInitialNativeBalance: bigint = await provider.getBalance(creator.address)

      reward = {
        creator: creator.address,
        prover: otherPerson.address,
        deadline: expiry,
        nativeValue: 0n,
        tokens: rewardTokens,
      }

      const intentFunder = await intentSource.intentFunderAddress({
        route,
        reward,
      })

      // Approve tokens
      await tokenA.connect(creator).approve(intentFunder, mintAmount)

      // Get vault address
      const vaultAddress = await intentSource.intentVaultAddress({
        route,
        reward,
      })

      // Fund the intent
      await intentSource
        .connect(creator)
        .fundIntent(routeHash, reward, creator.address, [], ZeroAddress, {value: rewardNativeEth})

      expect(await intentSource.isIntentFunded({ route, reward })).to.be.true

      // Check vault balance
      expect(await tokenA.balanceOf(vaultAddress)).to.equal(mintAmount)
      expect(await provider.getBalance(vaultAddress)).to.equal(0)
      expect(await provider.getBalance(creator.address)).to.be.gt(creatorInitialNativeBalance - rewardNativeEth)
    })

    it('should fund intent with multiple tokens', async () => {
      rewardTokens = [
        { token: await tokenA.getAddress(), amount: mintAmount },
        { token: await tokenB.getAddress(), amount: mintAmount * 2 },
      ]

      reward = {
        creator: creator.address,
        prover: otherPerson.address,
        deadline: expiry,
        nativeValue: 0n,
        tokens: rewardTokens,
      }

      const intentFunder = await intentSource.intentFunderAddress({
        route,
        reward,
      })

      // Approve tokens
      await tokenA.connect(creator).approve(intentFunder, mintAmount)
      await tokenB.connect(creator).approve(intentFunder, mintAmount * 2)

      // Get vault address
      const vaultAddress = await intentSource.intentVaultAddress({
        route,
        reward,
      })

      // Fund the intent
      await intentSource
        .connect(creator)
        .fundIntent(routeHash, reward, creator.address, [], ZeroAddress)

      expect(await intentSource.isIntentFunded({ route, reward })).to.be.true

      // Check vault balances
      expect(await tokenA.balanceOf(vaultAddress)).to.equal(mintAmount)
      expect(await tokenB.balanceOf(vaultAddress)).to.equal(mintAmount * 2)
    })

    it('should handle partial funding based on allowance', async () => {
      rewardTokens = [{ token: await tokenA.getAddress(), amount: mintAmount }]

      reward = {
        creator: creator.address,
        prover: otherPerson.address,
        deadline: expiry,
        nativeValue: 0n,
        tokens: rewardTokens,
      }

      const intentFunder = await intentSource.intentFunderAddress({
        route,
        reward,
      })

      // Approve partial amount
      await tokenA.connect(creator).approve(intentFunder, mintAmount / 2)

      // Get vault address
      const vaultAddress = await intentSource.intentVaultAddress({
        route,
        reward,
      })

      // Fund the intent
      await intentSource
        .connect(creator)
        .fundIntent(routeHash, reward, creator.address, [], ZeroAddress)

      expect(await intentSource.isIntentFunded({ route, reward })).to.be.false

      // Check vault balance reflects partial funding
      expect(await tokenA.balanceOf(vaultAddress)).to.equal(mintAmount / 2)
    })

    it('should fund native value correctly', async () => {
      const nativeAmount = ethers.parseEther('1.0')

      reward = {
        creator: creator.address,
        prover: otherPerson.address,
        deadline: expiry,
        nativeValue: nativeAmount,
        tokens: [],
      }

      // Get vault address
      const vaultAddress = await intentSource.intentVaultAddress({
        route,
        reward,
      })

      const initialBalanceNative = await ethers.provider.getBalance(
        creator.getAddress(),
      )
      // Fund the intent with native value
      await intentSource
        .connect(creator)
        .fundIntent(routeHash, reward, creator.address, [], ZeroAddress, {
          value: nativeAmount * BigInt(2),
        })

      expect(await intentSource.isIntentFunded({ route, reward })).to.be.true

      // Check vault native balance
      expect(await ethers.provider.getBalance(vaultAddress)).to.equal(
        nativeAmount,
      )

      expect(
        (await ethers.provider.getBalance(creator.address)) >
          initialBalanceNative - BigInt(2) * nativeAmount,
      ).to.be.true
    })

    it('should emit IntentFunded event', async () => {
      const intentFunder = await intentSource.intentFunderAddress({
        route,
        reward,
      })

      // Approve tokens
      await tokenA.connect(creator).approve(intentFunder, mintAmount)

      // Fund the intent and check event
      await expect(
        intentSource
          .connect(creator)
          .fundIntent(routeHash, reward, creator.address, [], ZeroAddress),
      )
        .to.emit(intentSource, 'IntentFunded')
        .withArgs(intentHash, creator.address)

      expect(await intentSource.isIntentFunded({ route, reward })).to.be.true
    })

    it('should handle permit calls correctly', async () => {
      rewardTokens = [{ token: await tokenA.getAddress(), amount: mintAmount }]

      reward = {
        creator: creator.address,
        prover: otherPerson.address,
        deadline: expiry,
        nativeValue: 0n,
        tokens: rewardTokens,
      }

      const intentFunder = await intentSource.intentFunderAddress({
        route,
        reward,
      })

      // Create permit call data (mock example)
      const permitCall: Call = {
        target: await tokenA.getAddress(),
        data: tokenA.interface.encodeFunctionData('approve', [
          intentFunder,
          mintAmount,
        ]),
        value: 0,
      }

      // Fund the intent with permit call
      await intentSource
        .connect(creator)
        .fundIntent(
          routeHash,
          reward,
          await intentSource.getAddress(),
          [permitCall],
          ZeroAddress,
        )

      expect(await intentSource.isIntentFunded({ route, reward })).to.be.true

      await expect(
        intentSource.connect(creator).publishIntent({ route, reward }, false),
      ).to.emit(intentSource, 'IntentCreated')

      // Get vault address
      const vaultAddress = await intentSource.intentVaultAddress({
        route,
        reward,
      })

      // Check vault balance
      expect(await tokenA.balanceOf(vaultAddress)).to.equal(mintAmount)
    })
  })

  describe('edge cases and validations', async () => {
    it('should handle zero token amounts', async () => {
      rewardTokens = [{ token: await tokenA.getAddress(), amount: 0 }]

      reward = {
        creator: creator.address,
        prover: otherPerson.address,
        deadline: expiry,
        nativeValue: 0n,
        tokens: rewardTokens,
      }

      // Create and fund intent with zero amounts
      await intentSource
        .connect(creator)
        .publishIntent({ route, reward }, false)

      await intentSource
        .connect(creator)
        .fundIntent(routeHash, reward, creator.address, [], ZeroAddress)

      expect(await intentSource.isIntentFunded({ route, reward })).to.be.true

      const vaultAddress = await intentSource.intentVaultAddress({
        route,
        reward,
      })
      expect(await tokenA.balanceOf(vaultAddress)).to.equal(0)
    })

    it('should handle already funded vaults', async () => {
      rewardTokens = [{ token: await tokenA.getAddress(), amount: mintAmount }]

      reward = {
        creator: creator.address,
        prover: otherPerson.address,
        deadline: expiry,
        nativeValue: 0n,
        tokens: rewardTokens,
      }

      // Create and fund intent initially
      await intentSource.connect(creator).publishIntent({ route, reward }, true)

      // Try to fund again
      await tokenA.connect(creator).approve(intentSource, mintAmount)

      // Should not transfer additional tokens since vault is already funded
      await intentSource
        .connect(creator)
        .fundIntent(routeHash, reward, creator.address, [], ZeroAddress)

      expect(await intentSource.isIntentFunded({ route, reward })).to.be.true

      const vaultAddress = await intentSource.intentVaultAddress({
        route,
        reward,
      })
      expect(await tokenA.balanceOf(vaultAddress)).to.equal(mintAmount)
    })
    it('should handle overfunded vaults', async () => {
      rewardTokens = [{ token: await tokenA.getAddress(), amount: mintAmount }]

      reward = {
        creator: creator.address,
        prover: await prover.getAddress(),
        deadline: expiry,
        nativeValue: 0n,
        tokens: rewardTokens,
      }
      await intentSource.connect(creator).publishIntent({ route, reward }, true)

      expect(await intentSource.isIntentFunded({ route, reward })).to.be.true

      await tokenA.connect(creator).mint(creator.address, mintAmount)
      await tokenA.connect(creator).approve(intentSource, mintAmount)

      // send more tokens
      const intentVaultAddress = await intentSource.intentVaultAddress({
        route,
        reward,
      })
      await tokenA.connect(creator).transfer(intentVaultAddress, mintAmount)

      //mark as proven
      const hash = (await intentSource.getIntentHash({ route, reward }))[0]
      await prover.addProvenIntent(hash, await claimant.getAddress())

      await intentSource.connect(claimant).withdrawRewards(routeHash, reward)
    })
    it('should handle withdraws for rewards with malicious tokens', async () => {
      const initialClaimantBalance = await tokenA.balanceOf(claimant.address)

      const malicious: BadERC20 = await (
        await ethers.getContractFactory('BadERC20')
      ).deploy('malicious', 'MAL', creator.address)
      await malicious.mint(creator.address, mintAmount)
      const badRewardTokens = [
        { token: await malicious.getAddress(), amount: mintAmount },
        { token: await tokenA.getAddress(), amount: mintAmount },
      ]

      const badReward: Reward = {
        creator: creator.address,
        prover: await prover.getAddress(),
        deadline: expiry,
        nativeValue: 0n,
        tokens: badRewardTokens,
      }
      const badVaultAddress = await intentSource.intentVaultAddress({
        route,
        reward: badReward,
      })
      await malicious.connect(creator).transfer(badVaultAddress, mintAmount)
      await tokenA.connect(creator).transfer(badVaultAddress, mintAmount)
      expect(await intentSource.isIntentFunded({ route, reward: badReward })).to
        .be.true

      const badHash = (
        await intentSource.getIntentHash({ route, reward: badReward })
      )[0]
      await prover.addProvenIntent(badHash, await claimant.getAddress())

      await expect(intentSource.withdrawRewards(routeHash, badReward)).to.not.be
        .reverted

      expect(await tokenA.balanceOf(claimant.address)).to.eq(
        initialClaimantBalance + BigInt(mintAmount),
      )
    })
  })
})<|MERGE_RESOLUTION|>--- conflicted
+++ resolved
@@ -9,11 +9,7 @@
   Inbox,
 } from '../typechain-types'
 import { time, loadFixture } from '@nomicfoundation/hardhat-network-helpers'
-<<<<<<< HEAD
 import { keccak256, BytesLike, ZeroAddress, Provider } from 'ethers'
-=======
-import { keccak256, BytesLike, ZeroAddress } from 'ethers'
->>>>>>> d52d81eb
 import { encodeIdentifier, encodeTransfer } from '../utils/encode'
 import {
   encodeReward,
@@ -1019,7 +1015,7 @@
     it('should fund intent with single token, refunding accidentally sent native', async () => {
       const provider: Provider = intentSource.runner!.provider!
       rewardTokens = [{ token: await tokenA.getAddress(), amount: mintAmount }]
-      
+
       const creatorInitialNativeBalance: bigint = await provider.getBalance(creator.address)
 
       reward = {
