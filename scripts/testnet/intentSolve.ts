import { encodeTransfer } from '../../utils/encode'
import { BigNumberish, BytesLike, toQuantity, Contract, Provider } from 'ethers'
import { networkIds, actors, routes } from '../../config/testnet/config'
import { s } from '../../config/testnet/setup'

export async function intentSolve(route) {
  console.log(
    'In createIntent: ',
    networkIds[route.source.chainId],
    ' to ',
    networkIds[route.destination.chainId],
  )
<<<<<<< HEAD
  // const proverContract = s[`${sourceChain}ProverContract`] as Contract
  // Source Chain Contracts and Provider
  // @ts-ignore
  const sourceProvider = s[`${route.source.providerName}`] as Provider
  // @ts-ignore
  const intentSourceContract = s[
    `${route.source.contracts.intentSourceContract.variableName}`
  ] as Contract
  // @ts-ignore
  // const proverContract = s[
  //   `${route.source.contracts.proverContract.variableName}`
  // ] as Contract
  // // Destination Chain Contracts and Provider
  // // @ts-ignore
  // const destinationProvider = s[`${route.destination.providerName}`]
  // @ts-ignore
  const inboxContract = s[
    `${route.destination.contracts.inboxContract.variableName}`
  ] as Contract
  // Intent Specific contracts
  // @ts-ignore
  const rewardTokenContract = s[
    `${route.intent.contracts.rewardToken.variableName}`
  ] as Contract
  // @ts-ignore
  const targetTokenContract = s[
    `${route.intent.contracts.targetToken.variableName}`
  ] as Contract
  // approve lockup
  // const rewardToken = s.baseSepoliaUSDCContractIntentCreator
  const approvalTx = await rewardTokenContract.approve(
    route.source.contracts.intentSourceContract.address,
    route.intent.rewardAmounts[0],
=======
  await approvalTx.wait()

  // get the block before creating the intent
  const latestBlock = await s.baseSepoliaProvider.getBlock('latest')
  const latestBlockNumberHex = toQuantity(latestBlock.number)
  // create intent
  const data: BytesLike[] = [
    await encodeTransfer(actors.recipient, intent.targetAmounts[0]),
  ]
  const expiryTime: BigNumberish = latestBlock?.timestamp + intent.duration
  let intentHash
  try {
    const intentTx =
      await s.baseSepoliaIntentSourceContractIntentCreator.createIntent(
        networkIds.ecoTestnet, // desination chainId
        networks.ecoTestnet.inboxAddress, // destination inbox address
        [networks.ecoTestnet.usdcAddress], // target Tokens
        data, // calldata for destination chain
        [networks.baseSepolia.usdcAddress], // reward Tokens on source chain
        intent.rewardAmounts, // reward amounts on source chain
        expiryTime, // intent expiry time
        networks.baseSepolia.proverContractAddress, // prover contract address on the sourceChain
      )
    await intentTx.wait()

    // Get the event from the latest Block checking transaction hash
    const intentHashEvents =
      await s.baseSepoliaIntentSourceContractIntentCreator.queryFilter(
        s.baseSepoliaIntentSourceContractIntentCreator.getEvent(
          'IntentCreated',
        ),
        latestBlockNumberHex,
      )
    for (const intentHashEvent of intentHashEvents) {
      if (intentHashEvent.transactionHash === intentTx.hash) {
        intentHash = intentHashEvent.topics[1]
        break
      }
    }
    console.log('Created Intent Hash: ', intentHash)
    console.log('Intent Creation tx: ', intentTx.hash)
  } catch (e) {
    if (e.data && s.baseSepoliaIntentSourceContractIntentCreator) {
      const decodedError =
        s.baseSepoliaIntentSourceContractIntentCreator.interface.parseError(
          e.data,
        )
      console.log(`Transaction failed in createIntent : ${decodedError?.name}`)
      console.log('createIntent decodedError: ', decodedError)
    } else {
      console.log(`Error in createIntent:`, e)
    }
  }
  // console.log('In fulfillIntent')
  try {
    // get intent Information
    const thisIntent =
      await s.baseSepoliaIntentSourceContractIntentCreator.getIntent(intentHash)

    // transfer the intent tokens to the Inbox Contract
    const targetToken = s.ecoTestnetUSDCContractSolver
    const fundTx = await targetToken.transfer(
      networks.ecoTestnet.inboxAddress,
      intent.targetAmounts[0],
    )
    await fundTx.wait()

    // fulfill the intent

    const fulfillTx = await s.ecoTestnetInboxContractSolver.fulfillStorage(
      networkIds.baseSepolia, // source chainId
      thisIntent.targets.toArray(), // target  token addresses
      thisIntent.data.toArray(), // calldata
      thisIntent.expiryTime, // expiry time
      thisIntent.nonce, // nonce
      actors.claimant, // claimant
      intentHash, // expected intent hash
    )
    await fulfillTx.wait()
    console.log('Fulfillment tx: ', fulfillTx.hash)
    return fulfillTx.hash
  } catch (e) {
    console.log(e)
  }
}

export async function ecoTestnetBaseSepoliaIntentSolve() {
  console.log('In createIntent EcoTestNetBaseSepolia')
  // approve lockup
  const rewardToken = s.ecoTestnetUSDCContractIntentCreator
  const approvalTx = await rewardToken.approve(
    networks.ecoTestnet.intentSourceAddress,
    intent.rewardAmounts[0],
>>>>>>> 95dd6ff9
  )
  await approvalTx.wait()

  // get the block before creating the intent
<<<<<<< HEAD
  const latestBlock = await sourceProvider.getBlock('latest')
=======
  const latestBlock = await s.ecoTestnetProvider.getBlock('latest')
>>>>>>> 95dd6ff9
  const latestBlockNumberHex = toQuantity(latestBlock.number)
  // create intent
  const data: BytesLike[] = [
    await encodeTransfer(actors.recipient, route.intent.targetAmounts[0]),
  ]
  const expiryTime: BigNumberish =
    latestBlock?.timestamp + route.intent.duration
  let intentHash
  try {
<<<<<<< HEAD
    const intentTx = await intentSourceContract.createIntent(
      route.destination.chainId, // desination chainId
      route.destination.contracts.inboxContract.address, // destination inbox address
      [route.intent.contracts.targetToken.address], // target Tokens
      data, // calldata for destination chain
      [route.intent.contracts.rewardToken.address], // reward Tokens on source chain
      route.intent.rewardAmounts, // reward amounts on source chain
      expiryTime, // intent expiry time
      route.source.contracts.proverContract.address, // prover contract address on the sourceChain
    )
    await intentTx.wait()

    // Get the event from the latest Block checking transaction hash
    const intentHashEvents = await intentSourceContract.queryFilter(
      intentSourceContract.getEvent('IntentCreated'),
      latestBlockNumberHex,
    )
=======
    const intentTx =
      await s.ecoTestnetIntentSourceContractIntentCreator.createIntent(
        networkIds.baseSepolia, // desination chainId
        networks.baseSepolia.inboxAddress, // destination inbox address
        [networks.baseSepolia.usdcAddress], // target Tokens
        data, // calldata for destination chain
        [networks.ecoTestnet.usdcAddress], // reward Tokens on source chain
        intent.rewardAmounts, // reward amounts on source chain
        expiryTime, // intent expiry time
        networks.ecoTestnet.proverContractAddress, // prover contract address on the sourceChain
      )
    await intentTx.wait()

    // Get the event from the latest Block checking transaction hash
    const intentHashEvents =
      await s.ecoTestnetIntentSourceContractIntentCreator.queryFilter(
        s.ecoTestnetIntentSourceContractIntentCreator.getEvent('IntentCreated'),
        latestBlockNumberHex,
      )
    for (const intentHashEvent of intentHashEvents) {
      if (intentHashEvent.transactionHash === intentTx.hash) {
        intentHash = intentHashEvent.topics[1]
        break
      }
    }
    console.log('Created Intent Hash: ', intentHash)
    console.log('Intent Creation tx: ', intentTx.hash)
  } catch (e) {
    if (e.data && s.ecoTestnetIntentSourceContractIntentCreator) {
      const decodedError =
        s.ecoTestnetIntentSourceContractIntentCreator.interface.parseError(
          e.data,
        )
      console.log(`Transaction failed in createIntent : ${decodedError?.name}`)
      console.log('createIntent decodedError: ', decodedError)
    } else {
      console.log(`Error in createIntent:`, e)
    }
  }
  // console.log('In fulfillIntent')
  try {
    // get intent Information
    const thisIntent =
      await s.ecoTestnetIntentSourceContractIntentCreator.getIntent(intentHash)

    // transfer the intent tokens to the Inbox Contract
    const targetToken = s.baseSepoliaUSDCContractSolver
    const fundTx = await targetToken.transfer(
      networks.baseSepolia.inboxAddress,
      intent.targetAmounts[0],
    )
    await fundTx.wait()

    // fulfill the intent

    const fulfillTx = await s.baseSepoliaInboxContractSolver.fulfillStorage(
      networkIds.ecoTestnet, // source chainId
      thisIntent.targets.toArray(), // target  token addresses
      thisIntent.data.toArray(), // calldata
      thisIntent.expiryTime, // expiry time
      thisIntent.nonce, // nonce
      actors.claimant, // claimant
      intentHash, // expected intent hash
    )
    await fulfillTx.wait()
    console.log('Fulfillment tx: ', fulfillTx.hash)
    return fulfillTx.hash
  } catch (e) {
    console.log(e)
  }
}

export async function baseSepoliaOptimismSepoliaIntentSolve() {
  console.log('In createIntent BaseSepoliaOptimismSepolia')
  // approve lockup
  const rewardToken = s.baseSepoliaUSDCContractIntentCreator
  const approvalTx = await rewardToken.approve(
    networks.baseSepolia.intentSourceAddress,
    intent.rewardAmounts[0],
  )
  await approvalTx.wait()

  // get the block before creating the intent
  const latestBlock = await s.baseSepoliaProvider.getBlock('latest')
  const latestBlockNumberHex = toQuantity(latestBlock.number)
  // create intent
  const data: BytesLike[] = [
    await encodeTransfer(actors.recipient, intent.targetAmounts[0]),
  ]
  const expiryTime: BigNumberish = latestBlock?.timestamp + intent.duration
  let intentHash
  try {
    const intentTx =
      await s.baseSepoliaIntentSourceContractIntentCreator.createIntent(
        networkIds.optimismSepolia, // desination chainId
        networks.optimismSepolia.inboxAddress, // destination inbox address
        [networks.optimismSepolia.usdcAddress], // target Tokens
        data, // calldata for destination chain
        [networks.baseSepolia.usdcAddress], // reward Tokens on source chain
        intent.rewardAmounts, // reward amounts on source chain
        expiryTime, // intent expiry time
        networks.baseSepolia.proverContractAddress, // prover contract address on the sourceChain
      )
    await intentTx.wait()

    // Get the event from the latest Block checking transaction hash
    const intentHashEvents =
      await s.baseSepoliaIntentSourceContractIntentCreator.queryFilter(
        s.baseSepoliaIntentSourceContractIntentCreator.getEvent(
          'IntentCreated',
        ),
        latestBlockNumberHex,
      )
    for (const intentHashEvent of intentHashEvents) {
      if (intentHashEvent.transactionHash === intentTx.hash) {
        intentHash = intentHashEvent.topics[1]
        break
      }
    }
    console.log('Created Intent Hash: ', intentHash)
    console.log('Intent Creation tx: ', intentTx.hash)
  } catch (e) {
    if (e.data && s.baseSepoliaIntentSourceContractIntentCreator) {
      const decodedError =
        s.baseSepoliaIntentSourceContractIntentCreator.interface.parseError(
          e.data,
        )
      console.log(`Transaction failed in createIntent : ${decodedError?.name}`)
      console.log('createIntent decodedError: ', decodedError)
    } else {
      console.log(`Error in createIntent:`, e)
    }
  }
  // console.log('In fulfillIntent')
  try {
    // get intent Information
    const thisIntent =
      await s.baseSepoliaIntentSourceContractIntentCreator.getIntent(intentHash)

    // transfer the intent tokens to the Inbox Contract
    const targetToken = s.optimismSepoliaUSDCContractSolver
    const fundTx = await targetToken.transfer(
      networks.optimismSepolia.inboxAddress,
      intent.targetAmounts[0],
    )
    await fundTx.wait()

    // fulfill the intent

    const fulfillTx = await s.optimismSepoliaInboxContractSolver.fulfillStorage(
      networkIds.baseSepolia, // source chainId
      thisIntent.targets.toArray(), // target  token addresses
      thisIntent.data.toArray(), // calldata
      thisIntent.expiryTime, // expiry time
      thisIntent.nonce, // nonce
      actors.claimant, // claimant
      intentHash, // expected intent hash
    )
    await fulfillTx.wait()
    console.log('Fulfillment tx: ', fulfillTx.hash)
    return fulfillTx.hash
  } catch (e) {
    console.log(e)
  }
}

export async function optimismSepoliaBaseSepoliaIntentSolve() {
  console.log('In createIntent OptimismSepoliaBaseSepolia')
  // approve lockup
  const rewardToken = s.optimismSepoliaUSDCContractIntentCreator
  const approvalTx = await rewardToken.approve(
    networks.optimismSepolia.intentSourceAddress,
    intent.rewardAmounts[0],
  )
  await approvalTx.wait()

  // get the block before creating the intent
  const latestBlock = await s.optimismSepoliaProvider.getBlock('latest')
  const latestBlockNumberHex = toQuantity(latestBlock.number)
  // create intent
  const data: BytesLike[] = [
    await encodeTransfer(actors.recipient, intent.targetAmounts[0]),
  ]
  const expiryTime: BigNumberish = latestBlock?.timestamp + intent.duration
  let intentHash
  try {
    const intentTx =
      await s.optimismSepoliaIntentSourceContractIntentCreator.createIntent(
        networkIds.baseSepolia, // desination chainId
        networks.baseSepolia.inboxAddress, // destination inbox address
        [networks.baseSepolia.usdcAddress], // target Tokens
        data, // calldata for destination chain
        [networks.optimismSepolia.usdcAddress], // reward Tokens on source chain
        intent.rewardAmounts, // reward amounts on source chain
        expiryTime, // intent expiry time
        networks.optimismSepolia.proverContractAddress, // prover contract address on the sourceChain
      )
    await intentTx.wait()

    // Get the event from the latest Block checking transaction hash
    const intentHashEvents =
      await s.optimismSepoliaIntentSourceContractIntentCreator.queryFilter(
        s.optimismSepoliaIntentSourceContractIntentCreator.getEvent(
          'IntentCreated',
        ),
        latestBlockNumberHex,
      )
    for (const intentHashEvent of intentHashEvents) {
      if (intentHashEvent.transactionHash === intentTx.hash) {
        intentHash = intentHashEvent.topics[1]
        break
      }
    }
    console.log('Created Intent Hash: ', intentHash)
    console.log('Intent Creation tx: ', intentTx.hash)
  } catch (e) {
    if (e.data && s.optimismSepoliaIntentSourceContractIntentCreator) {
      const decodedError =
        s.optimismSepoliaIntentSourceContractIntentCreator.interface.parseError(
          e.data,
        )
      console.log(`Transaction failed in createIntent : ${decodedError?.name}`)
      console.log('createIntent decodedError: ', decodedError)
    } else {
      console.log(`Error in createIntent:`, e)
    }
  }
  // console.log('In fulfillIntent')
  try {
    // get intent Information
    const thisIntent =
      await s.optimismSepoliaIntentSourceContractIntentCreator.getIntent(
        intentHash,
      )

    // transfer the intent tokens to the Inbox Contract
    const targetToken = s.baseSepoliaUSDCContractSolver
    const fundTx = await targetToken.transfer(
      networks.baseSepolia.inboxAddress,
      intent.targetAmounts[0],
    )
    await fundTx.wait()

    // fulfill the intent

    const fulfillTx = await s.baseSepoliaInboxContractSolver.fulfillStorage(
      networkIds.optimismSepolia, // source chainId
      thisIntent.targets.toArray(), // target  token addresses
      thisIntent.data.toArray(), // calldata
      thisIntent.expiryTime, // expiry time
      thisIntent.nonce, // nonce
      actors.claimant, // claimant
      intentHash, // expected intent hash
    )
    await fulfillTx.wait()
    console.log('Fulfillment tx: ', fulfillTx.hash)
    return fulfillTx.hash
  } catch (e) {
    console.log(e)
  }
}

export async function optimismSepoliaEcoTestNetIntentSolve() {
  console.log('In createIntent OptimismSepoliaEcoTestNet')
  // approve lockup
  const rewardToken = s.optimismSepoliaUSDCContractIntentCreator
  const approvalTx = await rewardToken.approve(
    networks.optimismSepolia.intentSourceAddress,
    intent.rewardAmounts[0],
  )
  await approvalTx.wait()

  // get the block before creating the intent
  const latestBlock = await s.optimismSepoliaProvider.getBlock('latest')
  const latestBlockNumberHex = toQuantity(latestBlock.number)
  // create intent
  const data: BytesLike[] = [
    await encodeTransfer(actors.recipient, intent.targetAmounts[0]),
  ]
  const expiryTime: BigNumberish = latestBlock?.timestamp + intent.duration
  let intentHash
  try {
    const intentTx =
      await s.optimismSepoliaIntentSourceContractIntentCreator.createIntent(
        networkIds.ecoTestnet, // desination chainId
        networks.ecoTestnet.inboxAddress, // destination inbox address
        [networks.ecoTestnet.usdcAddress], // target Tokens
        data, // calldata for destination chain
        [networks.optimismSepolia.usdcAddress], // reward Tokens on source chain
        intent.rewardAmounts, // reward amounts on source chain
        expiryTime, // intent expiry time
        networks.optimismSepolia.proverContractAddress, // prover contract address on the sourceChain
      )
    await intentTx.wait()

    // Get the event from the latest Block checking transaction hash
    const intentHashEvents =
      await s.optimismSepoliaIntentSourceContractIntentCreator.queryFilter(
        s.optimismSepoliaIntentSourceContractIntentCreator.getEvent(
          'IntentCreated',
        ),
        latestBlockNumberHex,
      )
>>>>>>> 95dd6ff9
    for (const intentHashEvent of intentHashEvents) {
      if (intentHashEvent.transactionHash === intentTx.hash) {
        intentHash = intentHashEvent.topics[1]
        break
      }
    }
    console.log('Created Intent Hash: ', intentHash)
    console.log('Intent Creation tx: ', intentTx.hash)
<<<<<<< HEAD
  } catch (e) {
    if (e.data && intentSourceContract) {
      const decodedError = intentSourceContract.interface.parseError(e.data)
=======
  } catch (e) {
    if (e.data && s.optimismSepoliaIntentSourceContractIntentCreator) {
      const decodedError =
        s.optimismSepoliaIntentSourceContractIntentCreator.interface.parseError(
          e.data,
        )
      console.log(`Transaction failed in createIntent : ${decodedError?.name}`)
      console.log('createIntent decodedError: ', decodedError)
    } else {
      console.log(`Error in createIntent:`, e)
    }
  }
  // console.log('In fulfillIntent')
  try {
    // get intent Information
    const thisIntent =
      await s.optimismSepoliaIntentSourceContractIntentCreator.getIntent(
        intentHash,
      )

    // transfer the intent tokens to the Inbox Contract
    const targetToken = s.ecoTestnetUSDCContractSolver
    const fundTx = await targetToken.transfer(
      networks.ecoTestnet.inboxAddress,
      intent.targetAmounts[0],
    )
    await fundTx.wait()

    // fulfill the intent

    const fulfillTx = await s.ecoTestnetInboxContractSolver.fulfillStorage(
      networkIds.optimismSepolia, // source chainId
      thisIntent.targets.toArray(), // target  token addresses
      thisIntent.data.toArray(), // calldata
      thisIntent.expiryTime, // expiry time
      thisIntent.nonce, // nonce
      actors.claimant, // claimant
      intentHash, // expected intent hash
    )
    await fulfillTx.wait()
    console.log('Fulfillment tx: ', fulfillTx.hash)
    return fulfillTx.hash
  } catch (e) {
    console.log(e)
  }
}

export async function ecoTestnetOptimismSepoliaIntentSolve() {
  console.log('In createIntent ecoTestnetOptimismSepolia')
  // approve lockup
  const rewardToken = s.ecoTestnetUSDCContractIntentCreator
  const approvalTx = await rewardToken.approve(
    networks.ecoTestnet.intentSourceAddress,
    intent.rewardAmounts[0],
  )
  await approvalTx.wait()

  // get the block before creating the intent
  const latestBlock = await s.ecoTestnetProvider.getBlock('latest')
  const latestBlockNumberHex = toQuantity(latestBlock.number)
  // create intent
  const data: BytesLike[] = [
    await encodeTransfer(actors.recipient, intent.targetAmounts[0]),
  ]
  const expiryTime: BigNumberish = latestBlock?.timestamp + intent.duration
  let intentHash
  try {
    const intentTx =
      await s.ecoTestnetIntentSourceContractIntentCreator.createIntent(
        networkIds.optimismSepolia, // desination chainId
        networks.optimismSepolia.inboxAddress, // destination inbox address
        [networks.optimismSepolia.usdcAddress], // target Tokens
        data, // calldata for destination chain
        [networks.ecoTestnet.usdcAddress], // reward Tokens on source chain
        intent.rewardAmounts, // reward amounts on source chain
        expiryTime, // intent expiry time
        networks.ecoTestnet.proverContractAddress, // prover contract address on the sourceChain
      )
    await intentTx.wait()

    // Get the event from the latest Block checking transaction hash
    const intentHashEvents =
      await s.ecoTestnetIntentSourceContractIntentCreator.queryFilter(
        s.ecoTestnetIntentSourceContractIntentCreator.getEvent('IntentCreated'),
        latestBlockNumberHex,
      )
    for (const intentHashEvent of intentHashEvents) {
      if (intentHashEvent.transactionHash === intentTx.hash) {
        intentHash = intentHashEvent.topics[1]
        break
      }
    }
    console.log('Created Intent Hash: ', intentHash)
    console.log('Intent Creation tx: ', intentTx.hash)
  } catch (e) {
    if (e.data && s.ecoTestnetIntentSourceContractIntentCreator) {
      const decodedError =
        s.ecoTestnetIntentSourceContractIntentCreator.interface.parseError(
          e.data,
        )
>>>>>>> 95dd6ff9
      console.log(`Transaction failed in createIntent : ${decodedError?.name}`)
      console.log('createIntent decodedError: ', decodedError)
    } else {
      console.log(`Error in createIntent:`, e)
    }
  }
<<<<<<< HEAD
  try {
    // get intent Information
    const thisIntent = await intentSourceContract.getIntent(intentHash)
=======
  // console.log('In fulfillIntent')
  try {
    // get intent Information
    const thisIntent =
      await s.ecoTestnetIntentSourceContractIntentCreator.getIntent(intentHash)
>>>>>>> 95dd6ff9

    // transfer the intent tokens to the Inbox Contract
    const fundTx = await targetTokenContract.transfer(
      route.destination.contracts.inboxContract.address,
      route.intent.targetAmounts[0],
    )
    await fundTx.wait()

    // fulfill the intent

<<<<<<< HEAD
    const fulfillTx = await inboxContract.fulfill(
      route.source.chainId, // source chainId
=======
    const fulfillTx = await s.optimismSepoliaInboxContractSolver.fulfillStorage(
      networkIds.ecoTestnet, // source chainId
>>>>>>> 95dd6ff9
      thisIntent.targets.toArray(), // target  token addresses
      thisIntent.data.toArray(), // calldata
      thisIntent.expiryTime, // expiry time
      thisIntent.nonce, // nonce
      actors.claimant, // claimant
      intentHash, // expected intent hash
    )
    await fulfillTx.wait()
    console.log('Fulfillment tx: ', fulfillTx.hash)
    return fulfillTx.hash
  } catch (e) {
    console.log(e)
  }
}

async function main() {
<<<<<<< HEAD
  console.log('In Main')
  for (const route of routes) {
    await intentSolve(route)
=======
  // define the variables used for each state of the intent lifecycle
  try {
    console.log('In Main')
    await baseSepoliaEcoTestNetIntentSolve()
    await ecoTestnetBaseSepoliaIntentSolve()
    await baseSepoliaOptimismSepoliaIntentSolve()
    await optimismSepoliaBaseSepoliaIntentSolve()
    await optimismSepoliaEcoTestNetIntentSolve()
    await ecoTestnetOptimismSepoliaIntentSolve()
  } catch (e) {
    console.log(e)
>>>>>>> 95dd6ff9
  }
}

main().catch((error) => {
  console.error(error)
  process.exitCode = 1
})<|MERGE_RESOLUTION|>--- conflicted
+++ resolved
@@ -10,7 +10,6 @@
     ' to ',
     networkIds[route.destination.chainId],
   )
-<<<<<<< HEAD
   // const proverContract = s[`${sourceChain}ProverContract`] as Contract
   // Source Chain Contracts and Provider
   // @ts-ignore
@@ -44,110 +43,11 @@
   const approvalTx = await rewardTokenContract.approve(
     route.source.contracts.intentSourceContract.address,
     route.intent.rewardAmounts[0],
-=======
-  await approvalTx.wait()
-
-  // get the block before creating the intent
-  const latestBlock = await s.baseSepoliaProvider.getBlock('latest')
-  const latestBlockNumberHex = toQuantity(latestBlock.number)
-  // create intent
-  const data: BytesLike[] = [
-    await encodeTransfer(actors.recipient, intent.targetAmounts[0]),
-  ]
-  const expiryTime: BigNumberish = latestBlock?.timestamp + intent.duration
-  let intentHash
-  try {
-    const intentTx =
-      await s.baseSepoliaIntentSourceContractIntentCreator.createIntent(
-        networkIds.ecoTestnet, // desination chainId
-        networks.ecoTestnet.inboxAddress, // destination inbox address
-        [networks.ecoTestnet.usdcAddress], // target Tokens
-        data, // calldata for destination chain
-        [networks.baseSepolia.usdcAddress], // reward Tokens on source chain
-        intent.rewardAmounts, // reward amounts on source chain
-        expiryTime, // intent expiry time
-        networks.baseSepolia.proverContractAddress, // prover contract address on the sourceChain
-      )
-    await intentTx.wait()
-
-    // Get the event from the latest Block checking transaction hash
-    const intentHashEvents =
-      await s.baseSepoliaIntentSourceContractIntentCreator.queryFilter(
-        s.baseSepoliaIntentSourceContractIntentCreator.getEvent(
-          'IntentCreated',
-        ),
-        latestBlockNumberHex,
-      )
-    for (const intentHashEvent of intentHashEvents) {
-      if (intentHashEvent.transactionHash === intentTx.hash) {
-        intentHash = intentHashEvent.topics[1]
-        break
-      }
-    }
-    console.log('Created Intent Hash: ', intentHash)
-    console.log('Intent Creation tx: ', intentTx.hash)
-  } catch (e) {
-    if (e.data && s.baseSepoliaIntentSourceContractIntentCreator) {
-      const decodedError =
-        s.baseSepoliaIntentSourceContractIntentCreator.interface.parseError(
-          e.data,
-        )
-      console.log(`Transaction failed in createIntent : ${decodedError?.name}`)
-      console.log('createIntent decodedError: ', decodedError)
-    } else {
-      console.log(`Error in createIntent:`, e)
-    }
-  }
-  // console.log('In fulfillIntent')
-  try {
-    // get intent Information
-    const thisIntent =
-      await s.baseSepoliaIntentSourceContractIntentCreator.getIntent(intentHash)
-
-    // transfer the intent tokens to the Inbox Contract
-    const targetToken = s.ecoTestnetUSDCContractSolver
-    const fundTx = await targetToken.transfer(
-      networks.ecoTestnet.inboxAddress,
-      intent.targetAmounts[0],
-    )
-    await fundTx.wait()
-
-    // fulfill the intent
-
-    const fulfillTx = await s.ecoTestnetInboxContractSolver.fulfillStorage(
-      networkIds.baseSepolia, // source chainId
-      thisIntent.targets.toArray(), // target  token addresses
-      thisIntent.data.toArray(), // calldata
-      thisIntent.expiryTime, // expiry time
-      thisIntent.nonce, // nonce
-      actors.claimant, // claimant
-      intentHash, // expected intent hash
-    )
-    await fulfillTx.wait()
-    console.log('Fulfillment tx: ', fulfillTx.hash)
-    return fulfillTx.hash
-  } catch (e) {
-    console.log(e)
-  }
-}
-
-export async function ecoTestnetBaseSepoliaIntentSolve() {
-  console.log('In createIntent EcoTestNetBaseSepolia')
-  // approve lockup
-  const rewardToken = s.ecoTestnetUSDCContractIntentCreator
-  const approvalTx = await rewardToken.approve(
-    networks.ecoTestnet.intentSourceAddress,
-    intent.rewardAmounts[0],
->>>>>>> 95dd6ff9
   )
   await approvalTx.wait()
 
   // get the block before creating the intent
-<<<<<<< HEAD
   const latestBlock = await sourceProvider.getBlock('latest')
-=======
-  const latestBlock = await s.ecoTestnetProvider.getBlock('latest')
->>>>>>> 95dd6ff9
   const latestBlockNumberHex = toQuantity(latestBlock.number)
   // create intent
   const data: BytesLike[] = [
@@ -157,7 +57,6 @@
     latestBlock?.timestamp + route.intent.duration
   let intentHash
   try {
-<<<<<<< HEAD
     const intentTx = await intentSourceContract.createIntent(
       route.destination.chainId, // desination chainId
       route.destination.contracts.inboxContract.address, // destination inbox address
@@ -175,26 +74,6 @@
       intentSourceContract.getEvent('IntentCreated'),
       latestBlockNumberHex,
     )
-=======
-    const intentTx =
-      await s.ecoTestnetIntentSourceContractIntentCreator.createIntent(
-        networkIds.baseSepolia, // desination chainId
-        networks.baseSepolia.inboxAddress, // destination inbox address
-        [networks.baseSepolia.usdcAddress], // target Tokens
-        data, // calldata for destination chain
-        [networks.ecoTestnet.usdcAddress], // reward Tokens on source chain
-        intent.rewardAmounts, // reward amounts on source chain
-        expiryTime, // intent expiry time
-        networks.ecoTestnet.proverContractAddress, // prover contract address on the sourceChain
-      )
-    await intentTx.wait()
-
-    // Get the event from the latest Block checking transaction hash
-    const intentHashEvents =
-      await s.ecoTestnetIntentSourceContractIntentCreator.queryFilter(
-        s.ecoTestnetIntentSourceContractIntentCreator.getEvent('IntentCreated'),
-        latestBlockNumberHex,
-      )
     for (const intentHashEvent of intentHashEvents) {
       if (intentHashEvent.transactionHash === intentTx.hash) {
         intentHash = intentHashEvent.topics[1]
@@ -204,413 +83,17 @@
     console.log('Created Intent Hash: ', intentHash)
     console.log('Intent Creation tx: ', intentTx.hash)
   } catch (e) {
-    if (e.data && s.ecoTestnetIntentSourceContractIntentCreator) {
-      const decodedError =
-        s.ecoTestnetIntentSourceContractIntentCreator.interface.parseError(
-          e.data,
-        )
+    if (e.data && intentSourceContract) {
+      const decodedError = intentSourceContract.interface.parseError(e.data)
       console.log(`Transaction failed in createIntent : ${decodedError?.name}`)
       console.log('createIntent decodedError: ', decodedError)
     } else {
       console.log(`Error in createIntent:`, e)
     }
   }
-  // console.log('In fulfillIntent')
-  try {
-    // get intent Information
-    const thisIntent =
-      await s.ecoTestnetIntentSourceContractIntentCreator.getIntent(intentHash)
-
-    // transfer the intent tokens to the Inbox Contract
-    const targetToken = s.baseSepoliaUSDCContractSolver
-    const fundTx = await targetToken.transfer(
-      networks.baseSepolia.inboxAddress,
-      intent.targetAmounts[0],
-    )
-    await fundTx.wait()
-
-    // fulfill the intent
-
-    const fulfillTx = await s.baseSepoliaInboxContractSolver.fulfillStorage(
-      networkIds.ecoTestnet, // source chainId
-      thisIntent.targets.toArray(), // target  token addresses
-      thisIntent.data.toArray(), // calldata
-      thisIntent.expiryTime, // expiry time
-      thisIntent.nonce, // nonce
-      actors.claimant, // claimant
-      intentHash, // expected intent hash
-    )
-    await fulfillTx.wait()
-    console.log('Fulfillment tx: ', fulfillTx.hash)
-    return fulfillTx.hash
-  } catch (e) {
-    console.log(e)
-  }
-}
-
-export async function baseSepoliaOptimismSepoliaIntentSolve() {
-  console.log('In createIntent BaseSepoliaOptimismSepolia')
-  // approve lockup
-  const rewardToken = s.baseSepoliaUSDCContractIntentCreator
-  const approvalTx = await rewardToken.approve(
-    networks.baseSepolia.intentSourceAddress,
-    intent.rewardAmounts[0],
-  )
-  await approvalTx.wait()
-
-  // get the block before creating the intent
-  const latestBlock = await s.baseSepoliaProvider.getBlock('latest')
-  const latestBlockNumberHex = toQuantity(latestBlock.number)
-  // create intent
-  const data: BytesLike[] = [
-    await encodeTransfer(actors.recipient, intent.targetAmounts[0]),
-  ]
-  const expiryTime: BigNumberish = latestBlock?.timestamp + intent.duration
-  let intentHash
-  try {
-    const intentTx =
-      await s.baseSepoliaIntentSourceContractIntentCreator.createIntent(
-        networkIds.optimismSepolia, // desination chainId
-        networks.optimismSepolia.inboxAddress, // destination inbox address
-        [networks.optimismSepolia.usdcAddress], // target Tokens
-        data, // calldata for destination chain
-        [networks.baseSepolia.usdcAddress], // reward Tokens on source chain
-        intent.rewardAmounts, // reward amounts on source chain
-        expiryTime, // intent expiry time
-        networks.baseSepolia.proverContractAddress, // prover contract address on the sourceChain
-      )
-    await intentTx.wait()
-
-    // Get the event from the latest Block checking transaction hash
-    const intentHashEvents =
-      await s.baseSepoliaIntentSourceContractIntentCreator.queryFilter(
-        s.baseSepoliaIntentSourceContractIntentCreator.getEvent(
-          'IntentCreated',
-        ),
-        latestBlockNumberHex,
-      )
-    for (const intentHashEvent of intentHashEvents) {
-      if (intentHashEvent.transactionHash === intentTx.hash) {
-        intentHash = intentHashEvent.topics[1]
-        break
-      }
-    }
-    console.log('Created Intent Hash: ', intentHash)
-    console.log('Intent Creation tx: ', intentTx.hash)
-  } catch (e) {
-    if (e.data && s.baseSepoliaIntentSourceContractIntentCreator) {
-      const decodedError =
-        s.baseSepoliaIntentSourceContractIntentCreator.interface.parseError(
-          e.data,
-        )
-      console.log(`Transaction failed in createIntent : ${decodedError?.name}`)
-      console.log('createIntent decodedError: ', decodedError)
-    } else {
-      console.log(`Error in createIntent:`, e)
-    }
-  }
-  // console.log('In fulfillIntent')
-  try {
-    // get intent Information
-    const thisIntent =
-      await s.baseSepoliaIntentSourceContractIntentCreator.getIntent(intentHash)
-
-    // transfer the intent tokens to the Inbox Contract
-    const targetToken = s.optimismSepoliaUSDCContractSolver
-    const fundTx = await targetToken.transfer(
-      networks.optimismSepolia.inboxAddress,
-      intent.targetAmounts[0],
-    )
-    await fundTx.wait()
-
-    // fulfill the intent
-
-    const fulfillTx = await s.optimismSepoliaInboxContractSolver.fulfillStorage(
-      networkIds.baseSepolia, // source chainId
-      thisIntent.targets.toArray(), // target  token addresses
-      thisIntent.data.toArray(), // calldata
-      thisIntent.expiryTime, // expiry time
-      thisIntent.nonce, // nonce
-      actors.claimant, // claimant
-      intentHash, // expected intent hash
-    )
-    await fulfillTx.wait()
-    console.log('Fulfillment tx: ', fulfillTx.hash)
-    return fulfillTx.hash
-  } catch (e) {
-    console.log(e)
-  }
-}
-
-export async function optimismSepoliaBaseSepoliaIntentSolve() {
-  console.log('In createIntent OptimismSepoliaBaseSepolia')
-  // approve lockup
-  const rewardToken = s.optimismSepoliaUSDCContractIntentCreator
-  const approvalTx = await rewardToken.approve(
-    networks.optimismSepolia.intentSourceAddress,
-    intent.rewardAmounts[0],
-  )
-  await approvalTx.wait()
-
-  // get the block before creating the intent
-  const latestBlock = await s.optimismSepoliaProvider.getBlock('latest')
-  const latestBlockNumberHex = toQuantity(latestBlock.number)
-  // create intent
-  const data: BytesLike[] = [
-    await encodeTransfer(actors.recipient, intent.targetAmounts[0]),
-  ]
-  const expiryTime: BigNumberish = latestBlock?.timestamp + intent.duration
-  let intentHash
-  try {
-    const intentTx =
-      await s.optimismSepoliaIntentSourceContractIntentCreator.createIntent(
-        networkIds.baseSepolia, // desination chainId
-        networks.baseSepolia.inboxAddress, // destination inbox address
-        [networks.baseSepolia.usdcAddress], // target Tokens
-        data, // calldata for destination chain
-        [networks.optimismSepolia.usdcAddress], // reward Tokens on source chain
-        intent.rewardAmounts, // reward amounts on source chain
-        expiryTime, // intent expiry time
-        networks.optimismSepolia.proverContractAddress, // prover contract address on the sourceChain
-      )
-    await intentTx.wait()
-
-    // Get the event from the latest Block checking transaction hash
-    const intentHashEvents =
-      await s.optimismSepoliaIntentSourceContractIntentCreator.queryFilter(
-        s.optimismSepoliaIntentSourceContractIntentCreator.getEvent(
-          'IntentCreated',
-        ),
-        latestBlockNumberHex,
-      )
-    for (const intentHashEvent of intentHashEvents) {
-      if (intentHashEvent.transactionHash === intentTx.hash) {
-        intentHash = intentHashEvent.topics[1]
-        break
-      }
-    }
-    console.log('Created Intent Hash: ', intentHash)
-    console.log('Intent Creation tx: ', intentTx.hash)
-  } catch (e) {
-    if (e.data && s.optimismSepoliaIntentSourceContractIntentCreator) {
-      const decodedError =
-        s.optimismSepoliaIntentSourceContractIntentCreator.interface.parseError(
-          e.data,
-        )
-      console.log(`Transaction failed in createIntent : ${decodedError?.name}`)
-      console.log('createIntent decodedError: ', decodedError)
-    } else {
-      console.log(`Error in createIntent:`, e)
-    }
-  }
-  // console.log('In fulfillIntent')
-  try {
-    // get intent Information
-    const thisIntent =
-      await s.optimismSepoliaIntentSourceContractIntentCreator.getIntent(
-        intentHash,
-      )
-
-    // transfer the intent tokens to the Inbox Contract
-    const targetToken = s.baseSepoliaUSDCContractSolver
-    const fundTx = await targetToken.transfer(
-      networks.baseSepolia.inboxAddress,
-      intent.targetAmounts[0],
-    )
-    await fundTx.wait()
-
-    // fulfill the intent
-
-    const fulfillTx = await s.baseSepoliaInboxContractSolver.fulfillStorage(
-      networkIds.optimismSepolia, // source chainId
-      thisIntent.targets.toArray(), // target  token addresses
-      thisIntent.data.toArray(), // calldata
-      thisIntent.expiryTime, // expiry time
-      thisIntent.nonce, // nonce
-      actors.claimant, // claimant
-      intentHash, // expected intent hash
-    )
-    await fulfillTx.wait()
-    console.log('Fulfillment tx: ', fulfillTx.hash)
-    return fulfillTx.hash
-  } catch (e) {
-    console.log(e)
-  }
-}
-
-export async function optimismSepoliaEcoTestNetIntentSolve() {
-  console.log('In createIntent OptimismSepoliaEcoTestNet')
-  // approve lockup
-  const rewardToken = s.optimismSepoliaUSDCContractIntentCreator
-  const approvalTx = await rewardToken.approve(
-    networks.optimismSepolia.intentSourceAddress,
-    intent.rewardAmounts[0],
-  )
-  await approvalTx.wait()
-
-  // get the block before creating the intent
-  const latestBlock = await s.optimismSepoliaProvider.getBlock('latest')
-  const latestBlockNumberHex = toQuantity(latestBlock.number)
-  // create intent
-  const data: BytesLike[] = [
-    await encodeTransfer(actors.recipient, intent.targetAmounts[0]),
-  ]
-  const expiryTime: BigNumberish = latestBlock?.timestamp + intent.duration
-  let intentHash
-  try {
-    const intentTx =
-      await s.optimismSepoliaIntentSourceContractIntentCreator.createIntent(
-        networkIds.ecoTestnet, // desination chainId
-        networks.ecoTestnet.inboxAddress, // destination inbox address
-        [networks.ecoTestnet.usdcAddress], // target Tokens
-        data, // calldata for destination chain
-        [networks.optimismSepolia.usdcAddress], // reward Tokens on source chain
-        intent.rewardAmounts, // reward amounts on source chain
-        expiryTime, // intent expiry time
-        networks.optimismSepolia.proverContractAddress, // prover contract address on the sourceChain
-      )
-    await intentTx.wait()
-
-    // Get the event from the latest Block checking transaction hash
-    const intentHashEvents =
-      await s.optimismSepoliaIntentSourceContractIntentCreator.queryFilter(
-        s.optimismSepoliaIntentSourceContractIntentCreator.getEvent(
-          'IntentCreated',
-        ),
-        latestBlockNumberHex,
-      )
->>>>>>> 95dd6ff9
-    for (const intentHashEvent of intentHashEvents) {
-      if (intentHashEvent.transactionHash === intentTx.hash) {
-        intentHash = intentHashEvent.topics[1]
-        break
-      }
-    }
-    console.log('Created Intent Hash: ', intentHash)
-    console.log('Intent Creation tx: ', intentTx.hash)
-<<<<<<< HEAD
-  } catch (e) {
-    if (e.data && intentSourceContract) {
-      const decodedError = intentSourceContract.interface.parseError(e.data)
-=======
-  } catch (e) {
-    if (e.data && s.optimismSepoliaIntentSourceContractIntentCreator) {
-      const decodedError =
-        s.optimismSepoliaIntentSourceContractIntentCreator.interface.parseError(
-          e.data,
-        )
-      console.log(`Transaction failed in createIntent : ${decodedError?.name}`)
-      console.log('createIntent decodedError: ', decodedError)
-    } else {
-      console.log(`Error in createIntent:`, e)
-    }
-  }
-  // console.log('In fulfillIntent')
-  try {
-    // get intent Information
-    const thisIntent =
-      await s.optimismSepoliaIntentSourceContractIntentCreator.getIntent(
-        intentHash,
-      )
-
-    // transfer the intent tokens to the Inbox Contract
-    const targetToken = s.ecoTestnetUSDCContractSolver
-    const fundTx = await targetToken.transfer(
-      networks.ecoTestnet.inboxAddress,
-      intent.targetAmounts[0],
-    )
-    await fundTx.wait()
-
-    // fulfill the intent
-
-    const fulfillTx = await s.ecoTestnetInboxContractSolver.fulfillStorage(
-      networkIds.optimismSepolia, // source chainId
-      thisIntent.targets.toArray(), // target  token addresses
-      thisIntent.data.toArray(), // calldata
-      thisIntent.expiryTime, // expiry time
-      thisIntent.nonce, // nonce
-      actors.claimant, // claimant
-      intentHash, // expected intent hash
-    )
-    await fulfillTx.wait()
-    console.log('Fulfillment tx: ', fulfillTx.hash)
-    return fulfillTx.hash
-  } catch (e) {
-    console.log(e)
-  }
-}
-
-export async function ecoTestnetOptimismSepoliaIntentSolve() {
-  console.log('In createIntent ecoTestnetOptimismSepolia')
-  // approve lockup
-  const rewardToken = s.ecoTestnetUSDCContractIntentCreator
-  const approvalTx = await rewardToken.approve(
-    networks.ecoTestnet.intentSourceAddress,
-    intent.rewardAmounts[0],
-  )
-  await approvalTx.wait()
-
-  // get the block before creating the intent
-  const latestBlock = await s.ecoTestnetProvider.getBlock('latest')
-  const latestBlockNumberHex = toQuantity(latestBlock.number)
-  // create intent
-  const data: BytesLike[] = [
-    await encodeTransfer(actors.recipient, intent.targetAmounts[0]),
-  ]
-  const expiryTime: BigNumberish = latestBlock?.timestamp + intent.duration
-  let intentHash
-  try {
-    const intentTx =
-      await s.ecoTestnetIntentSourceContractIntentCreator.createIntent(
-        networkIds.optimismSepolia, // desination chainId
-        networks.optimismSepolia.inboxAddress, // destination inbox address
-        [networks.optimismSepolia.usdcAddress], // target Tokens
-        data, // calldata for destination chain
-        [networks.ecoTestnet.usdcAddress], // reward Tokens on source chain
-        intent.rewardAmounts, // reward amounts on source chain
-        expiryTime, // intent expiry time
-        networks.ecoTestnet.proverContractAddress, // prover contract address on the sourceChain
-      )
-    await intentTx.wait()
-
-    // Get the event from the latest Block checking transaction hash
-    const intentHashEvents =
-      await s.ecoTestnetIntentSourceContractIntentCreator.queryFilter(
-        s.ecoTestnetIntentSourceContractIntentCreator.getEvent('IntentCreated'),
-        latestBlockNumberHex,
-      )
-    for (const intentHashEvent of intentHashEvents) {
-      if (intentHashEvent.transactionHash === intentTx.hash) {
-        intentHash = intentHashEvent.topics[1]
-        break
-      }
-    }
-    console.log('Created Intent Hash: ', intentHash)
-    console.log('Intent Creation tx: ', intentTx.hash)
-  } catch (e) {
-    if (e.data && s.ecoTestnetIntentSourceContractIntentCreator) {
-      const decodedError =
-        s.ecoTestnetIntentSourceContractIntentCreator.interface.parseError(
-          e.data,
-        )
->>>>>>> 95dd6ff9
-      console.log(`Transaction failed in createIntent : ${decodedError?.name}`)
-      console.log('createIntent decodedError: ', decodedError)
-    } else {
-      console.log(`Error in createIntent:`, e)
-    }
-  }
-<<<<<<< HEAD
   try {
     // get intent Information
     const thisIntent = await intentSourceContract.getIntent(intentHash)
-=======
-  // console.log('In fulfillIntent')
-  try {
-    // get intent Information
-    const thisIntent =
-      await s.ecoTestnetIntentSourceContractIntentCreator.getIntent(intentHash)
->>>>>>> 95dd6ff9
 
     // transfer the intent tokens to the Inbox Contract
     const fundTx = await targetTokenContract.transfer(
@@ -621,13 +104,8 @@
 
     // fulfill the intent
 
-<<<<<<< HEAD
-    const fulfillTx = await inboxContract.fulfill(
+    const fulfillTx = await inboxContract.fulfillStorage(
       route.source.chainId, // source chainId
-=======
-    const fulfillTx = await s.optimismSepoliaInboxContractSolver.fulfillStorage(
-      networkIds.ecoTestnet, // source chainId
->>>>>>> 95dd6ff9
       thisIntent.targets.toArray(), // target  token addresses
       thisIntent.data.toArray(), // calldata
       thisIntent.expiryTime, // expiry time
@@ -644,23 +122,9 @@
 }
 
 async function main() {
-<<<<<<< HEAD
   console.log('In Main')
   for (const route of routes) {
     await intentSolve(route)
-=======
-  // define the variables used for each state of the intent lifecycle
-  try {
-    console.log('In Main')
-    await baseSepoliaEcoTestNetIntentSolve()
-    await ecoTestnetBaseSepoliaIntentSolve()
-    await baseSepoliaOptimismSepoliaIntentSolve()
-    await optimismSepoliaBaseSepoliaIntentSolve()
-    await optimismSepoliaEcoTestNetIntentSolve()
-    await ecoTestnetOptimismSepoliaIntentSolve()
-  } catch (e) {
-    console.log(e)
->>>>>>> 95dd6ff9
   }
 }
 
