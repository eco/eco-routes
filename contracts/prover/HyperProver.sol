// SPDX-License-Identifier: MIT
pragma solidity ^0.8.26;

import {IMessageRecipient} from "@hyperlane-xyz/core/contracts/interfaces/IMessageRecipient.sol";
import {TypeCasts} from "@hyperlane-xyz/core/contracts/libs/TypeCasts.sol";
import {MessageBridgeProver} from "./MessageBridgeProver.sol";
import {Semver} from "../libs/Semver.sol";
import {IMailbox, IPostDispatchHook} from "@hyperlane-xyz/core/contracts/interfaces/IMailbox.sol";
import {SafeCast} from "@openzeppelin/contracts/utils/math/SafeCast.sol";

/**
 * @title HyperProver
 * @notice Prover implementation using Hyperlane's cross-chain messaging system
 * @notice the terms "source" and "destination" are used in reference to a given intent: created on source chain, fulfilled on destination chain
 * @dev Processes proof messages from Hyperlane mailbox and records proven intents
 */
contract HyperProver is IMessageRecipient, MessageBridgeProver, Semver {
    using TypeCasts for bytes32;
    using SafeCast for uint256;

    /**
     * @notice Struct for unpacked data from _data parameter
     * @dev Only contains fields decoded from the _data parameter
     */
    struct UnpackedData {
        bytes32 sourceChainProver; // Address of prover on source chain
        bytes metadata; // Metadata for Hyperlane message
        address hookAddr; // Address of post-dispatch hook
    }

    // Rarichain uses a different domain ID than its chain ID, representing an edge case
    uint32 public constant RARICHAIN_CHAIN_ID = 1380012617;
    uint32 public constant RARICHAIN_DOMAIN_ID = 1000012617;

    /**
     * @notice Struct for Hyperlane dispatch parameters
     * @dev Consolidates message dispatch parameters to reduce stack usage
     */
    struct DispatchParams {
        uint32 destinationDomain; // Hyperlane domain ID
        bytes32 recipientAddress; // Recipient address encoded as bytes32
        bytes messageBody; // Encoded message body with intent hashes and claimants
        bytes metadata; // Additional metadata for the message
        IPostDispatchHook hook; // Post-dispatch hook contract
    }

    /**
     * @notice Struct for Hyperlane dispatch parameters
     * @dev Consolidates message dispatch parameters to reduce stack usage
     */
    struct DispatchParams {
        uint32 destinationDomain; // Hyperlane domain ID
        bytes32 recipientAddress; // Recipient address encoded as bytes32
        bytes messageBody; // Encoded message body with intent hashes and claimants
        bytes metadata; // Additional metadata for the message
        IPostDispatchHook hook; // Post-dispatch hook contract
    }

    /**
     * @notice Constant indicating this contract uses Hyperlane for proving
     */
    string public constant PROOF_TYPE = "Hyperlane";

    /**
     * @notice Address of local Hyperlane mailbox
     */
    address public immutable MAILBOX;

    /**
     * @param _mailbox Address of local Hyperlane mailbox
     * @param _inbox Address of Inbox contract
     * @param _provers Array of trusted prover addresses (as bytes32 for cross-VM compatibility)
     * @param _defaultGasLimit Default gas limit for cross-chain messages (200k if not specified)
     */
    constructor(
        address _mailbox,
        address _inbox,
        bytes32[] memory _provers,
        uint256 _defaultGasLimit
    ) MessageBridgeProver(_inbox, _provers, _defaultGasLimit) {
        if (_mailbox == address(0)) revert MailboxCannotBeZeroAddress();
        MAILBOX = _mailbox;
    }

    /**
     * @notice Handles incoming Hyperlane messages containing proof data
     * @dev called by the Hyperlane mailbox on the source chain
     * @dev Processes batch updates to proven intents from valid sources
     * @param _origin DomainID of the destination chain
     * @param _sender Address that dispatched the message on destination chain
     * @param _messageBody Encoded array of intent hashes and claimants
     */
    function handle(
        uint32 _origin,
        bytes32 _sender,
        bytes calldata _messageBody
    ) public payable {
        // Verify message is from authorized mailbox
        _validateMessageSender(msg.sender, MAILBOX);

        // Verify _origin and _sender are valid
        if (_origin == 0) revert InvalidOriginChainId();

        // Validate sender is not zero
        if (_sender == bytes32(0)) revert SenderCannotBeZeroAddress();

<<<<<<< HEAD
        if (_origin == RARICHAIN_DOMAIN_ID) {
            _handleCrossChainMessage(RARICHAIN_CHAIN_ID, _sender, _messageBody);
        } else {
            _handleCrossChainMessage(_origin, _sender, _messageBody);
        }
=======
        _handleCrossChainMessage(_origin, _sender, _messageBody);
>>>>>>> b3eb6b93
    }

    /**
     * @notice Initiates proving of intents via Hyperlane
     * @dev Sends message to source chain prover with intent data
     * @dev called by the Inbox contract on the destination chain
     * @param _sender Address that initiated the proving request
     * @param _sourceChainId Chain ID of the source chain
     * @param _intentHashes Array of intent hashes to prove
     * @param _claimants Array of claimant addresses
     * @param _data Additional data for message formatting
     */
    function prove(
        address _sender,
        uint256 _sourceChainId,
        bytes32[] calldata _intentHashes,
        bytes32[] calldata _claimants,
        bytes calldata _data
    ) external payable override {
        // Validate the request is from Inbox
        _validateProvingRequest(msg.sender);

        // Parse incoming data into a structured format for processing
        UnpackedData memory unpacked = _unpackData(_data);

        // Calculate fee
        uint256 fee = _fetchFee(
            _sourceChainId,
            _intentHashes,
            _claimants,
            unpacked
        );

        // Check if enough fee was provided
        if (msg.value < fee) {
            revert InsufficientFee(fee);
        }

        // Calculate refund amount if overpaid
        uint256 _refundAmount = 0;
        if (msg.value > fee) {
            _refundAmount = msg.value - fee;
        }

        emit BatchSent(_intentHashes, _sourceChainId);

<<<<<<< HEAD
=======
        // Decode any additional gas limit data from the _data parameter
        uint256 gasLimit = DEFAULT_GAS_LIMIT;

        // For Hyperlane, we expect data to include sourceChainProver(32) + metadata(var) + hookAddr(20)
        // If data is long enough, the gas limit is packed at position 32-64
        if (_data.length >= 96) {
            // At least enough bytes for all required fields plus gas limit
            uint256 customGasLimit = uint256(bytes32(_data[64:96]));
            if (customGasLimit > 0) {
                gasLimit = customGasLimit;
            }
        }

>>>>>>> b3eb6b93
        // Prepare parameters for cross-chain message dispatch using a struct
        // to reduce stack usage and improve code maintainability
        DispatchParams memory params = _formatHyperlaneMessage(
            _sourceChainId,
            _intentHashes,
            _claimants,
            unpacked
        );

        // Send the message through Hyperlane mailbox using params from the struct
        // Note: Some Hyperlane versions have different dispatch signatures.
        // This matches the expected signature for testing.
        IMailbox(MAILBOX).dispatch{value: fee}(
            params.destinationDomain,
            params.recipientAddress,
            params.messageBody,
            params.metadata,
            params.hook
        );

        // Send refund if needed
        _sendRefund(_sender, _refundAmount);
    }

    /**
     * @notice Calculates the fee required for Hyperlane message dispatch
     * @dev Queries the Mailbox contract for accurate fee estimation
     * @param _sourceChainId Chain ID of the source chain
     * @param _intentHashes Array of intent hashes to prove
     * @param _claimants Array of claimant addresses
     * @param _data Additional data for message formatting
     * @return Fee amount required for message dispatch
     */
    function fetchFee(
        uint256 _sourceChainId,
        bytes32[] calldata _intentHashes,
        bytes32[] calldata _claimants,
        bytes calldata _data
    ) public view override returns (uint256) {
        // Decode structured data from the raw input
        UnpackedData memory unpacked = _unpackData(_data);

        // Process fee calculation using the decoded struct
        // This architecture separates decoding from core business logic
        return _fetchFee(_sourceChainId, _intentHashes, _claimants, unpacked);
    }

    /**
     * @notice Decodes the raw cross-chain message data into a structured format
     * @dev Parses ABI-encoded parameters into the UnpackedData struct
     * @param _data Raw message data containing source chain information
     * @return unpacked Structured representation of the decoded parameters
     */
    function _unpackData(
        bytes calldata _data
    ) internal pure returns (UnpackedData memory unpacked) {
        (unpacked.sourceChainProver, unpacked.metadata, unpacked.hookAddr) = abi
            .decode(_data, (bytes32, bytes, address));

        return unpacked;
    }

    /**
     * @notice Internal function to calculate the fee with pre-decoded data
     * @param _sourceChainID Chain ID of the source chain
     * @param _intentHashes Array of intent hashes to prove
     * @param _claimants Array of claimant addresses
     * @param unpacked Struct containing decoded data from _data parameter
     * @return Fee amount required for message dispatch
     */
    function _fetchFee(
        uint256 _sourceChainID,
        bytes32[] calldata _intentHashes,
        bytes32[] calldata _claimants,
        UnpackedData memory unpacked
    ) internal view returns (uint256) {
        // Format and prepare message parameters for dispatch
        DispatchParams memory params = _formatHyperlaneMessage(
<<<<<<< HEAD
            _sourceChainID,
=======
            _sourceChainId,
>>>>>>> b3eb6b93
            _intentHashes,
            _claimants,
            unpacked
        );

        // Query Hyperlane mailbox for accurate fee estimate
        return
            IMailbox(MAILBOX).quoteDispatch(
                params.destinationDomain,
                params.recipientAddress,
                params.messageBody,
                params.metadata,
                params.hook
            );
    }

    /**
     * @notice Returns the proof type used by this prover
     * @return ProofType indicating Hyperlane proving mechanism
     */
    function getProofType() external pure override returns (string memory) {
        return PROOF_TYPE;
    }

    /**
     * @notice Formats data for Hyperlane message dispatch with pre-decoded values
     * @dev Prepares all parameters needed for the Mailbox dispatch call
     * @param _sourceChainID Chain ID of the source chain
     * @param _hashes Array of intent hashes to prove
     * @param _claimants Array of claimant addresses
     * @param _unpacked Struct containing decoded data from _data parameter
     * @return params Structured dispatch parameters for Hyperlane message
     */
    function _formatHyperlaneMessage(
        uint256 _sourceChainID,
        bytes32[] calldata _hashes,
        bytes32[] calldata _claimants,
        UnpackedData memory _unpacked
    ) internal view returns (DispatchParams memory params) {
        // Centralized validation ensures arrays match exactly once in the call flow
        // This prevents security issues where hashes and claimants could be mismatched
        if (_hashes.length != _claimants.length) {
            revert ArrayLengthMismatch();
        }

<<<<<<< HEAD
        // Convert chain ID to domain
        params.destinationDomain = _convertChainID(_sourceChainID);
=======
        // Convert chain ID to Hyperlane domain ID format
        // Validate the chain ID can fit in uint32 to prevent truncation issues
        if (_sourceChainId > type(uint32).max) {
            revert ChainIdTooLarge(_sourceChainId);
        }
        params.destinationDomain = uint32(_sourceChainId);
>>>>>>> b3eb6b93

        // Use the source chain prover address as the message recipient
        params.recipientAddress = _unpacked.sourceChainProver;

        // Pack intent hashes and claimant addresses together as the message payload
        params.messageBody = abi.encode(_hashes, _claimants);

        // Pass through metadata as provided
        params.metadata = _unpacked.metadata;

        // Default to mailbox's hook if none provided, following Hyperlane best practices
        params.hook = (_unpacked.hookAddr == address(0))
            ? IMailbox(MAILBOX).defaultHook()
            : IPostDispatchHook(_unpacked.hookAddr);
    }

    function _convertChainID(uint256 _chainID) internal pure returns (uint32) {
        if (_chainID == RARICHAIN_CHAIN_ID) {
            return RARICHAIN_DOMAIN_ID;
        }
        return _chainID.toUint32();
    }
}<|MERGE_RESOLUTION|>--- conflicted
+++ resolved
@@ -4,19 +4,17 @@
 import {IMessageRecipient} from "@hyperlane-xyz/core/contracts/interfaces/IMessageRecipient.sol";
 import {TypeCasts} from "@hyperlane-xyz/core/contracts/libs/TypeCasts.sol";
 import {MessageBridgeProver} from "./MessageBridgeProver.sol";
+import {IMessageBridgeProver} from "../interfaces/IMessageBridgeProver.sol";
 import {Semver} from "../libs/Semver.sol";
 import {IMailbox, IPostDispatchHook} from "@hyperlane-xyz/core/contracts/interfaces/IMailbox.sol";
-import {SafeCast} from "@openzeppelin/contracts/utils/math/SafeCast.sol";
 
 /**
  * @title HyperProver
  * @notice Prover implementation using Hyperlane's cross-chain messaging system
- * @notice the terms "source" and "destination" are used in reference to a given intent: created on source chain, fulfilled on destination chain
  * @dev Processes proof messages from Hyperlane mailbox and records proven intents
  */
 contract HyperProver is IMessageRecipient, MessageBridgeProver, Semver {
     using TypeCasts for bytes32;
-    using SafeCast for uint256;
 
     /**
      * @notice Struct for unpacked data from _data parameter
@@ -26,22 +24,6 @@
         bytes32 sourceChainProver; // Address of prover on source chain
         bytes metadata; // Metadata for Hyperlane message
         address hookAddr; // Address of post-dispatch hook
-    }
-
-    // Rarichain uses a different domain ID than its chain ID, representing an edge case
-    uint32 public constant RARICHAIN_CHAIN_ID = 1380012617;
-    uint32 public constant RARICHAIN_DOMAIN_ID = 1000012617;
-
-    /**
-     * @notice Struct for Hyperlane dispatch parameters
-     * @dev Consolidates message dispatch parameters to reduce stack usage
-     */
-    struct DispatchParams {
-        uint32 destinationDomain; // Hyperlane domain ID
-        bytes32 recipientAddress; // Recipient address encoded as bytes32
-        bytes messageBody; // Encoded message body with intent hashes and claimants
-        bytes metadata; // Additional metadata for the message
-        IPostDispatchHook hook; // Post-dispatch hook contract
     }
 
     /**
@@ -84,10 +66,9 @@
 
     /**
      * @notice Handles incoming Hyperlane messages containing proof data
-     * @dev called by the Hyperlane mailbox on the source chain
      * @dev Processes batch updates to proven intents from valid sources
-     * @param _origin DomainID of the destination chain
-     * @param _sender Address that dispatched the message on destination chain
+     * @param _origin Origin chain ID from the source chain
+     * @param _sender Address that dispatched the message on source chain
      * @param _messageBody Encoded array of intent hashes and claimants
      */
     function handle(
@@ -104,21 +85,12 @@
         // Validate sender is not zero
         if (_sender == bytes32(0)) revert SenderCannotBeZeroAddress();
 
-<<<<<<< HEAD
-        if (_origin == RARICHAIN_DOMAIN_ID) {
-            _handleCrossChainMessage(RARICHAIN_CHAIN_ID, _sender, _messageBody);
-        } else {
-            _handleCrossChainMessage(_origin, _sender, _messageBody);
-        }
-=======
         _handleCrossChainMessage(_origin, _sender, _messageBody);
->>>>>>> b3eb6b93
     }
 
     /**
      * @notice Initiates proving of intents via Hyperlane
      * @dev Sends message to source chain prover with intent data
-     * @dev called by the Inbox contract on the destination chain
      * @param _sender Address that initiated the proving request
      * @param _sourceChainId Chain ID of the source chain
      * @param _intentHashes Array of intent hashes to prove
@@ -159,8 +131,6 @@
 
         emit BatchSent(_intentHashes, _sourceChainId);
 
-<<<<<<< HEAD
-=======
         // Decode any additional gas limit data from the _data parameter
         uint256 gasLimit = DEFAULT_GAS_LIMIT;
 
@@ -174,7 +144,6 @@
             }
         }
 
->>>>>>> b3eb6b93
         // Prepare parameters for cross-chain message dispatch using a struct
         // to reduce stack usage and improve code maintainability
         DispatchParams memory params = _formatHyperlaneMessage(
@@ -239,25 +208,21 @@
 
     /**
      * @notice Internal function to calculate the fee with pre-decoded data
-     * @param _sourceChainID Chain ID of the source chain
+     * @param _sourceChainId Chain ID of the source chain
      * @param _intentHashes Array of intent hashes to prove
      * @param _claimants Array of claimant addresses
      * @param unpacked Struct containing decoded data from _data parameter
      * @return Fee amount required for message dispatch
      */
     function _fetchFee(
-        uint256 _sourceChainID,
+        uint256 _sourceChainId,
         bytes32[] calldata _intentHashes,
         bytes32[] calldata _claimants,
         UnpackedData memory unpacked
     ) internal view returns (uint256) {
         // Format and prepare message parameters for dispatch
         DispatchParams memory params = _formatHyperlaneMessage(
-<<<<<<< HEAD
-            _sourceChainID,
-=======
             _sourceChainId,
->>>>>>> b3eb6b93
             _intentHashes,
             _claimants,
             unpacked
@@ -285,14 +250,14 @@
     /**
      * @notice Formats data for Hyperlane message dispatch with pre-decoded values
      * @dev Prepares all parameters needed for the Mailbox dispatch call
-     * @param _sourceChainID Chain ID of the source chain
+     * @param _sourceChainId Chain ID of the source chain
      * @param _hashes Array of intent hashes to prove
      * @param _claimants Array of claimant addresses
      * @param _unpacked Struct containing decoded data from _data parameter
      * @return params Structured dispatch parameters for Hyperlane message
      */
     function _formatHyperlaneMessage(
-        uint256 _sourceChainID,
+        uint256 _sourceChainId,
         bytes32[] calldata _hashes,
         bytes32[] calldata _claimants,
         UnpackedData memory _unpacked
@@ -303,17 +268,12 @@
             revert ArrayLengthMismatch();
         }
 
-<<<<<<< HEAD
-        // Convert chain ID to domain
-        params.destinationDomain = _convertChainID(_sourceChainID);
-=======
         // Convert chain ID to Hyperlane domain ID format
         // Validate the chain ID can fit in uint32 to prevent truncation issues
         if (_sourceChainId > type(uint32).max) {
             revert ChainIdTooLarge(_sourceChainId);
         }
         params.destinationDomain = uint32(_sourceChainId);
->>>>>>> b3eb6b93
 
         // Use the source chain prover address as the message recipient
         params.recipientAddress = _unpacked.sourceChainProver;
@@ -329,11 +289,4 @@
             ? IMailbox(MAILBOX).defaultHook()
             : IPostDispatchHook(_unpacked.hookAddr);
     }
-
-    function _convertChainID(uint256 _chainID) internal pure returns (uint32) {
-        if (_chainID == RARICHAIN_CHAIN_ID) {
-            return RARICHAIN_DOMAIN_ID;
-        }
-        return _chainID.toUint32();
-    }
 }