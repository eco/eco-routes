import { SignerWithAddress } from '@nomicfoundation/hardhat-ethers/signers'
import {
  time,
  loadFixture,
} from '@nomicfoundation/hardhat-toolbox/network-helpers'
import { expect } from 'chai'
import { ethers } from 'hardhat'
import { HyperProver, Inbox, TestERC20, TestMailbox } from '../typechain-types'
import { encodeTransfer } from '../utils/encode'
import { hashIntent, TokenAmount } from '../utils/intent'

describe('HyperProver Test', (): void => {
  let inbox: Inbox
  let mailbox: TestMailbox
  let hyperProver: HyperProver
  let token: TestERC20
  let owner: SignerWithAddress
  let solver: SignerWithAddress
  let claimant: SignerWithAddress
  const amount: number = 1234567890
  const abiCoder = ethers.AbiCoder.defaultAbiCoder()

  async function deployHyperproverFixture(): Promise<{
    inbox: Inbox
    mailbox: TestMailbox
    token: TestERC20
    owner: SignerWithAddress
    solver: SignerWithAddress
    claimant: SignerWithAddress
  }> {
    const [owner, solver, claimant] = await ethers.getSigners()
    const mailbox = await (
      await ethers.getContractFactory('TestMailbox')
    ).deploy(await owner.getAddress())

    const inbox = await (await ethers.getContractFactory('Inbox')).deploy()

    const token = await (
      await ethers.getContractFactory('TestERC20')
    ).deploy('token', 'tkn')

    return {
      inbox,
      mailbox,
      token,
      owner,
      solver,
      claimant,
    }
  }

  beforeEach(async (): Promise<void> => {
    ;({ inbox, mailbox, token, owner, solver, claimant } = await loadFixture(
      deployHyperproverFixture,
    ))
  })

  describe('1. Constructor', () => {
    it('should initialize with the correct mailbox and inbox addresses', async () => {
      hyperProver = await (
        await ethers.getContractFactory('HyperProver')
<<<<<<< HEAD
      ).deploy(await mailbox.getAddress(), await inbox.getAddress(), [])
=======
      ).deploy(await mailbox.getAddress(), await inbox.getAddress(), [], 200000)
>>>>>>> 17f64193

      expect(await hyperProver.MAILBOX()).to.equal(await mailbox.getAddress())
      expect(await hyperProver.INBOX()).to.equal(await inbox.getAddress())
    })

    it('should add constructor-provided provers to the whitelist', async () => {
      const additionalProver = await owner.getAddress()
<<<<<<< HEAD

      hyperProver = await (
        await ethers.getContractFactory('HyperProver')
      ).deploy(await mailbox.getAddress(), await inbox.getAddress(), [
        additionalProver,
      ])

      // HyperProver whitelists itself
      expect(await hyperProver.proverWhitelist(await hyperProver.getAddress()))
        .to.be.true
      // And whitelists the provided address
      expect(await hyperProver.proverWhitelist(additionalProver)).to.be.true
=======
      hyperProver = await (
        await ethers.getContractFactory('HyperProver')
      ).deploy(
        await mailbox.getAddress(),
        await inbox.getAddress(),
        [additionalProver, await hyperProver.getAddress()],
        200000,
      )

      // Check if the prover address is in the whitelist
      expect(await hyperProver.isWhitelisted(additionalProver)).to.be.true
      // Check if the hyperProver itself is also whitelisted
      expect(await hyperProver.isWhitelisted(await hyperProver.getAddress())).to
        .be.true
>>>>>>> 17f64193
    })

    it('should return the correct proof type', async () => {
      // use owner as mailbox so we can test handle
      hyperProver = await (
        await ethers.getContractFactory('HyperProver')
<<<<<<< HEAD
      ).deploy(await mailbox.getAddress(), await inbox.getAddress(), [])
=======
      ).deploy(await mailbox.getAddress(), await inbox.getAddress(), [], 200000)
>>>>>>> 17f64193
      expect(await hyperProver.getProofType()).to.equal('Hyperlane')
    })
  })

  describe('2. Handle', () => {
    beforeEach(async () => {
      hyperProver = await (
        await ethers.getContractFactory('HyperProver')
<<<<<<< HEAD
      ).deploy(owner.address, await inbox.getAddress(), [
        await inbox.getAddress(),
      ])
=======
      ).deploy(
        owner.address,
        await inbox.getAddress(),
        [await inbox.getAddress(), await hyperProver.getAddress()],
        200000,
      )
>>>>>>> 17f64193
    })

    it('should revert when msg.sender is not the mailbox', async () => {
      await expect(
        hyperProver
          .connect(claimant)
          .handle(12345, ethers.sha256('0x'), ethers.sha256('0x')),
      ).to.be.revertedWithCustomError(hyperProver, 'UnauthorizedHandle')
    })

    it('should revert when sender field is not authorized', async () => {
      await expect(
        hyperProver
          .connect(owner)
          .handle(12345, ethers.sha256('0x'), ethers.sha256('0x')),
<<<<<<< HEAD
      ).to.be.revertedWithCustomError(
        hyperProver,
        'UnauthorizedDestinationProve',
      )
=======
      ).to.be.revertedWithCustomError(hyperProver, 'UnauthorizedIncomingProof')
>>>>>>> 17f64193
    })

    it('should record a single proven intent when called correctly', async () => {
      const intentHash = ethers.sha256('0x')
      const claimantAddress = await claimant.getAddress()
      const msgBody = abiCoder.encode(
        ['bytes32[]', 'address[]'],
        [[intentHash], [claimantAddress]],
      )

      expect(await hyperProver.provenIntents(intentHash)).to.eq(
        ethers.ZeroAddress,
      )

<<<<<<< HEAD
      await expect(
        hyperProver
          .connect(owner)
          .handle(
            12345,
            ethers.zeroPadValue(await inbox.getAddress(), 32),
            msgBody,
          ),
      )
        .to.emit(hyperProver, 'IntentProven')
        .withArgs(intentHash, claimantAddress)

      expect(await hyperProver.provenIntents(intentHash)).to.eq(claimantAddress)
    })

    it('should emit an event when intent is already proven', async () => {
      const intentHash = ethers.sha256('0x')
      const claimantAddress = await claimant.getAddress()
      const msgBody = abiCoder.encode(
        ['bytes32[]', 'address[]'],
        [[intentHash], [claimantAddress]],
      )

      // First handle call proves the intent
      await hyperProver
        .connect(owner)
        .handle(
          12345,
          ethers.zeroPadValue(await inbox.getAddress(), 32),
          msgBody,
        )

      // Second handle call should emit IntentAlreadyProven
      await expect(
        hyperProver
          .connect(owner)
          .handle(
            12345,
            ethers.zeroPadValue(await inbox.getAddress(), 32),
            msgBody,
          ),
      )
        .to.emit(hyperProver, 'IntentAlreadyProven')
        .withArgs(intentHash)
    })

    it('should handle batch proving of multiple intents', async () => {
      const intentHash = ethers.sha256('0x')
      const otherHash = ethers.sha256('0x1337')
      const claimantAddress = await claimant.getAddress()
      const otherAddress = await solver.getAddress()

      const msgBody = abiCoder.encode(
        ['bytes32[]', 'address[]'],
        [
          [intentHash, otherHash],
          [claimantAddress, otherAddress],
        ],
      )

=======
>>>>>>> 17f64193
      await expect(
        hyperProver
          .connect(owner)
          .handle(
            12345,
            ethers.zeroPadValue(await inbox.getAddress(), 32),
            msgBody,
          ),
      )
        .to.emit(hyperProver, 'IntentProven')
        .withArgs(intentHash, claimantAddress)
<<<<<<< HEAD
        .to.emit(hyperProver, 'IntentProven')
        .withArgs(otherHash, otherAddress)
=======
>>>>>>> 17f64193

      expect(await hyperProver.provenIntents(intentHash)).to.eq(claimantAddress)
      expect(await hyperProver.provenIntents(otherHash)).to.eq(otherAddress)
    })
  })

  describe('3. DestinationProve', () => {
    beforeEach(async () => {
      // use owner as inbox so we can test DestinationProve
      hyperProver = await (
        await ethers.getContractFactory('HyperProver')
      ).deploy(await mailbox.getAddress(), owner.address, [
        await inbox.getAddress(),
      ])
    })

    it('should revert on underpayment', async () => {
      // Set up test data
      const sourceChainId = 123
      const intentHashes = [ethers.keccak256('0x1234')]
      const claimants = [await claimant.getAddress()]
      const sourceChainProver = await hyperProver.getAddress()
      const metadata = '0x1234'
      const data = ethers.AbiCoder.defaultAbiCoder().encode(
        // ['sourceChainProver', 'metadata', 'hookAddress'],
        ['bytes32', 'bytes', 'address'],
        [
          ethers.zeroPadValue(sourceChainProver, 32),
          metadata,
          ethers.ZeroAddress,
        ],
      )

      // Before DestinationProve, make sure the mailbox hasn't been called
      expect(await mailbox.dispatchedWithRelayer()).to.be.false

      const fee = await hyperProver.fetchFee(
        sourceChainId,
        intentHashes,
        claimants,
        data,
      )
      const initBalance = await solver.provider.getBalance(solver.address)
      await expect(
        hyperProver.connect(owner).destinationProve(
          solver.address,
          sourceChainId,
          intentHashes,
          claimants,
          data,
          { value: fee - BigInt(1) }, // high number beacuse
        ),
      ).to.be.revertedWithCustomError(hyperProver, 'InsufficientFee')
    })

    it('should reject DestinationProve from unauthorized source', async () => {
      const intentHashes = [ethers.keccak256('0x1234')]
      const claimants = [await claimant.getAddress()]
      const sourceChainProver = await solver.getAddress()
      const data = ethers.AbiCoder.defaultAbiCoder().encode(
        ['bytes32', 'bytes', 'address'],
        [ethers.zeroPadValue(sourceChainProver, 32), '0x', ethers.ZeroAddress],
      )

      await expect(
        hyperProver
          .connect(solver)
          .destinationProve(owner.address, 123, intentHashes, claimants, data),
      ).to.be.revertedWithCustomError(
        hyperProver,
        'UnauthorizedDestinationProve',
      )
    })

    it('should handle exact fee payment with no refund needed', async () => {
      // Set up test data
      const sourceChainId = 123
      const intentHashes = [ethers.keccak256('0x1234')]
      const claimants = [await claimant.getAddress()]
      const sourceChainProver = await hyperProver.getAddress()
      const metadata = '0x1234'
      const data = ethers.AbiCoder.defaultAbiCoder().encode(
        ['bytes32', 'bytes', 'address'],
        [
          ethers.zeroPadValue(sourceChainProver, 32),
          metadata,
          ethers.ZeroAddress,
        ],
      )

      const fee = await hyperProver.fetchFee(
        sourceChainId,
        intentHashes,
        claimants,
        data,
      )

      // Track balances before and after
      const solverBalanceBefore = await solver.provider.getBalance(
        solver.address,
      )

      // Call with exact fee (no refund needed)
      await hyperProver.connect(owner).destinationProve(
        solver.address,
        sourceChainId,
        intentHashes,
        claimants,
        data,
        { value: fee }, // Exact fee amount
      )

      // Should dispatch successfully without refund
      expect(await mailbox.dispatchedWithRelayer()).to.be.true

      // Balance should be unchanged since no refund was needed
      const solverBalanceAfter = await solver.provider.getBalance(
        solver.address,
      )
      expect(solverBalanceBefore).to.equal(solverBalanceAfter)
    })

    it('should handle custom hook address correctly', async () => {
      // Set up test data
      const sourceChainId = 123
      const intentHashes = [ethers.keccak256('0x1234')]
      const claimants = [await claimant.getAddress()]
      const sourceChainProver = await hyperProver.getAddress()
      const metadata = '0x1234'
      const customHookAddress = await solver.getAddress() // Use solver as custom hook for testing
      const data = ethers.AbiCoder.defaultAbiCoder().encode(
        ['bytes32', 'bytes', 'address'],
        [
          ethers.zeroPadValue(sourceChainProver, 32),
          metadata,
          customHookAddress,
        ],
      )

      const fee = await hyperProver.fetchFee(
        sourceChainId,
        intentHashes,
        claimants,
        data,
      )

      // Call with custom hook
      await hyperProver
        .connect(owner)
        .destinationProve(
          solver.address,
          sourceChainId,
          intentHashes,
          claimants,
          data,
          { value: fee },
        )

      // Verify dispatch was called (we can't directly check hook address as
      // TestMailbox doesn't expose that property)
      expect(await mailbox.dispatchedWithRelayer()).to.be.true
    })

    it('should handle empty arrays gracefully', async () => {
      // Set up test data with empty arrays
      const sourceChainId = 123
      const intentHashes: string[] = []
      const claimants: string[] = []
      const sourceChainProver = await hyperProver.getAddress()
      const metadata = '0x1234'
      const data = ethers.AbiCoder.defaultAbiCoder().encode(
        ['bytes32', 'bytes', 'address'],
        [
          ethers.zeroPadValue(sourceChainProver, 32),
          metadata,
          ethers.ZeroAddress,
        ],
      )

      const fee = await hyperProver.fetchFee(
        sourceChainId,
        intentHashes,
        claimants,
        data,
      )

      // Should process empty arrays without error
      await expect(
        hyperProver
          .connect(owner)
          .destinationProve(
            solver.address,
            sourceChainId,
            intentHashes,
            claimants,
            data,
            { value: fee },
          ),
      ).to.not.be.reverted

      // Should dispatch successfully
      expect(await mailbox.dispatchedWithRelayer()).to.be.true
    })

    it('should correctly format parameters in processAndFormat via fetchFee', async () => {
      // Since processAndFormat is internal, we'll test through fetchFee
      const sourceChainId = 123
      const intentHashes = [ethers.keccak256('0x1234')]
      const claimants = [await claimant.getAddress()]
      const sourceChainProver = await solver.getAddress()
      const metadata = '0x1234'
      const hookAddress = ethers.ZeroAddress
      const data = ethers.AbiCoder.defaultAbiCoder().encode(
        ['bytes32', 'bytes', 'address'],
        [ethers.zeroPadValue(sourceChainProver, 32), metadata, hookAddress],
      )

      // Call fetchFee which uses processAndFormat internally
      const fee = await hyperProver.fetchFee(
        sourceChainId,
        intentHashes,
        claimants,
        data,
      )

      // Verify we get a valid fee (implementation dependent, so just check it's non-zero)
      expect(fee).to.be.gt(0)
    })

    it('should correctly call dispatch in the DestinationProve method', async () => {
      // Set up test data
      const sourceChainId = 123
      const intentHashes = [ethers.keccak256('0x1234')]
      const claimants = [await claimant.getAddress()]
      const sourceChainProver = await hyperProver.getAddress()
      const metadata = '0x1234'
      const data = ethers.AbiCoder.defaultAbiCoder().encode(
        // ['sourceChainProver', 'metadata', 'hookAddress'],
        ['bytes32', 'bytes', 'address'],
        [
          ethers.zeroPadValue(sourceChainProver, 32),
          metadata,
          ethers.ZeroAddress,
        ],
      )

      // Before DestinationProve, make sure the mailbox hasn't been called
      expect(await mailbox.dispatchedWithRelayer()).to.be.false

      await expect(
        hyperProver.connect(owner).destinationProve(
          owner.address,
          sourceChainId,
          intentHashes,
          claimants,
          data,
          { value: 10000000000000 }, // Send some value to cover fees
        ),
      )
        .to.emit(hyperProver, 'BatchSent')
        .withArgs(intentHashes[0], sourceChainId)

      // Verify the mailbox was called with correct parameters
      expect(await mailbox.dispatchedWithRelayer()).to.be.true
      expect(await mailbox.destinationDomain()).to.eq(sourceChainId)
      expect(await mailbox.recipientAddress()).to.eq(
        ethers.zeroPadValue(sourceChainProver, 32),
      )

      // Verify message encoding is correct
      const expectedBody = ethers.AbiCoder.defaultAbiCoder().encode(
        ['bytes32[]', 'address[]'],
        [intentHashes, claimants],
      )
      expect(await mailbox.messageBody()).to.eq(expectedBody)
    })

    it('should gracefully return funds to sender if they overpay', async () => {
      // Set up test data
      const sourceChainId = 123
      const intentHashes = [ethers.keccak256('0x1234')]
      const claimants = [await claimant.getAddress()]
      const sourceChainProver = await hyperProver.getAddress()
      const metadata = '0x1234'
      const data = ethers.AbiCoder.defaultAbiCoder().encode(
        // ['sourceChainProver', 'metadata', 'hookAddress'],
        ['bytes32', 'bytes', 'address'],
        [
          ethers.zeroPadValue(sourceChainProver, 32),
          metadata,
          ethers.ZeroAddress,
        ],
      )

      // Before DestinationProve, make sure the mailbox hasn't been called
      expect(await mailbox.dispatchedWithRelayer()).to.be.false

      const fee = await hyperProver.fetchFee(
        sourceChainId,
        intentHashes,
        claimants,
        data,
      )
      const initBalance = await solver.provider.getBalance(solver.address)
      await expect(
        hyperProver.connect(owner).destinationProve(
          solver.address,
          sourceChainId,
          intentHashes,
          claimants,
          data,
          { value: fee * BigInt(10) }, // high number beacuse
        ),
      ).to.not.be.reverted
      expect(
        (await owner.provider.getBalance(solver.address)) >
          initBalance - fee * BigInt(10),
      ).to.be.true
    })
<<<<<<< HEAD
  })

  describe('4. End-to-End', () => {
    it('works end to end with message bridge', async () => {
      hyperProver = await (
        await ethers.getContractFactory('HyperProver')
      ).deploy(await mailbox.getAddress(), await inbox.getAddress(), [
        await inbox.getAddress(),
      ])
=======

    it('should emit an event when intent is already proven', async () => {
      const intentHash = ethers.sha256('0x')
      const claimantAddress = await claimant.getAddress()
      const msgBody = abiCoder.encode(
        ['bytes32[]', 'address[]'],
        [[intentHash], [claimantAddress]],
      )

      // First handle call proves the intent
      await hyperProver
        .connect(owner)
        .handle(
          12345,
          ethers.zeroPadValue(await inbox.getAddress(), 32),
          msgBody,
        )

      // Second handle call should emit IntentAlreadyProven
      await expect(
        hyperProver
          .connect(owner)
          .handle(
            12345,
            ethers.zeroPadValue(await inbox.getAddress(), 32),
            msgBody,
          ),
      )
        .to.emit(hyperProver, 'IntentAlreadyProven')
        .withArgs(intentHash)
    })

    it('should handle batch proving of multiple intents', async () => {
      const intentHash = ethers.sha256('0x')
      const otherHash = ethers.sha256('0x1337')
      const claimantAddress = await claimant.getAddress()
      const otherAddress = await solver.getAddress()

      const msgBody = abiCoder.encode(
        ['bytes32[]', 'address[]'],
        [
          [intentHash, otherHash],
          [claimantAddress, otherAddress],
        ],
      )

      await expect(
        hyperProver
          .connect(owner)
          .handle(
            12345,
            ethers.zeroPadValue(await inbox.getAddress(), 32),
            msgBody,
          ),
      )
        .to.emit(hyperProver, 'IntentProven')
        .withArgs(intentHash, claimantAddress)
        .to.emit(hyperProver, 'IntentProven')
        .withArgs(otherHash, otherAddress)

      expect(await hyperProver.provenIntents(intentHash)).to.eq(claimantAddress)
      expect(await hyperProver.provenIntents(otherHash)).to.eq(otherAddress)
    })
  })

  describe('3. SendProof', () => {
    beforeEach(async () => {
      // use owner as inbox so we can test sendProof
      const chainId = 12345 // Use test chainId
      hyperProver = await (
        await ethers.getContractFactory('HyperProver')
      ).deploy(
        await mailbox.getAddress(),
        owner.address,
        [await inbox.getAddress(), await hyperProver.getAddress()],
        200000,
      )
    })

    it('should revert on underpayment', async () => {
      // Set up test data
      const sourceChainId = 123
      const intentHashes = [ethers.keccak256('0x1234')]
      const claimants = [await claimant.getAddress()]
      const sourceChainProver = await hyperProver.getAddress()
      const metadata = '0x1234'
      const data = ethers.AbiCoder.defaultAbiCoder().encode(
        // ['sourceChainProver', 'metadata', 'hookAddress'],
        ['bytes32', 'bytes', 'address'],
        [
          ethers.zeroPadValue(sourceChainProver, 32),
          metadata,
          ethers.ZeroAddress,
        ],
      )

      // Before sendProof, make sure the mailbox hasn't been called
      expect(await mailbox.dispatchedWithRelayer()).to.be.false

      const fee = await hyperProver.fetchFee(
        sourceChainId,
        intentHashes,
        claimants,
        data,
      )
      const initBalance = await solver.provider.getBalance(solver.address)
      await expect(
        hyperProver.connect(owner).prove(
          solver.address,
          sourceChainId,
          intentHashes,
          claimants,
          data,
          { value: fee - BigInt(1) }, // high number beacuse
        ),
      ).to.be.revertedWithCustomError(hyperProver, 'InsufficientFee')
    })

    it('should reject sendProof from unauthorized source', async () => {
      const intentHashes = [ethers.keccak256('0x1234')]
      const claimants = [await claimant.getAddress()]
      const sourceChainProver = await solver.getAddress()
      const data = ethers.AbiCoder.defaultAbiCoder().encode(
        ['bytes32', 'bytes', 'address'],
        [ethers.zeroPadValue(sourceChainProver, 32), '0x', ethers.ZeroAddress],
      )

      await expect(
        hyperProver
          .connect(solver)
          .prove(owner.address, 123, intentHashes, claimants, data),
      ).to.be.revertedWithCustomError(hyperProver, 'UnauthorizedProve')
    })

    it('should handle exact fee payment with no refund needed', async () => {
      // Set up test data
      const sourceChainId = 123
      const intentHashes = [ethers.keccak256('0x1234')]
      const claimants = [await claimant.getAddress()]
      const sourceChainProver = await hyperProver.getAddress()
      const metadata = '0x1234'
      const data = ethers.AbiCoder.defaultAbiCoder().encode(
        ['bytes32', 'bytes', 'address'],
        [
          ethers.zeroPadValue(sourceChainProver, 32),
          metadata,
          ethers.ZeroAddress,
        ],
      )

      const fee = await hyperProver.fetchFee(
        sourceChainId,
        intentHashes,
        claimants,
        data,
      )

      // Track balances before and after
      const solverBalanceBefore = await solver.provider.getBalance(
        solver.address,
      )

      // Call with exact fee (no refund needed)
      await hyperProver.connect(owner).prove(
        solver.address,
        sourceChainId,
        intentHashes,
        claimants,
        data,
        { value: fee }, // Exact fee amount
      )

      // Should dispatch successfully without refund
      expect(await mailbox.dispatchedWithRelayer()).to.be.true

      // Balance should be unchanged since no refund was needed
      const solverBalanceAfter = await solver.provider.getBalance(
        solver.address,
      )
      expect(solverBalanceBefore).to.equal(solverBalanceAfter)
    })

    it('should handle custom hook address correctly', async () => {
      // Set up test data
      const sourceChainId = 123
      const intentHashes = [ethers.keccak256('0x1234')]
      const claimants = [await claimant.getAddress()]
      const sourceChainProver = await hyperProver.getAddress()
      const metadata = '0x1234'
      const customHookAddress = await solver.getAddress() // Use solver as custom hook for testing
      const data = ethers.AbiCoder.defaultAbiCoder().encode(
        ['bytes32', 'bytes', 'address'],
        [
          ethers.zeroPadValue(sourceChainProver, 32),
          metadata,
          customHookAddress,
        ],
      )

      const fee = await hyperProver.fetchFee(
        sourceChainId,
        intentHashes,
        claimants,
        data,
      )

      // Call with custom hook
      await hyperProver
        .connect(owner)
        .prove(solver.address, sourceChainId, intentHashes, claimants, data, {
          value: fee,
        })

      // Verify dispatch was called (we can't directly check hook address as
      // TestMailbox doesn't expose that property)
      expect(await mailbox.dispatchedWithRelayer()).to.be.true
    })

    it('should handle empty arrays gracefully', async () => {
      // Set up test data with empty arrays
      const sourceChainId = 123
      const intentHashes: string[] = []
      const claimants: string[] = []
      const sourceChainProver = await hyperProver.getAddress()
      const metadata = '0x1234'
      const data = ethers.AbiCoder.defaultAbiCoder().encode(
        ['bytes32', 'bytes', 'address'],
        [
          ethers.zeroPadValue(sourceChainProver, 32),
          metadata,
          ethers.ZeroAddress,
        ],
      )

      const fee = await hyperProver.fetchFee(
        sourceChainId,
        intentHashes,
        claimants,
        data,
      )

      // Should process empty arrays without error
      await expect(
        hyperProver
          .connect(owner)
          .prove(solver.address, sourceChainId, intentHashes, claimants, data, {
            value: fee,
          }),
      ).to.not.be.reverted

      // Should dispatch successfully
      expect(await mailbox.dispatchedWithRelayer()).to.be.true
    })

    it('should correctly format parameters in processAndFormat via fetchFee', async () => {
      // Since processAndFormat is internal, we'll test through fetchFee
      const sourceChainId = 123
      const intentHashes = [ethers.keccak256('0x1234')]
      const claimants = [await claimant.getAddress()]
      const sourceChainProver = await solver.getAddress()
      const metadata = '0x1234'
      const hookAddress = ethers.ZeroAddress
      const data = ethers.AbiCoder.defaultAbiCoder().encode(
        ['bytes32', 'bytes', 'address'],
        [ethers.zeroPadValue(sourceChainProver, 32), metadata, hookAddress],
      )

      // Call fetchFee which uses processAndFormat internally
      const fee = await hyperProver.fetchFee(
        sourceChainId,
        intentHashes,
        claimants,
        data,
      )

      // Verify we get a valid fee (implementation dependent, so just check it's non-zero)
      expect(fee).to.be.gt(0)
    })

    it('should correctly call dispatch in the prove method', async () => {
      // Set up test data
      const sourceChainId = 123
      const intentHashes = [ethers.keccak256('0x1234')]
      const claimants = [await claimant.getAddress()]
      const sourceChainProver = await hyperProver.getAddress()
      const metadata = '0x1234'
      const data = ethers.AbiCoder.defaultAbiCoder().encode(
        // ['sourceChainProver', 'metadata', 'hookAddress'],
        ['bytes32', 'bytes', 'address'],
        [
          ethers.zeroPadValue(sourceChainProver, 32),
          metadata,
          ethers.ZeroAddress,
        ],
      )

      // Before proving, make sure the mailbox hasn't been called
      expect(await mailbox.dispatchedWithRelayer()).to.be.false

      await expect(
        hyperProver.connect(owner).prove(
          owner.address,
          sourceChainId,
          intentHashes,
          claimants,
          data,
          { value: 10000000000000 }, // Send some value to cover fees
        ),
      )
        .to.emit(hyperProver, 'BatchSent')
        .withArgs(intentHashes[0], sourceChainId)

      // Verify the mailbox was called with correct parameters
      expect(await mailbox.dispatchedWithRelayer()).to.be.true
      expect(await mailbox.destinationDomain()).to.eq(sourceChainId)
      expect(await mailbox.recipientAddress()).to.eq(
        ethers.zeroPadValue(sourceChainProver, 32),
      )

      // Verify message encoding is correct
      const expectedBody = ethers.AbiCoder.defaultAbiCoder().encode(
        ['bytes32[]', 'address[]'],
        [intentHashes, claimants],
      )
      expect(await mailbox.messageBody()).to.eq(expectedBody)
    })

    it('should gracefully return funds to sender if they overpay', async () => {
      // Set up test data
      const sourceChainId = 123
      const intentHashes = [ethers.keccak256('0x1234')]
      const claimants = [await claimant.getAddress()]
      const sourceChainProver = await hyperProver.getAddress()
      const metadata = '0x1234'
      const data = ethers.AbiCoder.defaultAbiCoder().encode(
        // ['sourceChainProver', 'metadata', 'hookAddress'],
        ['bytes32', 'bytes', 'address'],
        [
          ethers.zeroPadValue(sourceChainProver, 32),
          metadata,
          ethers.ZeroAddress,
        ],
      )

      // Before proving, make sure the mailbox hasn't been called
      expect(await mailbox.dispatchedWithRelayer()).to.be.false

      const fee = await hyperProver.fetchFee(
        sourceChainId,
        intentHashes,
        claimants,
        data,
      )
      const initBalance = await solver.provider.getBalance(solver.address)
      await expect(
        hyperProver.connect(owner).prove(
          solver.address,
          sourceChainId,
          intentHashes,
          claimants,
          data,
          { value: fee * BigInt(10) }, // high number beacuse
        ),
      ).to.not.be.reverted
      expect(
        (await owner.provider.getBalance(solver.address)) >
          initBalance - fee * BigInt(10),
      ).to.be.true
    })
  })

  describe('4. End-to-End', () => {
    it('works end to end with message bridge', async () => {
      const chainId = 12345 // Use test chainId
      hyperProver = await (
        await ethers.getContractFactory('HyperProver')
      ).deploy(
        await mailbox.getAddress(),
        await inbox.getAddress(),
        [await inbox.getAddress(), await hyperProver.getAddress()],
        200000,
      )
>>>>>>> 17f64193
      await token.mint(solver.address, amount)

      // Set up intent data
      const sourceChainID = 12345
      const calldata = await encodeTransfer(await claimant.getAddress(), amount)
      const timeStamp = (await time.latest()) + 1000
      const salt = ethers.encodeBytes32String('0x987')
      const routeTokens = [{ token: await token.getAddress(), amount: amount }]
      const route = {
        salt: salt,
        source: sourceChainID,
        destination: Number(
          (await hyperProver.runner?.provider?.getNetwork())?.chainId,
        ),
        inbox: await inbox.getAddress(),
        tokens: routeTokens,
        calls: [
          {
            target: await token.getAddress(),
            data: calldata,
            value: 0,
          },
        ],
      }
      const reward = {
        creator: await owner.getAddress(),
        prover: await hyperProver.getAddress(),
        deadline: timeStamp + 1000,
        nativeValue: 1n,
        tokens: [] as TokenAmount[],
      }

      const { intentHash, rewardHash } = hashIntent({ route, reward })

      // Prepare message data
      const metadata = '0x1234'
      const data = ethers.AbiCoder.defaultAbiCoder().encode(
        ['bytes32', 'bytes', 'address'],
        [
          ethers.zeroPadValue(await hyperProver.getAddress(), 32),
          metadata,
          ethers.ZeroAddress,
        ],
      )

      await token.connect(solver).approve(await inbox.getAddress(), amount)

      expect(await hyperProver.provenIntents(intentHash)).to.eq(
        ethers.ZeroAddress,
      )

      // Get fee for fulfillment
      const fee = await hyperProver.fetchFee(
        sourceChainID,
        [intentHash],
        [await claimant.getAddress()],
        data,
      )

      // Fulfill the intent using message bridge
      await inbox
        .connect(solver)
        .fulfillAndProve(
          route,
          rewardHash,
          await claimant.getAddress(),
          intentHash,
          await hyperProver.getAddress(),
          data,
          { value: fee },
        )

      //the testMailbox's dispatch method directly calls the hyperProver's handle method
      expect(await hyperProver.provenIntents(intentHash)).to.eq(
        await claimant.getAddress(),
      )

      //but lets simulate it fully anyway

      // Simulate the message being handled on the destination chain
      const msgBody = abiCoder.encode(
        ['bytes32[]', 'address[]'],
        [[intentHash], [await claimant.getAddress()]],
      )

      // For the end-to-end test, we need to simulate the mailbox
      // by deploying a new hyperProver with owner as the mailbox
      const simulatedHyperProver = await (
        await ethers.getContractFactory('HyperProver')
<<<<<<< HEAD
      ).deploy(await owner.getAddress(), await inbox.getAddress(), [
        await inbox.getAddress(),
      ])
=======
      ).deploy(
        await owner.getAddress(),
        await inbox.getAddress(),
        [await inbox.getAddress()],
        200000,
      )
>>>>>>> 17f64193

      // Handle the message and verify the intent is proven
      await expect(
        simulatedHyperProver
          .connect(owner) // Owner simulates the mailbox
          .handle(
            12345,
            ethers.zeroPadValue(await inbox.getAddress(), 32),
            msgBody,
          ),
      )
        .to.emit(simulatedHyperProver, 'IntentProven')
        .withArgs(intentHash, await claimant.getAddress())

      expect(await simulatedHyperProver.provenIntents(intentHash)).to.eq(
        await claimant.getAddress(),
      )
    })

    it('should work with batched message bridge fulfillment end-to-end', async () => {
      hyperProver = await (
        await ethers.getContractFactory('HyperProver')
<<<<<<< HEAD
      ).deploy(await mailbox.getAddress(), await inbox.getAddress(), [
        await inbox.getAddress(),
      ])
=======
      ).deploy(
        await mailbox.getAddress(),
        await inbox.getAddress(),
        [await inbox.getAddress(), await hyperProver.getAddress()],
        200000,
      )
>>>>>>> 17f64193

      // Set up token and mint
      await token.mint(solver.address, 2 * amount)

      // Set up common data
      const sourceChainID = 12345
      const calldata = await encodeTransfer(await claimant.getAddress(), amount)
      const timeStamp = (await time.latest()) + 1000
      const metadata = '0x1234'
      const data = ethers.AbiCoder.defaultAbiCoder().encode(
        ['bytes32', 'bytes', 'address'],
        [
          ethers.zeroPadValue(await hyperProver.getAddress(), 32),
          metadata,
          ethers.ZeroAddress,
        ],
      )

      // Create first intent
      let salt = ethers.encodeBytes32String('0x987')
      const routeTokens: TokenAmount[] = [
        { token: await token.getAddress(), amount: amount },
      ]
      const route = {
        salt: salt,
        source: sourceChainID,
        destination: Number(
          (await hyperProver.runner?.provider?.getNetwork())?.chainId,
        ),
        inbox: await inbox.getAddress(),
        tokens: routeTokens,
        calls: [
          {
            target: await token.getAddress(),
            data: calldata,
            value: 0,
          },
        ],
      }
      const reward = {
        creator: await owner.getAddress(),
        prover: await hyperProver.getAddress(),
        deadline: timeStamp + 1000,
        nativeValue: 1n,
        tokens: [] as TokenAmount[],
      }

      const { intentHash: intentHash0, rewardHash: rewardHash0 } = hashIntent({
        route,
        reward,
      })

      // Approve tokens and check initial state
      await token.connect(solver).approve(await inbox.getAddress(), amount)
      expect(await hyperProver.provenIntents(intentHash0)).to.eq(
        ethers.ZeroAddress,
      )

      // Fulfill first intent in batch
      await inbox
        .connect(solver)
        .fulfill(
          route,
          rewardHash0,
          await claimant.getAddress(),
          intentHash0,
          await hyperProver.getAddress(),
        )

      // Create second intent
      salt = ethers.encodeBytes32String('0x1234')
      const route1 = {
        salt: salt,
        source: sourceChainID,
        destination: Number(
          (await hyperProver.runner?.provider?.getNetwork())?.chainId,
        ),
        inbox: await inbox.getAddress(),
        tokens: routeTokens,
        calls: [
          {
            target: await token.getAddress(),
            data: calldata,
            value: 0,
          },
        ],
      }
      const reward1 = {
        creator: await owner.getAddress(),
        prover: await hyperProver.getAddress(),
        deadline: timeStamp + 1000,
        nativeValue: 1n,
        tokens: [],
      }
      const { intentHash: intentHash1, rewardHash: rewardHash1 } = hashIntent({
        route: route1,
        reward: reward1,
      })

      // Approve tokens and fulfill second intent in batch
      await token.connect(solver).approve(await inbox.getAddress(), amount)
      await inbox
        .connect(solver)
        .fulfill(
          route1,
          rewardHash1,
          await claimant.getAddress(),
          intentHash1,
          await hyperProver.getAddress(),
        )

      // Check intent hasn't been proven yet
      expect(await hyperProver.provenIntents(intentHash1)).to.eq(
        ethers.ZeroAddress,
      )

      // Prepare message body for batch
      const msgbody = abiCoder.encode(
        ['bytes32[]', 'address[]'],
        [
          [intentHash0, intentHash1],
          [await claimant.getAddress(), await claimant.getAddress()],
        ],
      )

      // Get fee for batch
      const fee = await hyperProver.fetchFee(
        sourceChainID,
        [intentHash0, intentHash1],
        [await claimant.getAddress(), await claimant.getAddress()],
        data,
      )

      // Send batch to message bridge
      await expect(
        inbox
          .connect(solver)
          .initiateProving(
            sourceChainID,
            [intentHash0, intentHash1],
            await hyperProver.getAddress(),
            data,
            { value: fee },
          ),
      ).to.changeEtherBalance(solver, -Number(fee))

      //the testMailbox's dispatch method directly calls the hyperProver's handle method
      expect(await hyperProver.provenIntents(intentHash0)).to.eq(
        await claimant.getAddress(),
      )
      expect(await hyperProver.provenIntents(intentHash1)).to.eq(
        await claimant.getAddress(),
      )

      //but lets simulate it fully anyway

      // For the end-to-end test, we need to simulate the mailbox
      // by deploying a new hyperProver with owner as the mailbox
      const simulatedHyperProver = await (
        await ethers.getContractFactory('HyperProver')
<<<<<<< HEAD
      ).deploy(await owner.getAddress(), await inbox.getAddress(), [
        await inbox.getAddress(),
      ])

      // Simulate handling of the batch message
      await expect(
        simulatedHyperProver
          .connect(owner) // Owner simulates the mailbox
          .handle(
            12345,
            ethers.zeroPadValue(await inbox.getAddress(), 32),
            msgbody,
          ),
      )
=======
      ).deploy(
        await owner.getAddress(),
        await inbox.getAddress(),
        [await inbox.getAddress()],
        200000,
      )

      // Simulate handling of the batch message
      await expect(
        simulatedHyperProver
          .connect(owner) // Owner simulates the mailbox
          .handle(
            12345,
            ethers.zeroPadValue(await inbox.getAddress(), 32),
            msgbody,
          ),
      )
>>>>>>> 17f64193
        .to.emit(simulatedHyperProver, 'IntentProven')
        .withArgs(intentHash0, await claimant.getAddress())
        .to.emit(simulatedHyperProver, 'IntentProven')
        .withArgs(intentHash1, await claimant.getAddress())

      // Verify both intents were proven
      expect(await simulatedHyperProver.provenIntents(intentHash0)).to.eq(
        await claimant.getAddress(),
      )
      expect(await simulatedHyperProver.provenIntents(intentHash1)).to.eq(
        await claimant.getAddress(),
      )
    })
  })
})<|MERGE_RESOLUTION|>--- conflicted
+++ resolved
@@ -59,11 +59,7 @@
     it('should initialize with the correct mailbox and inbox addresses', async () => {
       hyperProver = await (
         await ethers.getContractFactory('HyperProver')
-<<<<<<< HEAD
-      ).deploy(await mailbox.getAddress(), await inbox.getAddress(), [])
-=======
       ).deploy(await mailbox.getAddress(), await inbox.getAddress(), [], 200000)
->>>>>>> 17f64193
 
       expect(await hyperProver.MAILBOX()).to.equal(await mailbox.getAddress())
       expect(await hyperProver.INBOX()).to.equal(await inbox.getAddress())
@@ -71,20 +67,6 @@
 
     it('should add constructor-provided provers to the whitelist', async () => {
       const additionalProver = await owner.getAddress()
-<<<<<<< HEAD
-
-      hyperProver = await (
-        await ethers.getContractFactory('HyperProver')
-      ).deploy(await mailbox.getAddress(), await inbox.getAddress(), [
-        additionalProver,
-      ])
-
-      // HyperProver whitelists itself
-      expect(await hyperProver.proverWhitelist(await hyperProver.getAddress()))
-        .to.be.true
-      // And whitelists the provided address
-      expect(await hyperProver.proverWhitelist(additionalProver)).to.be.true
-=======
       hyperProver = await (
         await ethers.getContractFactory('HyperProver')
       ).deploy(
@@ -99,18 +81,13 @@
       // Check if the hyperProver itself is also whitelisted
       expect(await hyperProver.isWhitelisted(await hyperProver.getAddress())).to
         .be.true
->>>>>>> 17f64193
     })
 
     it('should return the correct proof type', async () => {
       // use owner as mailbox so we can test handle
       hyperProver = await (
         await ethers.getContractFactory('HyperProver')
-<<<<<<< HEAD
-      ).deploy(await mailbox.getAddress(), await inbox.getAddress(), [])
-=======
       ).deploy(await mailbox.getAddress(), await inbox.getAddress(), [], 200000)
->>>>>>> 17f64193
       expect(await hyperProver.getProofType()).to.equal('Hyperlane')
     })
   })
@@ -119,18 +96,12 @@
     beforeEach(async () => {
       hyperProver = await (
         await ethers.getContractFactory('HyperProver')
-<<<<<<< HEAD
-      ).deploy(owner.address, await inbox.getAddress(), [
-        await inbox.getAddress(),
-      ])
-=======
       ).deploy(
         owner.address,
         await inbox.getAddress(),
         [await inbox.getAddress(), await hyperProver.getAddress()],
         200000,
       )
->>>>>>> 17f64193
     })
 
     it('should revert when msg.sender is not the mailbox', async () => {
@@ -146,14 +117,7 @@
         hyperProver
           .connect(owner)
           .handle(12345, ethers.sha256('0x'), ethers.sha256('0x')),
-<<<<<<< HEAD
-      ).to.be.revertedWithCustomError(
-        hyperProver,
-        'UnauthorizedDestinationProve',
-      )
-=======
       ).to.be.revertedWithCustomError(hyperProver, 'UnauthorizedIncomingProof')
->>>>>>> 17f64193
     })
 
     it('should record a single proven intent when called correctly', async () => {
@@ -168,7 +132,6 @@
         ethers.ZeroAddress,
       )
 
-<<<<<<< HEAD
       await expect(
         hyperProver
           .connect(owner)
@@ -183,400 +146,6 @@
 
       expect(await hyperProver.provenIntents(intentHash)).to.eq(claimantAddress)
     })
-
-    it('should emit an event when intent is already proven', async () => {
-      const intentHash = ethers.sha256('0x')
-      const claimantAddress = await claimant.getAddress()
-      const msgBody = abiCoder.encode(
-        ['bytes32[]', 'address[]'],
-        [[intentHash], [claimantAddress]],
-      )
-
-      // First handle call proves the intent
-      await hyperProver
-        .connect(owner)
-        .handle(
-          12345,
-          ethers.zeroPadValue(await inbox.getAddress(), 32),
-          msgBody,
-        )
-
-      // Second handle call should emit IntentAlreadyProven
-      await expect(
-        hyperProver
-          .connect(owner)
-          .handle(
-            12345,
-            ethers.zeroPadValue(await inbox.getAddress(), 32),
-            msgBody,
-          ),
-      )
-        .to.emit(hyperProver, 'IntentAlreadyProven')
-        .withArgs(intentHash)
-    })
-
-    it('should handle batch proving of multiple intents', async () => {
-      const intentHash = ethers.sha256('0x')
-      const otherHash = ethers.sha256('0x1337')
-      const claimantAddress = await claimant.getAddress()
-      const otherAddress = await solver.getAddress()
-
-      const msgBody = abiCoder.encode(
-        ['bytes32[]', 'address[]'],
-        [
-          [intentHash, otherHash],
-          [claimantAddress, otherAddress],
-        ],
-      )
-
-=======
->>>>>>> 17f64193
-      await expect(
-        hyperProver
-          .connect(owner)
-          .handle(
-            12345,
-            ethers.zeroPadValue(await inbox.getAddress(), 32),
-            msgBody,
-          ),
-      )
-        .to.emit(hyperProver, 'IntentProven')
-        .withArgs(intentHash, claimantAddress)
-<<<<<<< HEAD
-        .to.emit(hyperProver, 'IntentProven')
-        .withArgs(otherHash, otherAddress)
-=======
->>>>>>> 17f64193
-
-      expect(await hyperProver.provenIntents(intentHash)).to.eq(claimantAddress)
-      expect(await hyperProver.provenIntents(otherHash)).to.eq(otherAddress)
-    })
-  })
-
-  describe('3. DestinationProve', () => {
-    beforeEach(async () => {
-      // use owner as inbox so we can test DestinationProve
-      hyperProver = await (
-        await ethers.getContractFactory('HyperProver')
-      ).deploy(await mailbox.getAddress(), owner.address, [
-        await inbox.getAddress(),
-      ])
-    })
-
-    it('should revert on underpayment', async () => {
-      // Set up test data
-      const sourceChainId = 123
-      const intentHashes = [ethers.keccak256('0x1234')]
-      const claimants = [await claimant.getAddress()]
-      const sourceChainProver = await hyperProver.getAddress()
-      const metadata = '0x1234'
-      const data = ethers.AbiCoder.defaultAbiCoder().encode(
-        // ['sourceChainProver', 'metadata', 'hookAddress'],
-        ['bytes32', 'bytes', 'address'],
-        [
-          ethers.zeroPadValue(sourceChainProver, 32),
-          metadata,
-          ethers.ZeroAddress,
-        ],
-      )
-
-      // Before DestinationProve, make sure the mailbox hasn't been called
-      expect(await mailbox.dispatchedWithRelayer()).to.be.false
-
-      const fee = await hyperProver.fetchFee(
-        sourceChainId,
-        intentHashes,
-        claimants,
-        data,
-      )
-      const initBalance = await solver.provider.getBalance(solver.address)
-      await expect(
-        hyperProver.connect(owner).destinationProve(
-          solver.address,
-          sourceChainId,
-          intentHashes,
-          claimants,
-          data,
-          { value: fee - BigInt(1) }, // high number beacuse
-        ),
-      ).to.be.revertedWithCustomError(hyperProver, 'InsufficientFee')
-    })
-
-    it('should reject DestinationProve from unauthorized source', async () => {
-      const intentHashes = [ethers.keccak256('0x1234')]
-      const claimants = [await claimant.getAddress()]
-      const sourceChainProver = await solver.getAddress()
-      const data = ethers.AbiCoder.defaultAbiCoder().encode(
-        ['bytes32', 'bytes', 'address'],
-        [ethers.zeroPadValue(sourceChainProver, 32), '0x', ethers.ZeroAddress],
-      )
-
-      await expect(
-        hyperProver
-          .connect(solver)
-          .destinationProve(owner.address, 123, intentHashes, claimants, data),
-      ).to.be.revertedWithCustomError(
-        hyperProver,
-        'UnauthorizedDestinationProve',
-      )
-    })
-
-    it('should handle exact fee payment with no refund needed', async () => {
-      // Set up test data
-      const sourceChainId = 123
-      const intentHashes = [ethers.keccak256('0x1234')]
-      const claimants = [await claimant.getAddress()]
-      const sourceChainProver = await hyperProver.getAddress()
-      const metadata = '0x1234'
-      const data = ethers.AbiCoder.defaultAbiCoder().encode(
-        ['bytes32', 'bytes', 'address'],
-        [
-          ethers.zeroPadValue(sourceChainProver, 32),
-          metadata,
-          ethers.ZeroAddress,
-        ],
-      )
-
-      const fee = await hyperProver.fetchFee(
-        sourceChainId,
-        intentHashes,
-        claimants,
-        data,
-      )
-
-      // Track balances before and after
-      const solverBalanceBefore = await solver.provider.getBalance(
-        solver.address,
-      )
-
-      // Call with exact fee (no refund needed)
-      await hyperProver.connect(owner).destinationProve(
-        solver.address,
-        sourceChainId,
-        intentHashes,
-        claimants,
-        data,
-        { value: fee }, // Exact fee amount
-      )
-
-      // Should dispatch successfully without refund
-      expect(await mailbox.dispatchedWithRelayer()).to.be.true
-
-      // Balance should be unchanged since no refund was needed
-      const solverBalanceAfter = await solver.provider.getBalance(
-        solver.address,
-      )
-      expect(solverBalanceBefore).to.equal(solverBalanceAfter)
-    })
-
-    it('should handle custom hook address correctly', async () => {
-      // Set up test data
-      const sourceChainId = 123
-      const intentHashes = [ethers.keccak256('0x1234')]
-      const claimants = [await claimant.getAddress()]
-      const sourceChainProver = await hyperProver.getAddress()
-      const metadata = '0x1234'
-      const customHookAddress = await solver.getAddress() // Use solver as custom hook for testing
-      const data = ethers.AbiCoder.defaultAbiCoder().encode(
-        ['bytes32', 'bytes', 'address'],
-        [
-          ethers.zeroPadValue(sourceChainProver, 32),
-          metadata,
-          customHookAddress,
-        ],
-      )
-
-      const fee = await hyperProver.fetchFee(
-        sourceChainId,
-        intentHashes,
-        claimants,
-        data,
-      )
-
-      // Call with custom hook
-      await hyperProver
-        .connect(owner)
-        .destinationProve(
-          solver.address,
-          sourceChainId,
-          intentHashes,
-          claimants,
-          data,
-          { value: fee },
-        )
-
-      // Verify dispatch was called (we can't directly check hook address as
-      // TestMailbox doesn't expose that property)
-      expect(await mailbox.dispatchedWithRelayer()).to.be.true
-    })
-
-    it('should handle empty arrays gracefully', async () => {
-      // Set up test data with empty arrays
-      const sourceChainId = 123
-      const intentHashes: string[] = []
-      const claimants: string[] = []
-      const sourceChainProver = await hyperProver.getAddress()
-      const metadata = '0x1234'
-      const data = ethers.AbiCoder.defaultAbiCoder().encode(
-        ['bytes32', 'bytes', 'address'],
-        [
-          ethers.zeroPadValue(sourceChainProver, 32),
-          metadata,
-          ethers.ZeroAddress,
-        ],
-      )
-
-      const fee = await hyperProver.fetchFee(
-        sourceChainId,
-        intentHashes,
-        claimants,
-        data,
-      )
-
-      // Should process empty arrays without error
-      await expect(
-        hyperProver
-          .connect(owner)
-          .destinationProve(
-            solver.address,
-            sourceChainId,
-            intentHashes,
-            claimants,
-            data,
-            { value: fee },
-          ),
-      ).to.not.be.reverted
-
-      // Should dispatch successfully
-      expect(await mailbox.dispatchedWithRelayer()).to.be.true
-    })
-
-    it('should correctly format parameters in processAndFormat via fetchFee', async () => {
-      // Since processAndFormat is internal, we'll test through fetchFee
-      const sourceChainId = 123
-      const intentHashes = [ethers.keccak256('0x1234')]
-      const claimants = [await claimant.getAddress()]
-      const sourceChainProver = await solver.getAddress()
-      const metadata = '0x1234'
-      const hookAddress = ethers.ZeroAddress
-      const data = ethers.AbiCoder.defaultAbiCoder().encode(
-        ['bytes32', 'bytes', 'address'],
-        [ethers.zeroPadValue(sourceChainProver, 32), metadata, hookAddress],
-      )
-
-      // Call fetchFee which uses processAndFormat internally
-      const fee = await hyperProver.fetchFee(
-        sourceChainId,
-        intentHashes,
-        claimants,
-        data,
-      )
-
-      // Verify we get a valid fee (implementation dependent, so just check it's non-zero)
-      expect(fee).to.be.gt(0)
-    })
-
-    it('should correctly call dispatch in the DestinationProve method', async () => {
-      // Set up test data
-      const sourceChainId = 123
-      const intentHashes = [ethers.keccak256('0x1234')]
-      const claimants = [await claimant.getAddress()]
-      const sourceChainProver = await hyperProver.getAddress()
-      const metadata = '0x1234'
-      const data = ethers.AbiCoder.defaultAbiCoder().encode(
-        // ['sourceChainProver', 'metadata', 'hookAddress'],
-        ['bytes32', 'bytes', 'address'],
-        [
-          ethers.zeroPadValue(sourceChainProver, 32),
-          metadata,
-          ethers.ZeroAddress,
-        ],
-      )
-
-      // Before DestinationProve, make sure the mailbox hasn't been called
-      expect(await mailbox.dispatchedWithRelayer()).to.be.false
-
-      await expect(
-        hyperProver.connect(owner).destinationProve(
-          owner.address,
-          sourceChainId,
-          intentHashes,
-          claimants,
-          data,
-          { value: 10000000000000 }, // Send some value to cover fees
-        ),
-      )
-        .to.emit(hyperProver, 'BatchSent')
-        .withArgs(intentHashes[0], sourceChainId)
-
-      // Verify the mailbox was called with correct parameters
-      expect(await mailbox.dispatchedWithRelayer()).to.be.true
-      expect(await mailbox.destinationDomain()).to.eq(sourceChainId)
-      expect(await mailbox.recipientAddress()).to.eq(
-        ethers.zeroPadValue(sourceChainProver, 32),
-      )
-
-      // Verify message encoding is correct
-      const expectedBody = ethers.AbiCoder.defaultAbiCoder().encode(
-        ['bytes32[]', 'address[]'],
-        [intentHashes, claimants],
-      )
-      expect(await mailbox.messageBody()).to.eq(expectedBody)
-    })
-
-    it('should gracefully return funds to sender if they overpay', async () => {
-      // Set up test data
-      const sourceChainId = 123
-      const intentHashes = [ethers.keccak256('0x1234')]
-      const claimants = [await claimant.getAddress()]
-      const sourceChainProver = await hyperProver.getAddress()
-      const metadata = '0x1234'
-      const data = ethers.AbiCoder.defaultAbiCoder().encode(
-        // ['sourceChainProver', 'metadata', 'hookAddress'],
-        ['bytes32', 'bytes', 'address'],
-        [
-          ethers.zeroPadValue(sourceChainProver, 32),
-          metadata,
-          ethers.ZeroAddress,
-        ],
-      )
-
-      // Before DestinationProve, make sure the mailbox hasn't been called
-      expect(await mailbox.dispatchedWithRelayer()).to.be.false
-
-      const fee = await hyperProver.fetchFee(
-        sourceChainId,
-        intentHashes,
-        claimants,
-        data,
-      )
-      const initBalance = await solver.provider.getBalance(solver.address)
-      await expect(
-        hyperProver.connect(owner).destinationProve(
-          solver.address,
-          sourceChainId,
-          intentHashes,
-          claimants,
-          data,
-          { value: fee * BigInt(10) }, // high number beacuse
-        ),
-      ).to.not.be.reverted
-      expect(
-        (await owner.provider.getBalance(solver.address)) >
-          initBalance - fee * BigInt(10),
-      ).to.be.true
-    })
-<<<<<<< HEAD
-  })
-
-  describe('4. End-to-End', () => {
-    it('works end to end with message bridge', async () => {
-      hyperProver = await (
-        await ethers.getContractFactory('HyperProver')
-      ).deploy(await mailbox.getAddress(), await inbox.getAddress(), [
-        await inbox.getAddress(),
-      ])
-=======
 
     it('should emit an event when intent is already proven', async () => {
       const intentHash = ethers.sha256('0x')
@@ -959,7 +528,6 @@
         [await inbox.getAddress(), await hyperProver.getAddress()],
         200000,
       )
->>>>>>> 17f64193
       await token.mint(solver.address, amount)
 
       // Set up intent data
@@ -1049,18 +617,12 @@
       // by deploying a new hyperProver with owner as the mailbox
       const simulatedHyperProver = await (
         await ethers.getContractFactory('HyperProver')
-<<<<<<< HEAD
-      ).deploy(await owner.getAddress(), await inbox.getAddress(), [
-        await inbox.getAddress(),
-      ])
-=======
       ).deploy(
         await owner.getAddress(),
         await inbox.getAddress(),
         [await inbox.getAddress()],
         200000,
       )
->>>>>>> 17f64193
 
       // Handle the message and verify the intent is proven
       await expect(
@@ -1083,18 +645,12 @@
     it('should work with batched message bridge fulfillment end-to-end', async () => {
       hyperProver = await (
         await ethers.getContractFactory('HyperProver')
-<<<<<<< HEAD
-      ).deploy(await mailbox.getAddress(), await inbox.getAddress(), [
-        await inbox.getAddress(),
-      ])
-=======
       ).deploy(
         await mailbox.getAddress(),
         await inbox.getAddress(),
         [await inbox.getAddress(), await hyperProver.getAddress()],
         200000,
       )
->>>>>>> 17f64193
 
       // Set up token and mint
       await token.mint(solver.address, 2 * amount)
@@ -1255,10 +811,12 @@
       // by deploying a new hyperProver with owner as the mailbox
       const simulatedHyperProver = await (
         await ethers.getContractFactory('HyperProver')
-<<<<<<< HEAD
-      ).deploy(await owner.getAddress(), await inbox.getAddress(), [
+      ).deploy(
+        await owner.getAddress(),
         await inbox.getAddress(),
-      ])
+        [await inbox.getAddress()],
+        200000,
+      )
 
       // Simulate handling of the batch message
       await expect(
@@ -1270,25 +828,6 @@
             msgbody,
           ),
       )
-=======
-      ).deploy(
-        await owner.getAddress(),
-        await inbox.getAddress(),
-        [await inbox.getAddress()],
-        200000,
-      )
-
-      // Simulate handling of the batch message
-      await expect(
-        simulatedHyperProver
-          .connect(owner) // Owner simulates the mailbox
-          .handle(
-            12345,
-            ethers.zeroPadValue(await inbox.getAddress(), 32),
-            msgbody,
-          ),
-      )
->>>>>>> 17f64193
         .to.emit(simulatedHyperProver, 'IntentProven')
         .withArgs(intentHash0, await claimant.getAddress())
         .to.emit(simulatedHyperProver, 'IntentProven')
